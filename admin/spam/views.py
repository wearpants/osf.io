from __future__ import unicode_literals

from django.shortcuts import render
from django.contrib.auth.decorators import login_required
from django.core.mail import send_mail
from django.http import HttpResponseNotFound
from django.views.generic import FormView, ListView
from django.utils.decorators import method_decorator
from django.core.urlresolvers import reverse
from django.views.defaults import page_not_found

from modularodm import Q
from website.project.model import Comment
from website.settings import SUPPORT_EMAIL

from .serializers import serialize_comment
from .forms import EmailForm, ConfirmForm


class EmailFormView(FormView):

    form_class = EmailForm
    template_name = "spam/email.html"
    spam_id = None
    page = 1

    def __init__(self):
        self.spam = None
        super(EmailFormView, self).__init__()

    def get(self, request, *args, **kwargs):
        spam_id = kwargs.get('spam_id', None)
        self.spam_id = spam_id
        self.page = request.GET.get('page', 1)
        try:
            self.spam = serialize_comment(Comment.load(spam_id))
        except (AttributeError, TypeError):
            return HttpResponseNotFound(
                '<h1>Spam comment ({}) not found.</h1>'.format(spam_id)
            )
        form = self.get_form()
        context = {
            'comment': self.spam,
            'page_number': request.GET.get('page', 1),
            'form': form
        }
        return render(request, self.template_name, context)

    def post(self, request, *args, **kwargs):
        spam_id = kwargs.get('spam_id', None)
        self.spam_id = spam_id
        self.page = request.GET.get('page', 1)
        try:
            self.spam = serialize_comment(Comment.load(spam_id))
        except (AttributeError, TypeError):
            return HttpResponseNotFound(
                '<h1>Spam comment ({}) not found.</h1>'.format(spam_id)
            )
        return super(EmailFormView, self).post(request, *args, **kwargs)

    def get_initial(self):
        self.initial = {
            'author': self.spam['author'].fullname,
            'email': [(r, r) for r in self.spam['author'].emails],
            'subject': 'Reports of spam',
            'message': render(
                None,
                'spam/email_template.html',
                {'item': self.spam}
            ).content,
        }
        return super(EmailFormView, self).get_initial()

    def form_valid(self, form):
        send_mail(
            subject=form.cleaned_data.get('subject').strip(),
            message=form.cleaned_data.get('message'),
            from_email=SUPPORT_EMAIL,
            recipient_list=[form.cleaned_data.get('email')]
        )
        return super(EmailFormView, self).form_valid(form)

    @property
    def success_url(self):
        return reverse('spam:detail', kwargs={'spam_id': self.spam_id}) + '?page={}'.format(self.page)


class SpamList(ListView):
    template_name = 'spam/spam_list.html'
    paginate_by = 10
    paginate_orphans = 1
    ordering = 'date_created'
    context_object_name = 'spam'

    def get_queryset(self):
        query = (
            Q('reports', 'ne', {}) &
            Q('reports', 'ne', None) &
            Q('spam_status', 'eq', int(self.request.GET.get('status', '1')))
        )
        return Comment.find(query).sort(self.ordering)

    def get_context_data(self, **kwargs):
        queryset = kwargs.pop('object_list', self.object_list)
        page_size = self.get_paginate_by(queryset)
        paginator, page, queryset, is_paginated = self.paginate_queryset(
            queryset, page_size)
        kwargs.setdefault('spam', map(serialize_comment, queryset))
        kwargs.setdefault('page', page)
        kwargs.setdefault('status', self.request.GET.get('status', '1'))
        kwargs.setdefault('page_number', page.number)
        return super(SpamList, self).get_context_data(**kwargs)


class UserSpamList(SpamList):
    template_name = 'spam/user.html'

    def get_queryset(self):
        query = (
            Q('reports', 'ne', {}) &
            Q('reports', 'ne', None) &
            Q('user', 'eq', self.kwargs.get('user_id', None)) &
            Q('spam_status', 'eq', int(self.request.GET.get('status', '1')))
        )
        return Comment.find(query).sort(self.ordering)

    def get_context_data(self, **kwargs):
        queryset = kwargs.pop('object_list', self.object_list)
        page_size = self.get_paginate_by(queryset)
        paginator, page, queryset, is_paginated = self.paginate_queryset(
            queryset, page_size)
        kwargs.setdefault('spam', map(serialize_comment, queryset))
        kwargs.setdefault('page', page)
        kwargs.setdefault('status', self.request.GET.get('status', '1'))
        kwargs.setdefault('page_number', page.number)
        kwargs.setdefault('user_id', self.kwargs.get('user_id', None))
        return super(UserSpamList, self).get_context_data(**kwargs)


class SpamDetail(FormView):
    form_class = ConfirmForm
    template_name = 'spam/detail.html'

    @method_decorator(login_required)
    def get(self, request, *args, **kwargs):
        try:
            return super(SpamDetail, self).get(request, *args, **kwargs)
        except AttributeError:
<<<<<<< HEAD
            return page_not_found(request)  # TODO: 1.9 update to have exception with node/user 404.html will be added
=======
            return page_not_found(
                request,
                AttributeError(
                    'Spam with id "{}" not found.'.format(
                        kwargs.get('spam_id', 'None'))
                )
            )
        self.page = request.GET.get('page', 1)
        context['page_number'] = self.page
        context['form'] = self.get_form()
        return self.render_to_response(context)

    @method_decorator(login_required)
    def post(self, request, *args, **kwargs):
        try:
            context = self.get_context_data(**kwargs)
        except AttributeError:
            return page_not_found(
                request,
                AttributeError(
                    'Spam with id "{}" not found.'.format(
                        kwargs.get('spam_id', 'None'))
                )
            )
        self.page = request.GET.get('page', 1)
        context['page_number'] = self.page
        context['form'] = self.get_form()
        if context['form'].is_valid():
            return self.form_valid(context['form'])
        else:
            return render(request, self.template_name, context=context)
        # return super(SpamDetail, self).post(request, *args, **kwargs)
>>>>>>> 4eeffc70

    def get_context_data(self, **kwargs):
        item = Comment.load(self.kwargs.get('spam_id', None))
        kwargs = super(SpamDetail, self).get_context_data(**kwargs)
        kwargs.setdefault('page_number', self.request.GET.get('page', 1))
<<<<<<< HEAD
        kwargs.setdefault('comment', serialize_comment(item))
        kwargs.setdefault('status', self.request.GET.get('status', u'1'))
=======
        kwargs.setdefault('comment', serialize_comment(self.item))
        kwargs.setdefault('status', self.request.GET.get('status', '1'))
>>>>>>> 4eeffc70
        return kwargs

    def form_valid(self, form):
        item = Comment.load(self.kwargs.get('spam_id', None))
        if item is None:
            return page_not_found(self.request)
        if int(form.cleaned_data.get('confirm')) == Comment.SPAM:
            item.confirm_spam(save=True)
        else:
            item.confirm_ham(save=True)
        return super(SpamDetail, self).form_valid(form)

    @property
    def success_url(self):
        return '{}?page={}&status={}'.format(
            reverse('spam:detail', kwargs={'spam_id': self.spam_id}),
            self.request.GET.get('page', 1),
            self.request.GET.get('status', '1')
        )<|MERGE_RESOLUTION|>--- conflicted
+++ resolved
@@ -13,8 +13,8 @@
 from website.project.model import Comment
 from website.settings import SUPPORT_EMAIL
 
-from .serializers import serialize_comment
-from .forms import EmailForm, ConfirmForm
+from admin.spam.serializers import serialize_comment
+from admin.spam.forms import EmailForm, ConfirmForm
 
 
 class EmailFormView(FormView):
@@ -146,9 +146,6 @@
         try:
             return super(SpamDetail, self).get(request, *args, **kwargs)
         except AttributeError:
-<<<<<<< HEAD
-            return page_not_found(request)  # TODO: 1.9 update to have exception with node/user 404.html will be added
-=======
             return page_not_found(
                 request,
                 AttributeError(
@@ -156,15 +153,11 @@
                         kwargs.get('spam_id', 'None'))
                 )
             )
-        self.page = request.GET.get('page', 1)
-        context['page_number'] = self.page
-        context['form'] = self.get_form()
-        return self.render_to_response(context)
 
     @method_decorator(login_required)
     def post(self, request, *args, **kwargs):
         try:
-            context = self.get_context_data(**kwargs)
+            return super(SpamDetail, self).post(request, *args, **kwargs)
         except AttributeError:
             return page_not_found(
                 request,
@@ -173,31 +166,17 @@
                         kwargs.get('spam_id', 'None'))
                 )
             )
-        self.page = request.GET.get('page', 1)
-        context['page_number'] = self.page
-        context['form'] = self.get_form()
-        if context['form'].is_valid():
-            return self.form_valid(context['form'])
-        else:
-            return render(request, self.template_name, context=context)
-        # return super(SpamDetail, self).post(request, *args, **kwargs)
->>>>>>> 4eeffc70
 
     def get_context_data(self, **kwargs):
-        item = Comment.load(self.kwargs.get('spam_id', None))
+        item = Comment.load(self.kwargs.get('spam_id'))
         kwargs = super(SpamDetail, self).get_context_data(**kwargs)
         kwargs.setdefault('page_number', self.request.GET.get('page', 1))
-<<<<<<< HEAD
         kwargs.setdefault('comment', serialize_comment(item))
         kwargs.setdefault('status', self.request.GET.get('status', u'1'))
-=======
-        kwargs.setdefault('comment', serialize_comment(self.item))
-        kwargs.setdefault('status', self.request.GET.get('status', '1'))
->>>>>>> 4eeffc70
         return kwargs
 
     def form_valid(self, form):
-        item = Comment.load(self.kwargs.get('spam_id', None))
+        item = Comment.load(self.kwargs.get('spam_id'))
         if item is None:
             return page_not_found(self.request)
         if int(form.cleaned_data.get('confirm')) == Comment.SPAM:
@@ -209,7 +188,10 @@
     @property
     def success_url(self):
         return '{}?page={}&status={}'.format(
-            reverse('spam:detail', kwargs={'spam_id': self.spam_id}),
+            reverse(
+                'spam:detail',
+                kwargs={'spam_id': self.kwargs.get('spam_id')}
+            ),
             self.request.GET.get('page', 1),
             self.request.GET.get('status', '1')
         )