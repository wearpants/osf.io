--- conflicted
+++ resolved
@@ -1,9 +1,6 @@
-<<<<<<< HEAD
 from django.views.generic import ListView
-=======
 from datetime import datetime
 from django.shortcuts import redirect
->>>>>>> 8264ea2c
 
 from website.project.model import Node
 from modularodm import Q
