{% extends 'base.html' %}
{% load static %}
{% load user_extras %}
{% load node_extras %}
{% block title %}
    <title>Node</title>
{% endblock title %}
{% block content %}
    <div class="container-fluid">
        <div class="row">
            <a href="{% url 'nodes:search' %}"
<<<<<<< HEAD
               class="btn btn-primary"><i class="fa fa-search"></i>
            </a>
            {% if not node.deleted %}
                <button data-toggle="modal" data-target="#deleteModal"
                        class="btn btn-danger">
                    Delete Node
                </button>
                <div class="modal" id="deleteModal">
                <div class="modal-dialog">
                <div class="modal-content">
                    <div class="modal-header">
                        <h3>Are you sure you want to delete this node?</h3>
                    </div>
                    <div class="modal-body">
                        This action will be reversible after the fact.
                    </div>
                    <div class="modal-footer">
                        <a href="{% url 'nodes:remove_node' node.id %}"
                           class="btn btn-danger">
                            Delete
                        </a>
                        <button class="btn btn-default"
                                data-dismiss="modal">Cancel</button>
                    </div>
                </div>
                </div>
                </div>
            {% else %}
                <a href="{% url 'nodes:restore_node' node.id %}"
                   class="btn btn-success">
                    Restore Node
                </a>
            {% endif %}
=======
               class="btn btn-primary"><i class="fa fa-search"></i> </a>
>>>>>>> c40185fb
        </div>
        <div class="row">
            <h3>Node details</h3>
        </div>
        <div class="row">
        <table class="table table-striped">
        <thead>
            <tr>
                <th>Field</th>
                <th>Value</th>
            </tr>
        </thead>
        <tbody>
            <tr>
                <td>GUID</td>
                <td>{{ node.id }}</td>
            </tr>
            <tr>
                <td>Title</td>
                <td>{{ node.title }}</td>
            </tr>
            <tr>
                <td>Public</td>
                <td>{{ node.public }}</td>
            </tr>
            <tr>
                <td>Parent</td>
                <td>
                    {% if not node.parent %}
                        {{ node.parent }}
                    {% else %}
                    <a href="{{ node.parent | reverse_node }}">
                        {{ node.parent }}
                    </a>
                    {% endif %}
                </td>

            </tr>
            <tr>
                <td>Contributors</td>
                <td>
                    <table class="table table-bordered table-hover">
                    <thead>
                        <tr>
                            <td>User id</td>
                            <td>Name</td>
                            <td>Permissions</td>
<<<<<<< HEAD
=======
                            <td>Actions</td>
>>>>>>> c40185fb
                        </tr>
                    </thead>
                    <tbody>
                    {% for user in node.contributors %}
                        <tr>
                            <td>
                                <a href="{{ user.id | reverse_user }}">
                                    {{ user.id }}
                                </a>
                            </td>
                            <td>{{ user.name }}</td>
                            <td>{{ user.permission|capfirst }}</td>
<<<<<<< HEAD
=======
                            <td>
                            {% if not node.is_registration %}
                                <button class="btn btn-danger" data-toggle="modal"
                                        data-target="#{{ user.id }}Modal">
                                    Remove
                                </button>
                                <div class="modal" id="{{ user.id }}Modal">
                                <div class="modal-dialog">
                                <div class="modal-content">
                                    <div class="modal-header">
                                        <button type="button" class="close" data-dismiss="modal">x</button>
                                        <h3>Removing user: {{ user.name }}</h3>
                                    </div>
                                    <div class="modal-body">
                                        User will be removed. Currently only
                                        an admin on the project will be able to
                                        add them back.
                                    </div>
                                    <div class="modal-footer">
                                        <a href="{% url 'nodes:remove_user' node.id user.id %}"
                                           class="btn btn-danger">Remove</a>
                                        <button type="button" class="btn" data-dismiss="modal" >Cancel</button>
                                    </div>
                                </div>
                                </div>
                                </div>
                            {% endif %}
                            </td>
>>>>>>> c40185fb
                        </tr>
                    {% endfor %}
                    </tbody>
                    </table>
                </td>
            </tr>
            <tr>
                <td>Child nodes</td>
                <td>
                    <table class="table table-bordered table-hover">
                    <thead>
                        <tr>
                            <td>Node id</td>
                            <td>Title</td>
                            <td>Public</td>
                            <td># of Contributors</td>
                        </tr>
                    </thead>
                    <tbody>
                    {% for child in node.children %}
                        <tr>
                            <td>
                                <a href="{{ child.id | reverse_node }}">
                                    {{ child.id }}
                                </a>
                            </td>
                            <td>{{ child.title }}</td>
                            <td>{{ child.public }}</td>
                            <td>{{ child.number_contributors }}</td>
                        </tr>
                    {% endfor %}
                    </tbody>
                    </table>
                </td>
            </tr>
<<<<<<< HEAD
            <tr>
                <td>Registration</td>
                <td>
                    {% if not node.is_registration %}
                        {{ node.is_registration }}
                    {% else %}
                        <table class="table table-bordered table-hover">
                        <thead>
                            <tr>
                                <td>Field</td>
                                <td>Value</td>
                            </tr>
                        </thead>
                        <tbody>
                            <tr>
                                <td>Date Created</td>
                                <td>{{ node.date_created | date }}</td>
                            </tr>
                            <tr>
                                <td>Retracted</td>
                                <td>{{ node.retraction }}</td>
                            </tr>
                            <tr>
                                <td>Embargo</td>
                                <td>{{ node.embargo }}</td>
                            </tr>
                        </tbody>
                        </table>
                    {% endif %}
                </td>
            </tr>
=======
>>>>>>> c40185fb
        </tbody>
        </table>
        </div>
    </div>
{% endblock content %}<|MERGE_RESOLUTION|>--- conflicted
+++ resolved
@@ -9,7 +9,6 @@
     <div class="container-fluid">
         <div class="row">
             <a href="{% url 'nodes:search' %}"
-<<<<<<< HEAD
                class="btn btn-primary"><i class="fa fa-search"></i>
             </a>
             {% if not node.deleted %}
@@ -43,9 +42,6 @@
                     Restore Node
                 </a>
             {% endif %}
-=======
-               class="btn btn-primary"><i class="fa fa-search"></i> </a>
->>>>>>> c40185fb
         </div>
         <div class="row">
             <h3>Node details</h3>
@@ -93,10 +89,7 @@
                             <td>User id</td>
                             <td>Name</td>
                             <td>Permissions</td>
-<<<<<<< HEAD
-=======
                             <td>Actions</td>
->>>>>>> c40185fb
                         </tr>
                     </thead>
                     <tbody>
@@ -109,8 +102,6 @@
                             </td>
                             <td>{{ user.name }}</td>
                             <td>{{ user.permission|capfirst }}</td>
-<<<<<<< HEAD
-=======
                             <td>
                             {% if not node.is_registration %}
                                 <button class="btn btn-danger" data-toggle="modal"
@@ -139,7 +130,6 @@
                                 </div>
                             {% endif %}
                             </td>
->>>>>>> c40185fb
                         </tr>
                     {% endfor %}
                     </tbody>
@@ -175,7 +165,6 @@
                     </table>
                 </td>
             </tr>
-<<<<<<< HEAD
             <tr>
                 <td>Registration</td>
                 <td>
@@ -207,8 +196,6 @@
                     {% endif %}
                 </td>
             </tr>
-=======
->>>>>>> c40185fb
         </tbody>
         </table>
         </div>
