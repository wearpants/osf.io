"""
Django settings for the admin project.
"""

import os
from urlparse import urlparse
from website import settings as osf_settings
# import local  # Build own local.py (used with postgres)

BASE_DIR = os.path.dirname(os.path.dirname(os.path.dirname(os.path.abspath(__file__))))
# Quick-start development settings - unsuitable for production
# See https://docs.djangoproject.com/en/1.8/howto/deployment/checklist/

# from the OSF settings
# SECURITY WARNING: keep the secret key used in production secret!
SECRET_KEY = osf_settings.SECRET_KEY


# SECURITY WARNING: don't run with debug turned on in production!
DEBUG = osf_settings.DEBUG_MODE

ALLOWED_HOSTS = [
    '.osf.io'
]

# Email settings. Account created for testing. Password shouldn't be hardcoded
EMAIL_BACKEND = 'django.core.mail.backends.console.EmailBackend'

# Application definition

INSTALLED_APPS = (
    'django.contrib.admin',
    'django.contrib.auth',
    'django.contrib.contenttypes',
    'django.contrib.messages',
    'django.contrib.sessions',
    'django.contrib.staticfiles',
    'admin.common_auth',
    'admin.base',
    'admin.pre_reg',
    'admin.spam',
<<<<<<< HEAD
    'admin.nodes',
=======
    'admin.users',
>>>>>>> 49df9887

    # 3rd party
    'raven.contrib.django.raven_compat',
    'webpack_loader',
)

# Custom user model (extends AbstractBaseUser)
AUTH_USER_MODEL = 'common_auth.MyUser'

# TODO: Are there more granular ways to configure reporting specifically related to the API?
RAVEN_CONFIG = {
    'dsn': osf_settings.SENTRY_DSN
}

# Settings related to CORS Headers addon: allow API to receive authenticated requests from OSF
# CORS plugin only matches based on "netloc" part of URL, so as workaround we add that to the list
CORS_ORIGIN_ALLOW_ALL = False
CORS_ORIGIN_WHITELIST = (urlparse(osf_settings.DOMAIN).netloc,
                         osf_settings.DOMAIN,
                         )
CORS_ALLOW_CREDENTIALS = True

MIDDLEWARE_CLASSES = (
    # TokuMX transaction support
    # Needs to go before CommonMiddleware, so that transactions are always started,
    # even in the event of a redirect. CommonMiddleware may cause other middlewares'
    # process_request to be skipped, e.g. when a trailing slash is omitted
    'api.base.middleware.DjangoGlobalMiddleware',
    'api.base.middleware.TokuTransactionsMiddleware',

    'django.contrib.sessions.middleware.SessionMiddleware',
    'django.middleware.common.CommonMiddleware',
    'django.middleware.csrf.CsrfViewMiddleware',
    'django.contrib.auth.middleware.AuthenticationMiddleware',
    'django.contrib.auth.middleware.SessionAuthenticationMiddleware',
    'django.contrib.messages.middleware.MessageMiddleware',
    'django.middleware.clickjacking.XFrameOptionsMiddleware',
    'django.middleware.security.SecurityMiddleware',
)

TEMPLATES = [
    {
        'BACKEND': 'django.template.backends.django.DjangoTemplates',
        'DIRS': [os.path.join(BASE_DIR, 'templates')],
        'APP_DIRS': True,
        'OPTIONS': {
            'context_processors': [
                'django.template.context_processors.debug',
                'django.template.context_processors.request',
                'django.contrib.auth.context_processors.auth',
                'django.contrib.messages.context_processors.messages',
            ],
        }
    }]

# Database
# Postgres:
# DATABASES = {
#     'default': {
#         'ENGINE': 'django.db.backends.postgresql_psycopg2',
#         'NAME': local.POSTGRES_NAME,
#         'USER': local.POSTGRES_USER,
#         'PASSWORD': local.POSTGRES_PASSWORD,
#         'HOST': local.POSTGRES_HOST,
#         'PORT': '',
#     }
# }
# Postgres settings in local.py

DATABASES = {
    'default': {
        'ENGINE': 'django.db.backends.sqlite3',
        'NAME': os.path.join(BASE_DIR, 'db.sqlite3'),
    }
}
# https://docs.djangoproject.com/en/1.8/ref/settings/#databases

ROOT_URLCONF = 'admin.base.urls'
WSGI_APPLICATION = 'admin.base.wsgi.application'
ADMIN_BASE = 'admin/'
STATIC_URL = '/static/'
LOGIN_URL = '/admin/auth/login/'

STATIC_ROOT = os.path.join(os.path.dirname(BASE_DIR), 'static_root')

STATICFILES_DIRS = (
    os.path.join(BASE_DIR, 'static'),
)

LANGUAGE_CODE = 'en-us'

WEBPACK_LOADER = {
    'DEFAULT': {
        'BUNDLE_DIR_NAME': 'public/js/',
        'STATS_FILE': os.path.join(BASE_DIR, 'webpack-stats.json'),
    }
}<|MERGE_RESOLUTION|>--- conflicted
+++ resolved
@@ -39,11 +39,8 @@
     'admin.base',
     'admin.pre_reg',
     'admin.spam',
-<<<<<<< HEAD
     'admin.nodes',
-=======
     'admin.users',
->>>>>>> 49df9887
 
     # 3rd party
     'raven.contrib.django.raven_compat',
