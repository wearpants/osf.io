--- conflicted
+++ resolved
@@ -2,18 +2,6 @@
 from django.contrib.auth import views
 from django.contrib.auth.decorators import login_required
 from django.shortcuts import render, redirect
-<<<<<<< HEAD
-from django.contrib.auth.models import User
-from django.utils.http import urlsafe_base64_decode
-
-@login_required
-def home(request):
-    return render(request, 'home.html', {'user': request.user})
-
-def password_reset_done(request, **kwargs):
-    messages.success(request, 'You have successfully reset your password and activated your admin account. Thank you')
-    return redirect('/admin/auth/login/')
-=======
 from django.utils.http import urlsafe_base64_decode
 from admin.common_auth.models import MyUser
 
@@ -26,7 +14,6 @@
 def password_reset_done(request, **kwargs):
     messages.success(request, 'You have successfully reset your password and activated your admin account. Thank you')
     return redirect('auth:login')
->>>>>>> 1465ce31
 
 def password_reset_confirm_custom(request, **kwargs):
     response = views.password_reset_confirm(request, **kwargs)
@@ -34,18 +21,10 @@
     if response.status_code == 302:
         try:
             uid = urlsafe_base64_decode(kwargs['uidb64'])
-<<<<<<< HEAD
-            user = User.objects.get(pk=uid)
-        except (TypeError, ValueError, OverflowError, User.DoesNotExist):
-            pass
-        else:
-            user.is_active = True
-=======
             user = MyUser.objects.get(pk=uid)
         except (TypeError, ValueError, OverflowError, MyUser.DoesNotExist):
             pass
         else:
             user.confirmed = True
->>>>>>> 1465ce31
             user.save()
     return response