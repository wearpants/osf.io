{
  "name": "OSF",
  "version": "0.0.0",
  "description": "Facilitating Open Science",
  "repository": "https://github.com/CenterForOpenScience/osf.io",
  "author": "Center for Open Science",
  "dependencies": {
    "URIjs": "^1.14.1",
    "assets-webpack-plugin": "^0.1.0",
    "async": "^0.9.0",
    "babel-loader": "^4.1.0",
    "body-parser": "~1.12.0",
    "bootbox": "^4.4.0",
    "bower": "^1.3.12",
    "c3": "^0.4.10",
    "css-loader": "^0.9.1",
    "diff": "~1.2.2",
    "dropzone": "git://github.com/sloria/dropzone.git#accept-directory",
    "exports-loader": "^0.6.2",
    "express": "~4.10.0",
    "file-loader": "^0.8.1",
    "font-awesome-webpack": "0.0.3",
    "highlight.js": "~8.4.0",
    "historyjs": "^1.8.0-b2",
    "html-loader": "^0.2.3",
    "imports-loader": "^0.6.3",
    "jquery.cookie": "^1.4.1",
    "jstimezonedetect": "^1.0.5",
    "knockout": "~3.2.0",
    "knockout.punches": "^0.5.1",
    "knockout.validation": "^2.0.2",
    "livedb": "~0.4.8",
    "livedb-mongo": "~0.4.1",
    "markdown-it": "~4.1.0",
    "markdown-it-sanitizer": "~0.3.0",
    "markdown-it-toc": "~1.1.0",
    "markdown-it-video": "~0.2.0",
    "mithril": "^0.1.30",
    "moment": "^2.9.0",
    "morgan": "^1.5.1",
    "object-assign": "^2.0.0",
    "pym.js": "^0.4.1",
    "raven": "^0.7.2",
    "raw-loader": "^0.5.1",
    "share": "~0.7.3",
    "style-loader": "^0.8.3",
<<<<<<< HEAD
    "treebeard": "git://github.com/caneruguz/treebeard.git#ea93a2f7c292030cfd4375c7995fffa3dfb92124",
=======
    "treebeard": "git://github.com/caneruguz/treebeard.git#db0ee8513ed6e90898ba9b2bd2cc55867dc9afe8",
>>>>>>> 0a3a02de
    "typeahead.js": "^0.10.5",
    "url-loader": "^0.5.5",
    "webpack": "^1.7.2",
    "ws": "~0.4.32"
  },
  "devDependencies": {
    "chai": "^2.1.1",
    "faker": "^2.1.2",
    "karma": "^0.12.31",
    "karma-chrome-launcher": "^0.1.7",
    "karma-firefox-launcher": "^0.1.4",
    "karma-mocha": "^0.1.10",
    "karma-phantomjs-launcher": "^0.1.4",
    "karma-sauce-launcher": "^0.2.10",
    "karma-sinon": "^1.0.4",
    "karma-sourcemap-loader": "^0.3.4",
    "karma-spec-reporter": "0.0.16",
    "karma-webpack": "^1.5.0",
    "mocha": "^2.1.0"
  },
  "scripts": {
    "test": "./node_modules/karma/bin/karma start --single-run --browsers PhantomJS"
  }
}<|MERGE_RESOLUTION|>--- conflicted
+++ resolved
@@ -44,11 +44,7 @@
     "raw-loader": "^0.5.1",
     "share": "~0.7.3",
     "style-loader": "^0.8.3",
-<<<<<<< HEAD
-    "treebeard": "git://github.com/caneruguz/treebeard.git#ea93a2f7c292030cfd4375c7995fffa3dfb92124",
-=======
     "treebeard": "git://github.com/caneruguz/treebeard.git#db0ee8513ed6e90898ba9b2bd2cc55867dc9afe8",
->>>>>>> 0a3a02de
     "typeahead.js": "^0.10.5",
     "url-loader": "^0.5.5",
     "webpack": "^1.7.2",
