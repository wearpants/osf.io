{
  "name": "OSF",
  "version": "0.0.0",
  "description": "",
  "author": "Center for Open Science",
  "dependencies": {
    "assets-webpack-plugin": "^0.1.0",
    "async": "^0.9.0",
    "css-loader": "^0.9.1",
    "exports-loader": "^0.6.2",
    "express": "~4.10.0",
    "file-loader": "^0.8.1",
<<<<<<< HEAD
    "highlight.js": "~8.4.0",
=======
    "html-loader": "^0.2.3",
>>>>>>> 9292484c
    "imports-loader": "^0.6.3",
    "livedb": "~0.4.8",
    "livedb-mongo": "~0.4.1",
    "morgan": "^1.5.1",
    "object-assign": "^2.0.0",
    "raven": "^0.7.2",
    "raw-loader": "^0.5.1",
    "share": "~0.7.3",
    "style-loader": "^0.8.3",
    "url-loader": "^0.5.5",
    "webpack": "^1.4.13",
    "ws": "~0.4.32"
  }
}<|MERGE_RESOLUTION|>--- conflicted
+++ resolved
@@ -10,11 +10,8 @@
     "exports-loader": "^0.6.2",
     "express": "~4.10.0",
     "file-loader": "^0.8.1",
-<<<<<<< HEAD
     "highlight.js": "~8.4.0",
-=======
     "html-loader": "^0.2.3",
->>>>>>> 9292484c
     "imports-loader": "^0.6.3",
     "livedb": "~0.4.8",
     "livedb-mongo": "~0.4.1",
