% if node['is_registration']:
    <div class="alert alert-info">This ${node['category']} is a registration of <a class="alert-link" href="${node['registered_from_url']}">this ${node["category"]}</a>; the content of the ${node["category"]} has been frozen and cannot be edited.
    </div>
    <style type="text/css">
    .watermarked {
        background-image:url('/static/img/read-only.png');
        background-repeat:repeat;
    }
    </style>
% endif

<div id="projectScope">
    <header class="subhead" id="overview">
        <div class="row">

            <div class="col-md-8 cite-container">
                %if parent['id']:
                    % if parent['can_be_viewed'] or parent['is_public'] or parent['is_contributor']:
                        <h1 class="node-parent-title">
                            <a href="${parent['url']}">${parent['title']}</a> /

                        </h1>
                    % else:
                         <h1 class="node-parent-title unavailable">
                             <span>Private Project</span> /
                         </h1>
                    %endif
                %endif
                <h1 class="node-title">
                    <span id="nodeTitleEditable">${node['title']}</span>
                </h1>
            </div><!-- end col-md-->

            <div class="col-md-4">
                <div class="btn-toolbar node-control pull-right">
                    <div class="btn-group">
                    %if not node["is_public"]:
                        <button class='btn btn-default disabled'>Private</button>
                        % if user["is_contributor"]:
                            <a class="btn btn-default" id="publicButton" data-target="${node['api_url']}permissions/public/">Make public</a>
                        % endif
                    %else:
                        % if user["is_contributor"]:
                            <a class="btn btn-default" id="privateButton" data-target="${node['api_url']}permissions/private/">Make private</a>
                        % endif
                        <button class="btn btn-default disabled">Public</button>
                    %endif
                    </div><!-- end btn-group -->

                    <div class="btn-group">
                        % if user['is_contributor'] or node['is_public']:
                            <a rel="tooltip" title="Watch" class="btn btn-default" href="#" data-bind="click: toggleWatch">
                        % else:
                            <a rel="tooltip" title="Watch" class="btn btn-default disabled" href="#">
                        % endif
                        <i class="icon-eye-open"></i>
                        <span data-bind="text: watchButtonDisplay" id="watchCount"></span>

                        </a>

                        <a
                            rel="tooltip"
                            title="Number of times this node has been forked (copied)"
                            % if node["category"] == 'project' and (user['is_contributor'] or node['is_public']):
                                href="#"
                                class="btn btn-default node-fork-btn"
                                onclick="NodeActions.beforeForkNode();"
                            % else:
                                class="btn btn-default disabled node-fork-btn"
                            % endif
                        >
                            <i class="icon-code-fork"></i>&nbsp;${node['fork_count']}
                        </a>

                    </div><!-- end btn-grp -->
                </div><!-- end btn-toolbar -->
            </div><!-- end col-md-->

        </div><!-- end row -->


        <p id="contributors">Contributors:
            <div mod-meta='{
                    "tpl": "util/render_contributors.mako",
                    "uri": "${node["api_url"]}get_contributors/",
                    "replace": true
                }'></div>
            % if node['is_fork']:
                <br />Forked from <a class="node-forked-from" href="/${node['forked_from_id']}/">${node['forked_from_display_absolute_url']}</a> on
                <span data-bind="text: dateForked.local,
                                tooltip: {title: dateForked.utc}"></span>
            % endif
            % if node['is_registration'] and node['registered_meta']:
                <br />Registration Supplement:
                % for meta in node['registered_meta']:
                    <a href="${node['url']}register/${meta['name_no_ext']}">${meta['name_clean']}</a>
                % endfor
            % endif
            <br />Date Created:
                <span data-bind="text: dateCreated.local,
                                tooltip: {title: dateCreated.utc}"
                     class="date node-date-created"></span>
            | Last Updated:
            <span data-bind="text: dateModified.local,
                            tooltip: {title: dateModified.utc}"
                   class="date node-last-modified-date"></span>
            % if parent['id']:
                <br />Category: <span class="node-category">${node['category']}</span>
            % else:
                 <br />Description: <span id="nodeDescriptionEditable" class="node-description">${node['description']}</span>
            % endif
        </p>

        <nav id="projectSubnav" class="navbar navbar-default ">
            <ul class="nav navbar-nav">

<<<<<<< HEAD
                <li><a href="${node['url']}">Dashboard</a></li>
                % if not node['url_params']:
                    <li><a href="${node['url']}statistics/">Statistics</a></li>
=======
                % if has_files:
                    <li><a href="${node['url']}files/">Files</a></li>
>>>>>>> 19a8114f
                % endif
                <!-- Add-on tabs -->
                % for addon in addons_enabled:
                    % if addons[addon]['has_page']:
                        <li>
                            <a href="${node['url']}${addons[addon]['short_name']}">
                                % if addons[addon]['icon']:
                                    <img src="${addons[addon]['icon']}" class="addon-logo"/>
                                % endif
                                ${addons[addon]['full_name']}
                            </a>
                        </li>
                    % endif
                % endfor

                % if not node['is_registration']:
                    <li><a href="${node['url']}registrations/">Registrations</a></li>
                % endif
                <li><a href="${node['url']}forks/">Forks</a></li>
                % if not node['url_params']:
                    % if user['is_contributor']:
                        <li><a href="${node['url']}settings/">Settings</a></li>
                    % endif
                % endif
            </ul>
        </nav>
    </header>
</div><!-- end projectScope -->
<%include file="modal_add_contributor.mako"/>
## TODO: Find a better place to put this initialization code
<script>

    var userId = '${user_id}';
    var nodeId = '${node['id']}';
    var userApiUrl = '${user_api_url}';
    var nodeApiUrl = '${node['api_url']}';

    $(document).ready(function(){
<<<<<<< HEAD
        $logScope = $("#logScope");
        $linkScope= $("#linkScope");
=======
        $logScope = $('#logScope');
>>>>>>> 19a8114f
        if ($logScope.length > 0) {
            progressBar = $('#logProgressBar');
            progressBar.show();

        }
        // Get project data from the server and initiate the ProjectViewModel
        $.ajax({
            type: 'get',
            url: nodeApiUrl,
            contentType: 'application/json',
            dataType: 'json',
            cache: false,
            success: function(data){
                // Initialize ProjectViewModel with returned data
                ko.applyBindings(new ProjectViewModel(data), $('#projectScope')[0]);

                // Initiate AddContributorViewModel
                var $addContributors = $('#addContributors');
                var addContribVM = new AddContributorViewModel(data['node']['title'],
                                                        data['parent']['id'],
                                                        data['parent']['title']);
                ko.applyBindings(addContribVM, $addContributors[0]);
                // Clear user search modal when dismissed; catches dismiss by escape key
                // or cancel button.
                $addContributors.on('hidden', function() {
                    addContribVM.clear();
                });

                // Initialize LogsViewModel when appropriate
                if ($logScope.length > 0) {
                    progressBar.hide();
                    var logs = data['node']['logs'];
                    // Create an array of Log model objects from the returned log data
                    var logModelObjects = createLogs(logs);
                    ko.applyBindings(new LogsViewModel(logModelObjects), $logScope[0]);
                }
<<<<<<< HEAD

                if ($linkScope.length >0){
                    var $privateLink = $('#private-link');
                    var privateLinkVM = new PrivateLinkViewModel(data['node']['title'],
                                                            data['parent']['id'],
                                                            data['parent']['title']);
                    ko.applyBindings(privateLinkVM, $privateLink[0]);
                    // Clear user search modal when dismissed; catches dismiss by escape key
                    // or cancel button.
                    $privateLink.on('hidden', function() {
                        privateLinkVM.clear();
                    });
                }


=======
>>>>>>> 19a8114f
            }
        });
    });

</script>
% if node.get('is_public') and node.get('piwik_site_id'):
<script type="text/javascript">
    $(function() {
        // Note: Don't use cookies for global site ID; cookies will accumulate
        // indefinitely and overflow uwsgi header buffer.
        trackPiwik("${ piwik_host }", ${ node['piwik_site_id'] });
    });
</script>
% endif<|MERGE_RESOLUTION|>--- conflicted
+++ resolved
@@ -114,14 +114,13 @@
         <nav id="projectSubnav" class="navbar navbar-default ">
             <ul class="nav navbar-nav">
 
-<<<<<<< HEAD
+
                 <li><a href="${node['url']}">Dashboard</a></li>
                 % if not node['url_params']:
                     <li><a href="${node['url']}statistics/">Statistics</a></li>
-=======
+                % endif
                 % if has_files:
                     <li><a href="${node['url']}files/">Files</a></li>
->>>>>>> 19a8114f
                 % endif
                 <!-- Add-on tabs -->
                 % for addon in addons_enabled:
@@ -160,12 +159,10 @@
     var nodeApiUrl = '${node['api_url']}';
 
     $(document).ready(function(){
-<<<<<<< HEAD
+
         $logScope = $("#logScope");
         $linkScope= $("#linkScope");
-=======
-        $logScope = $('#logScope');
->>>>>>> 19a8114f
+
         if ($logScope.length > 0) {
             progressBar = $('#logProgressBar');
             progressBar.show();
@@ -202,7 +199,6 @@
                     var logModelObjects = createLogs(logs);
                     ko.applyBindings(new LogsViewModel(logModelObjects), $logScope[0]);
                 }
-<<<<<<< HEAD
 
                 if ($linkScope.length >0){
                     var $privateLink = $('#private-link');
@@ -217,9 +213,6 @@
                     });
                 }
 
-
-=======
->>>>>>> 19a8114f
             }
         });
     });
