<%
    import json
    is_project = node['category'] == 'project'
%>
% if node['is_registration']:
    <div class="alert alert-info">This ${node['category']} is a registration of <a class="alert-link" href="${node['registered_from_url']}">this ${node["category"]}</a>; the content of the ${node["category"]} has been frozen and cannot be edited.
    </div>
    <style type="text/css">
    .watermarked {
        background-image:url('/static/img/read-only.png');
        background-repeat:repeat;
    }
    </style>
% endif

% if node['link'] and not node['is_public'] and not user['can_edit']:
    <div class="alert alert-info">This ${node['category']} is being viewed through the private link generated by this project contributor; the content of the ${node["category"]} cannot be edited and you are responsible to keep the private link safe.
    </div>
% endif

<div id="projectScope">
    <header class="subhead" id="overview">
        <div class="row">

            <div class="col-md-7 cite-container">

                %if parent_node['id']:
                    % if parent_node['can_view'] or parent_node['is_public'] or parent_node['is_contributor']:
                        <h1 class="node-parent-title">
                            <a href="${parent_node['url']}">${parent_node['title']}</a> /

                        </h1>
                    % else:
                         <h1 class="node-parent-title unavailable">
                             <span>Private Project</span> /
                         </h1>
                    %endif
                %endif
                <h1 class="node-title">
                    <span id="nodeTitleEditable">${node['title']}</span>
                </h1>
            </div><!-- end col-md-->

            <div class="col-md-5">
                <div class="btn-toolbar node-control pull-right">
                    <div class="btn-group">
                    %if not node["is_public"]:
                        <button class='btn btn-default disabled'>Private</button>
                        % if 'admin' in user['permissions']:
                            <a class="btn btn-default" data-bind="click: makePublic">Make Public</a>
                        % endif
                    %else:
                        % if 'admin' in user['permissions']:
                            <a class="btn btn-default" data-bind="click: makePrivate">Make Private</a>
                        % endif
                        <button class="btn btn-default disabled">Public</button>
                    %endif
                    </div><!-- end btn-group -->

                    <div class="btn-group">

                        <a
                            % if user_name and (node['is_public'] or user['is_contributor']) and not node['is_registration']:
                                data-bind="click: toggleWatch, tooltip: {title: watchButtonAction, placement: 'bottom'}"
                                class="btn btn-default"
                            % else:
                                class="btn btn-default disabled"
                            % endif
                            href="#">
                                <i class="icon-eye-open"></i>
                                <span data-bind="text: watchButtonDisplay" id="watchCount"></span>
                            </a>

                        <a rel="tooltip" title="Duplicate"
                           class="btn btn-default${ '' if is_project else ' disabled'}" href="#"
                           data-toggle="modal" data-target="#duplicateModal"    >
                            <span class="glyphicon glyphicon-share"></span>&nbsp; ${ node['templated_count'] + node['fork_count'] + node['points'] }
                        </a>

                    </div><!-- end btn-grp -->
                </div><!-- end btn-toolbar -->

            </div><!-- end col-md-->

        </div><!-- end row -->


        <p id="contributors">Contributors:
            <span id="contributorsview"><div mod-meta='{
                    "tpl": "util/render_contributors.mako",
                    "uri": "${node["api_url"]}get_contributors/",
                    "replace": true
                }'></div></span>
            % if node['is_fork']:
                <br />Forked from <a class="node-forked-from" href="/${node['forked_from_id']}/">${node['forked_from_display_absolute_url']}</a> on
                <span data-bind="text: dateForked.local, tooltip: {title: dateForked.utc}"></span>
            % endif
            % if node['is_registration'] and node['registered_meta']:
                <br />Registration Supplement:
                % for meta in node['registered_meta']:
                    <a href="${node['url']}register/${meta['name_no_ext']}">${meta['name_clean']}</a>
                % endfor
            % endif
            <br />Date Created:
                <span data-bind="text: dateCreated.local, tooltip: {title: dateCreated.utc}"
                     class="date node-date-created"></span>
            | Last Updated:
            <span data-bind="text: dateModified.local, tooltip: {title: dateModified.utc}"
                   class="date node-last-modified-date"></span>
            % if parent_node['id']:
                <br />Category: <span class="node-category">${node['category']}</span>
            % elif node['description'] or 'write' in user['permissions']:
                 <br />Description: <span id="nodeDescriptionEditable" class="node-description">${node['description']}</span>
            % endif
        </p>

        <nav id="projectSubnav" class="navbar navbar-default ">
            <a class="navbar-brand collapse visible-xs">
                ${'Project' if node['category'] == 'project' else 'Component'} Navigation
            </a>
            <button type="button" class="navbar-toggle collapsed" data-toggle="collapse" data-target=".project-nav">
              <span class="sr-only">Toggle navigation</span>
              <span class="icon-bar"></span>
              <span class="icon-bar"></span>
              <span class="icon-bar"></span>
            </button>
            <div class="container-fluid">
                <div class="row">
                    <ul class="nav navbar-nav project-nav collapse navbar-collapse" >
                        <li><a href="${node['url']}">Dashboard</a></li>

                        <li><a href="${node['url']}files/">Files</a></li>
                        <!-- Add-on tabs -->
                        % for addon in addons_enabled:
                            % if addons[addon]['has_page']:
                                <li>
                                    <a href="${node['url']}${addons[addon]['short_name']}">
                                        % if addons[addon]['icon']:
                                            <img src="${addons[addon]['icon']}" class="addon-logo"/>
                                        % endif
                                        ${addons[addon]['full_name']}
                                    </a>
                                </li>
                            % endif
                        % endfor
                        % if node['is_public'] or user['is_contributor']:
                            <li><a href="${node['url']}statistics/">Statistics</a></li>
                        % endif
                        % if not node['is_registration']:
                            <li><a href="${node['url']}registrations/">Registrations</a></li>
                        % endif
                        <li><a href="${node['url']}forks/">Forks</a></li>
                        % if user['is_contributor'] and not node['is_registration']:
                        <li><a href="${node['url']}contributors/">Contributors</a></li>
                        %endif
                        % if 'write' in user['permissions']:
                        <li><a href="${node['url']}settings/">Settings</a></li>
                        % endif
                    </ul>
                </div><!-- end row -->
            </div><!-- end container-fluid -->

        </nav>
    </header>

<script>
<<<<<<< HEAD
$(function () {
    setNavigationActive();
});

function setNavigationActive() {
    var path = window.location.pathname;
//    path = path.replace(/\/$/, "");
//    path = decodeURIComponent(path);

    $(".project-nav a").each(function () {
        var href = $(this).attr('href');
        if (path === href || (path.indexOf('wiki') > -1 && href.indexOf('wiki') > -1)) {
            $(this).closest('li').addClass('active');
        }
    });
}</script>
=======
    ##   TODO: Take this out of the mako file. This was a quick fix and likely not to live for very long, but it's not
    ##      the proper way to do it.

    $(function () {
        var path = window.location.pathname;

        $(".project-nav a").each(function () {
            var href = $(this).attr('href');
            if (path === href || (path.indexOf('wiki') > -1 && href.indexOf('wiki') > -1)) {
                $(this).closest('li').addClass('active');
            }
        });
    });
</script>

>>>>>>> def70cfd
</div><!-- end projectScope --><|MERGE_RESOLUTION|>--- conflicted
+++ resolved
@@ -164,24 +164,6 @@
     </header>
 
 <script>
-<<<<<<< HEAD
-$(function () {
-    setNavigationActive();
-});
-
-function setNavigationActive() {
-    var path = window.location.pathname;
-//    path = path.replace(/\/$/, "");
-//    path = decodeURIComponent(path);
-
-    $(".project-nav a").each(function () {
-        var href = $(this).attr('href');
-        if (path === href || (path.indexOf('wiki') > -1 && href.indexOf('wiki') > -1)) {
-            $(this).closest('li').addClass('active');
-        }
-    });
-}</script>
-=======
     ##   TODO: Take this out of the mako file. This was a quick fix and likely not to live for very long, but it's not
     ##      the proper way to do it.
 
@@ -197,5 +179,4 @@
     });
 </script>
 
->>>>>>> def70cfd
 </div><!-- end projectScope -->