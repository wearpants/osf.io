--- conflicted
+++ resolved
@@ -133,11 +133,7 @@
             % if parent_node['id']:
                 <br />Category: <span class="node-category">${node['category']}</span>
             % elif node['description'] or 'write' in user['permissions']:
-<<<<<<< HEAD
-                 <br />Description: <span id="nodeDescriptionEditable" class="node-description overflow">${node['description']}</span>
-=======
-                 <br /><span id="description">Description:</span> <span id="nodeDescriptionEditable" class="node-description" data-type="textarea">${node['description']}</span>
->>>>>>> f024de13
+                <br /><span id="description">Description:</span> <span id="nodeDescriptionEditable" class="node-description overflow" data-type="textarea">${node['description']}</span>
             % endif
         </div>
 
