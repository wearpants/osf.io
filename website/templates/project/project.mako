<%inherit file="project/project_base.mako"/>

<%
    import json
    is_project = node['node_type'] == 'project'
%>

<div id="projectScope">
    <header class="subhead" id="overview">
        <div class="row">
            <div class="col-sm-6 col-md-7 cite-container">
                % if parent_node['id']:
                    % if parent_node['can_view'] or parent_node['is_public'] or parent_node['is_contributor']:
                        <h2 class="node-parent-title">
                            <a href="${parent_node['url']}">${parent_node['title']}</a> <i class="icon icon-level-down icon-dark-lg"> </i>
                        </h2>
                    % else:
                        <h2 class="node-parent-title unavailable">
                            <span>Private Project</span>&nbsp;/
                        </h2>
                    % endif
                % endif
                <h2 class="node-title">
                    <span id="nodeTitleEditable" class="overflow">${node['title']}</span>
                </h2>
            </div>
            <div class="col-sm-6 col-md-5">
                <div class="btn-toolbar node-control pull-right">
                    <div class="btn-group">
                    % if not node["is_public"]:
                        <button class='btn btn-default disabled'>Private</button>
                        % if 'admin' in user['permissions']:
                            <a class="btn btn-default" data-bind="click: makePublic">Make Public</a>
                        % endif
                    % else:
                        % if 'admin' in user['permissions']:
                            <a class="btn btn-default" data-bind="click: makePrivate">Make Private</a>
                        % endif
                        <button class="btn btn-default disabled">Public</button>
                    % endif
                    </div>
                    <!-- ko if: canBeOrganized -->
                    <div class="btn-group" style="display: none" data-bind="visible: true">

                        <!-- ko ifnot: inDashboard -->
                           <a data-bind="click: addToDashboard, tooltip: {title: 'Add to Dashboard Folder',
                            placement: 'bottom'}" class="btn btn-default">
                               <i class="icon-folder-open"></i>
                               <i class="icon-plus"></i>
                           </a>
                        <!-- /ko -->
                        <!-- ko if: inDashboard -->
                           <a data-bind="click: removeFromDashboard, tooltip: {title: 'Remove from Dashboard Folder',
                            placement: 'bottom'}" class="btn btn-default">
                               <i class="icon-folder-open"></i>
                               <i class="icon-minus"></i>
                           </a>
                        <!-- /ko -->

                    </div>
                    <!-- /ko -->
                    <div class="btn-group">
                        <a
                        % if user_name and (node['is_public'] or user['is_contributor']) and not node['is_registration']:
                            data-bind="click: toggleWatch, tooltip: {title: watchButtonAction, placement: 'bottom'}"
                            class="btn btn-default"
                        % else:
                            class="btn btn-default disabled"
                        % endif
                            href="#">
                            <i class="icon-eye-open"></i>
                            <span data-bind="text: watchButtonDisplay" id="watchCount"></span>
                        </a>
                        <a rel="tooltip" title="Duplicate" data-placement="bottom"
                            class="btn btn-default${ '' if is_project else ' disabled'}" href="#"
                            data-toggle="modal" data-target="#duplicateModal">
                            <span class="glyphicon glyphicon-share"></span>&nbsp; ${ node['templated_count'] + node['fork_count'] + node['points'] }
                        </a>
                    </div>
                    % if 'badges' in addons_enabled and badges and badges['can_award']:
                        <div class="btn-group">
                            <button class="btn btn-success" id="awardBadge" style="border-bottom-right-radius: 4px;border-top-right-radius: 4px;">
                                <i class="icon-plus"></i> Award
                            </button>
                        </div>
                    % endif
                </div>
            </div>
        </div>
        <div id="contributors" class="row" style="line-height:25px">
            <div class="col-sm-12">
                Contributors:
                % if node['anonymous'] and not node['is_public']:
                    <ol>Anonymous Contributors</ol>
                % else:
                    <ol>
                        <div mod-meta='{
                            "tpl": "util/render_contributors.mako",
                            "uri": "${node["api_url"]}get_contributors/",
                            "replace": true
                        }'></div>
                    </ol>
                % endif
                % if node['is_fork']:
                    <br />Forked from <a class="node-forked-from" href="/${node['forked_from_id']}/">${node['forked_from_display_absolute_url']}</a> on
                    <span data-bind="text: dateForked.local, tooltip: {title: dateForked.utc}"></span>
                % endif
                % if node['is_registration'] and node['registered_meta']:
                    <br />Registration Supplement:
                    % for meta in node['registered_meta']:
                        <a href="${node['url']}register/${meta['name_no_ext']}">${meta['name_clean']}</a>
                    % endfor
                % endif
                <br />Date Created:
                <span data-bind="text: dateCreated.local, tooltip: {title: dateCreated.utc}" class="date node-date-created"></span>
                | Last Updated:
                <span data-bind="text: dateModified.local, tooltip: {title: dateModified.utc}" class="date node-last-modified-date"></span>
                % if parent_node['id']:
                    <br />Category: <span class="node-category">${node['category']}</span>
                % elif node['description'] or 'write' in user['permissions']:
                    <br /><span id="description">Description:</span> <span id="nodeDescriptionEditable" class="node-description overflow" data-type="textarea">${node['description']}</span>
                % endif
            </div>
        </div>

    </header>
</div>


<%def name="title()">${node['title']}</%def>

<%include file="project/modal_add_pointer.mako"/>

% if node['node_type'] == 'project':
    <%include file="project/modal_add_component.mako"/>
% endif

% if user['can_comment'] or node['has_comments']:
    <%include file="include/comment_pane_template.mako"/>
    <%include file="include/comment_template.mako"/>
% endif

<div class="row">

    <div class="col-sm-6 osf-dash-col">

        %if user['show_wiki_widget']:
            <div id="addonWikiWidget" class="addon-widget-container" mod-meta='{
            "tpl": "../addons/wiki/templates/wiki_widget.mako",
            "uri": "${node['api_url']}wiki/widget/"
        }'></div>
        %endif

        <!-- Files -->
        <div class="addon-widget-container">
            <div class="addon-widget-header clearfix">
                <h4>Files</h4>
                <div class="pull-right">
                   <a href="${node['url']}files/" class="btn"> <i class="icon icon-external-link"></i> </a>
                </div>
            </div>
            <div class="addon-widget-body">
                <div id="treeGrid">
                    <div class="fangorn-loading">
                        <i class="icon-spinner fangorn-spin"></i> <p class="m-t-sm fg-load-message"> Loading files...  </p>
                    </div>
                </div>
            </div>
        </div>

<<<<<<< HEAD
        <!-- Discussions -->
        <div id="comments-widget-container" class="addon-widget-container">
            <div class="addon-widget-header clearfix">
                <h4>Recent discussions</h4>
                <div class="pull-right">
                    <a href="${node['url']}discussions/" class="btn"> <i class="icon icon-external-link"></i> </a>
                </div>
            </div>
            <div class="addon-widget-body">
                <div data-bind="if: commented">
                    % if not node['anonymous']:
                        Show <a data-bind="click: showRecent">recently commented users</a> or
                        <a data-bind="click: showFrequent">most frequently commented users</a>
                        <div style="padding-top: 5px">
                            <span data-bind="foreach: {data: discussion, afterAdd: setupToolTips}">
                                <a data-toggle="tooltip" data-bind="attr: {href: url, title: fullname}" data-placement="bottom">
                                    <img data-bind="attr: {src: gravatarUrl}"/>
                                </a>
                            </span>
                        </div>
                    % endif
                    <div data-bind="template: {name: 'commentTemplate', foreach: recentComments}"></div>
                </div>
                <div data-bind="ifnot: commented">There are no comments in this ${node['node_type']} yet.</div>
                <div>
                    <span>Open the <a class="openCommentPane">comment pane</a> on the right to make a comment.</span>
                </div>
            </div>
        </div>
=======
        % if addons:
            <!-- Show widgets in left column if present -->
            % for addon in addons_enabled:
                % if addons[addon]['has_widget']:
                    %if addon != 'wiki': ## We already show the wiki widget at the top
                    <div class="addon-widget-container" mod-meta='{
                            "tpl": "../addons/${addon}/templates/${addon}_widget.mako",
                            "uri": "${node['api_url']}${addon}/widget/"
                        }'></div>
                    %endif
                % endif
            % endfor
        % else:
            <!-- If no widgets, show components -->
            ${children()}
        % endif

>>>>>>> 9d6c7979
    </div>

    <div class="col-sm-6 osf-dash-col">

        <!-- Citations -->
        % if not node['anonymous']:

         <div class="citations addon-widget-container">
            <div class="addon-widget-header clearfix">
                <h4>Citation</h4>
                <div class="pull-right">
                    <span class="permalink">${node['display_absolute_url']}</span><a href="#" class="btn project-toggle"><i class="icon icon-angle-down"></i></a>
                </div>
            </div>
            <div class="addon-widget-body" style="display:none">
                <dl id="citationList" class="citation-list">
                    <dt>APA</dt>
                        <dd class="citation-text" data-bind="text: apa"></dd>
                    <dt>MLA</dt>
                        <dd class="citation-text" data-bind="text: mla"></dd>
                    <dt>Chicago</dt>
                        <dd class="citation-text" data-bind="text: chicago"></dd>
                </dl>
                <p><strong>More</strong></p>
                <div id="citationStylePanel" class="citation-picker">
                    <input id="citationStyleInput" type="hidden" />
                </div>
                <pre id="citationText" class="formatted-citation"></pre>
            </div>
         </div>
        % endif

        <!-- Show child on right if widgets -->
        % if addons:
            ${children()}
        % endif


        %if node['tags'] or 'write' in user['permissions']:
         <div class="tags addon-widget-container">
            <div class="addon-widget-header clearfix">
                <h4>Tags </h4>
                <div class="pull-right">
                </div>
            </div>
            <div class="addon-widget-body">
                <input name="node-tags" id="node-tags" value="${','.join([tag for tag in node['tags']]) if node['tags'] else ''}" />
            </div>
        </div>

        %endif


        <%include file="log_list.mako" args="scripted=True" />

    </div>

</div>

<%def name="children()">
% if node['node_type'] == 'project':
     <div class="components addon-widget-container">
        <div class="addon-widget-header clearfix">
            <h4>Components </h4>
            <div class="pull-right">
              % if 'write' in user['permissions'] and not node['is_registration']:
                    <a class="btn btn-sm btn-default" data-toggle="modal" data-target="#newComponent">Add Component</a>
                    <a class="btn btn-sm btn-default" data-toggle="modal" data-target="#addPointer">Add Links</a>
                % endif

            </div>
        </div>
        <div class="addon-widget-body">
              % if node['children']:
                  <div id="containment">
                      <div mod-meta='{
                              "tpl": "util/render_nodes.mako",
                              "uri": "${node["api_url"]}get_children/",
                              "replace": true,
                      "kwargs": {"sortable" : ${'true' if not node['is_registration'] else 'false'}}
                          }'></div>
                  </div>
              % else:
                <p>No components have been added to this project.</p>
              % endif

        </div>
    </div>
% endif

% for name, capabilities in addon_capabilities.iteritems():
    <script id="capabilities-${name}" type="text/html">${capabilities}</script>
% endfor

</%def>

<%def name="stylesheets()">
    ${parent.stylesheets()}
    % for style in addon_widget_css:
    <link rel="stylesheet" href="${style}" />
    % endfor
    % for stylesheet in tree_css:
    <link rel='stylesheet' href='${stylesheet}' type='text/css' />
    % endfor
</%def>

<%def name="javascript_bottom()">
<% import json %>

${parent.javascript_bottom()}

% for script in tree_js:
<script type="text/javascript" src="${script | webpack_asset}"></script>
% endfor

<script type="text/javascript">
    // Hack to allow mako variables to be accessed to JS modules
    window.contextVars = $.extend(true, {}, window.contextVars, {
        currentUser: {
            name: '${user_full_name | js_str}',
            canComment: ${json.dumps(user['can_comment'])},
            canEdit: ${json.dumps(user['can_edit'])}
        },
        node: {
            hasChildren: ${json.dumps(node['has_children'])},
            isRegistration: ${json.dumps(node['is_registration'])},
            tags: ${json.dumps(node['tags'])}
        }
    });
</script>

<script src="${"/static/public/js/project-dashboard.js" | webpack_asset}"></script>

% for asset in addon_widget_js:
<script src="${asset | webpack_asset}"></script>
% endfor

</%def><|MERGE_RESOLUTION|>--- conflicted
+++ resolved
@@ -168,7 +168,6 @@
             </div>
         </div>
 
-<<<<<<< HEAD
         <!-- Discussions -->
         <div id="comments-widget-container" class="addon-widget-container">
             <div class="addon-widget-header clearfix">
@@ -198,7 +197,7 @@
                 </div>
             </div>
         </div>
-=======
+
         % if addons:
             <!-- Show widgets in left column if present -->
             % for addon in addons_enabled:
@@ -216,7 +215,6 @@
             ${children()}
         % endif
 
->>>>>>> 9d6c7979
     </div>
 
     <div class="col-sm-6 osf-dash-col">
