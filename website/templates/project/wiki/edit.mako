--- conflicted
+++ resolved
@@ -17,7 +17,7 @@
             </form>
         </div>
         <div class="col-md-3">
-            <div style="width:200px; float:right; margin-left:30px;">
+            <div style="width:250px; float:right; margin-left:30px;">
                 <div mod-meta='{
                         "tpl": "project/wiki/nav.mako",
                         "replace": true
@@ -27,24 +27,6 @@
                         "replace": true
                     }'></div>
             </div>
-<<<<<<< HEAD
-=======
-            <input type="submit" class="btn btn-primary pull-right" value="Save">
-            <p class="help-block">Preview</p>
-            <div id="wmd-preview" class="wmd-panel wmd-preview"></div>
-        </form>
-    </div>
-    <div class="col-md-3">
-        <div style="width:250px; float:right; margin-left:30px;">
-            <div mod-meta='{
-                    "tpl": "project/wiki/nav.mako",
-                    "replace": true
-                }'></div>
-            <div mod-meta='{
-                    "tpl": "project/wiki/history.mako",
-                    "replace": true
-                }'></div>
->>>>>>> b5cbfc38
         </div>
     </div><!-- end row -->
 </div><!-- end wiki -->
