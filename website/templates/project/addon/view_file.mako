--- conflicted
+++ resolved
@@ -46,10 +46,6 @@
             window.contextVars = window.contextVars || {};
             window.contextVars.renderURL = '${render_url}';
         </script>
-<<<<<<< HEAD
-        <script src="/static/public/js/view-file-page.js"></script>
-=======
         <script src=${"/static/public/js/view-file-page.js" | webpack_asset}></script>
->>>>>>> 6bb21554
     % endif
 </%def>