<%inherit file="project/project_base.mako"/>
<%def name="title()">${node['title']} Forks</%def>

<div class="page-header visible-xs">
    <h2 class="text-300">Forks</h2>
</div>

<div class="row">
<<<<<<< HEAD
    % if node['fork_count']:
        <div class="col-md-8 col-md-offset-2 p-lg">
            <div mod-meta='{
                "tpl": "util/render_nodes.mako",
                "uri": "${node["api_url"]}get_forks/",
                "replace": true,
                "kwargs": {"sortable": false, "pluralized_node_type": "registrations"}
            }'></div>
        </div>
=======
	<div class="col-sm-9">

    % if node['fork_count']:
        <div mod-meta='{
            "tpl": "util/render_nodes.mako",
            "uri": "${node["api_url"]}get_forks/",
            "replace": true,
            "kwargs": {"sortable": false, "pluralized_node_type": "forks"}
        }'></div>
>>>>>>> 2f913e68
    % else:
        <div class="col-md-8 p-lg">
                <p>There have been no forks of this project.. Forking a project means you have created a copy of it into your dashboard, and can change that copy for your own purposes. You will be the only contributor to the forked project until you add others.</p>
        </div>
        <div class="col-md-4 p-lg">
                <a href="/getting-started/#forks" class="btn btn-info"> Learn more about Forks</a>
        </div>
    % endif
<<<<<<< HEAD
=======

    </div>
    <div class="col-sm-3">

        <div>
            % if user_name and (user['is_contributor'] or node['is_public']) and not disk_saving_mode:
                <a class="btn btn-success" type="button" onclick="NodeActions.forkNode();">New Fork</a>
            % endif
        </div>

    </div>


>>>>>>> 2f913e68
</div><|MERGE_RESOLUTION|>--- conflicted
+++ resolved
@@ -6,49 +6,28 @@
 </div>
 
 <div class="row">
-<<<<<<< HEAD
     % if node['fork_count']:
         <div class="col-md-8 col-md-offset-2 p-lg">
             <div mod-meta='{
                 "tpl": "util/render_nodes.mako",
                 "uri": "${node["api_url"]}get_forks/",
                 "replace": true,
-                "kwargs": {"sortable": false, "pluralized_node_type": "registrations"}
+                "kwargs": {"sortable": false, "pluralized_node_type": "forks"}
             }'></div>
         </div>
-=======
-	<div class="col-sm-9">
-
-    % if node['fork_count']:
-        <div mod-meta='{
-            "tpl": "util/render_nodes.mako",
-            "uri": "${node["api_url"]}get_forks/",
-            "replace": true,
-            "kwargs": {"sortable": false, "pluralized_node_type": "forks"}
-        }'></div>
->>>>>>> 2f913e68
     % else:
         <div class="col-md-8 p-lg">
                 <p>There have been no forks of this project.. Forking a project means you have created a copy of it into your dashboard, and can change that copy for your own purposes. You will be the only contributor to the forked project until you add others.</p>
         </div>
         <div class="col-md-4 p-lg">
-                <a href="/getting-started/#forks" class="btn btn-info"> Learn more about Forks</a>
+                <div class="p-lg">
+                    <a href="/getting-started/#forks" class="btn btn-info"> Learn more about Forks</a>
+                </div>
+                <div class="p-lg">
+                    % if user_name and (user['is_contributor'] or node['is_public']) and not disk_saving_mode:
+                        <a class="btn btn-success" type="button" onclick="NodeActions.forkNode();">New Fork</a>
+                    % endif
+                </div>
         </div>
     % endif
-<<<<<<< HEAD
-=======
-
-    </div>
-    <div class="col-sm-3">
-
-        <div>
-            % if user_name and (user['is_contributor'] or node['is_public']) and not disk_saving_mode:
-                <a class="btn btn-success" type="button" onclick="NodeActions.forkNode();">New Fork</a>
-            % endif
-        </div>
-
-    </div>
-
-
->>>>>>> 2f913e68
 </div>