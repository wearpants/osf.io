--- conflicted
+++ resolved
@@ -4,9 +4,8 @@
 <div class="row">
     <div class="col-md-12">
 
-<<<<<<< HEAD
     <h2>Contributors</h2>
-        <div id="manageContributors" >
+        <div id="manageContributors" style="display: none;">
                 <table id="manageContributorsTable" class="table">
                     <thead>
                         <tr>
@@ -23,7 +22,7 @@
                         <th class="col-sm-1"></th>
                         </tr>
                     </thead>
-                    <tr>
+                    <tr data-bind="if: userIsAdmin">
                         <td colspan="3">
                             <a href="#addContributors" data-toggle="modal">
                                 Click to add a contributor
@@ -32,6 +31,7 @@
                     </tr>
                     <tbody data-bind="sortable: {template: 'contribTpl',
                         data: contributors, as: 'contributor',
+                        isEnabled: userIsAdmin,
                         afterRender: setupEditable,
                         options: {containment: '#manageContributors'}}">
                     </tbody>
@@ -40,6 +40,7 @@
         </div>
     </div><!-- end col-md -->
 </div><!-- end row -->
+
 <script id="contribTpl" type="text/html">
     <tr data-bind="click: unremove, css: {'contributor-delete-staged': deleteStaged}">
         <td>
@@ -47,111 +48,45 @@
             <span data-bind="text: contributor.fullname"></span>
         </td>
         <td>
-            <span data-bind="visible: notDeleteStaged">
-                <a href="#" class="permission-editable" data-type="select"></a>
-            </span>
-            <span data-bind="visible: deleteStaged">
+            <!-- ko if: $parent.userIsAdmin -->
+                <span data-bind="visible: notDeleteStaged">
+                    <a href="#" class="permission-editable" data-type="select"></a>
+                </span>
+                <span data-bind="visible: deleteStaged">
+                    <span data-bind="text: formatPermission"></span>
+                </span>
+            <!-- /ko -->
+            <!-- ko ifnot: $parent.userIsAdmin -->
                 <span data-bind="text: formatPermission"></span>
-            </span>
+            <!-- /ko -->
         </td>
         <td>
-            <!-- ko ifnot: deleteStaged -->
-                <a
-                        class="btn btn-danger contrib-button btn-mini"
-                        data-bind="click: remove"
-                        rel="tooltip"
-                        title="Remove contributor"
-                    >–</a>
+            <!-- ko if: $parent.userIsAdmin -->
+
+                <!-- ko ifnot: deleteStaged -->
+                    <a
+                            class="btn btn-danger contrib-button btn-mini"
+                            data-bind="click: remove"
+                            rel="tooltip"
+                            title="Remove contributor"
+                        >–</a>
+                <!-- /ko -->
+                <!-- ko if: deleteStaged -->
+                    Removed
+                <!-- /ko -->
             <!-- /ko -->
-            <!-- ko if: deleteStaged -->
-                Removed
+            <!-- ko ifnot: $parent.userIsAdmin -->
+                <!-- ko if: contributorIsUser -->
+                    <a
+                            class="btn btn-danger contrib-button btn-mini"
+                            data-bind="click: removeSelf"
+                            rel="tooltip"
+                            title="Remove contributor"
+                        >-</a>
+                    <!-- /ko -->
             <!-- /ko -->
         </td>
     </tr>
-=======
-<div id="manageContributors" class="col-md-12" style="display: none;">
-
-<h2>Contributors</h2>
-
-    <table class="table">
-        <thead>
-            <th>Name</th>
-            <th>
-                Permissions
-                <i class="icon-question-sign permission-info"
-                        data-toggle="popover"
-                        data-title="Permission Information"
-                        data-container="body"
-                        data-html="true"
-                    ></i>
-            </th>
-            <th></th>
-        </thead>
-        <tr>
-          <!-- ko if: userIsAdmin -->
-            <td>
-                <a href="#addContributors" data-toggle="modal">
-                    Click to add a contributor
-                </a>
-            </td>
-          <!-- /ko -->
-        </tr>
-        <tbody data-bind="sortable: {data: contributors, as: 'contributor', isEnabled: userIsAdmin(), afterRender: setupEditable, options: {containment: '#manageContributors'}}">
-            <tr data-bind="click: unremove, css: {'contributor-delete-staged': deleteStaged}">
-                <td>
-                    <img data-bind="attr: {src: contributor.gravatar_url}" />
-                    <span data-bind="text: contributor.fullname"></span>
-                </td>
-                <td>
-                  <!-- ko if: $parent.userIsAdmin -->
-                    <span data-bind="visible: notDeleteStaged">
-                        <a href="#" class="permission-editable" data-type="select"></a>
-                    </span>
-                    <span data-bind="visible: deleteStaged">
-                        <span data-bind="text: formatPermission"></span>
-                    </span>
-                  <!-- /ko -->
-                  <!-- ko ifnot: $parent.userIsAdmin -->
-                    <span data-bind="text: formatPermission"></span>
-                  <!-- /ko -->
-                </td>
-                <td>
-                  <!-- ko if: $parent.userIsAdmin -->
-                    <!-- ko ifnot: deleteStaged -->
-                      <a
-                          class="btn btn-danger contrib-button btn-mini"
-                          data-bind="click: remove"
-                          rel="tooltip"
-                          title="Remove contributor"
-                        >-</a>
-                    <!-- /ko -->
-                    <!-- ko if: deleteStaged -->
-                      Removed
-                    <!-- /ko -->
-                  <!-- /ko -->
-                  <!-- ko ifnot: $parent.userIsAdmin -->
-                    <!-- ko if: contributorIsUser -->
-                          <a
-                              class="btn btn-danger contrib-button btn-mini"
-                              data-bind="click: removeSelf"
-                              rel="tooltip"
-                              title="Remove contributor"
-                            >-</a>
-                    <!-- /ko -->
-                  <!-- /ko -->
-                </td>
-            </tr>
-        </tbody>
-    </table>
-
-    ${buttonGroup()}
-
-</div>
-
-<script type="text/javascript">
-    var contributors = ${json.dumps(contributors)};
-    var user = ${json.dumps(user)}
->>>>>>> 022a9d42
 </script>
 
 
@@ -169,18 +104,10 @@
     <% import json %>
     <script src="/static/js/contribManager.js"></script>
     <script type="text/javascript">
-<<<<<<< HEAD
-        (function($, global) {
+        (function() {
             var contributors = ${json.dumps(contributors)};
-            var manager = new ContribManager('#manageContributors', contributors);
-        })($, window);
-=======
-        (function($) {
-            var $manageElm = $('#manageContributors');
-            var contributorsViewModel = new Manage.ViewModel(contributors, user);
-            ko.applyBindings(contributorsViewModel, $manageElm[0]);
-            $manageElm.show();
-        })($);
->>>>>>> 022a9d42
+            var user = ${json.dumps(user)};
+            var manager = new ContribManager('#manageContributors', contributors, user);
+        })();
     </script>
 </%def>