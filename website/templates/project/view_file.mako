--- conflicted
+++ resolved
@@ -57,96 +57,7 @@
       <div class="file-view-panels col-sm-3"></div>
     </div>
   </div>
-
-<<<<<<< HEAD
-      <div class="col-md-3">
-        <div id="fileRevisions" class="scripted">
-          <ol class="breadcrumb">
-            <li><a href="{{ node.urls.files }}" data-bind="text: node.title"></a></li>
-            <li class="active overflow" data-bind="text: file.provider"></li>
-            <!-- ko foreach: path.slice(1) -->
-            <li class="active overflow" data-bind="text: $data"></li>
-            <!-- /ko -->
-          </ol>
-
-            <div class="tb-row" style="margin-bottom: 10px">
-                <label style="margin-top: 7px; margin-right: 2px">Subscription:</label>
-                <select class="form-control" style="width: 140px; float: right;" data-bind="
-                    options: $root.subList,
-                    value: curSubscription,
-                    optionsText: 'text'">
-                </select>
-            </div>
-
-          <span data-bind="if: currentVersion">
-            <a class="btn btn-success btn-md file-download" href="{{ currentVersion().osfDownloadUrl }}" data-bind="click: currentVersion().download">
-              Download <i class="fa fa-download"></i>
-            </a>
-          </span>
-
-          <span data-bind="if: editable">
-            <button class="btn btn-danger btn-md file-delete" data-bind="click: askDelete">
-              Delete <i class="fa fa-trash-o"></i>
-            </button>
-          </span>
-
-
-          <table class="table" data-bind="if: versioningSupported && revisions().length">
-            <thead class="file-version-thread">
-              <tr>
-                <th width="10%">Version ID</th>
-                <th data-bind="if: hasDate">Date</th>
-                <th data-bind="if: userColumn">User</th>
-                <th colspan="2">Download</th>
-                <th></th>
-              </tr>
-            </thead>
-            
-            <tbody class="file-version" data-bind="foreach: {data: revisions, as: 'revision'}">
-              <tr data-bind="css: $parent.isActive(revision)">
-                <td>
-                  <a href="{{ revision.osfViewUrl }}" data-bind="if: revision !== $parent.currentVersion()">
-                    {{ revision.displayVersion }}
-                  </a>
-                  <span data-bind="if: revision === $parent.currentVersion()">
-                    {{ revision.displayVersion }}
-                  </span>
-                </td>
-                <td data-bind="if: $parent.hasDate">{{ revision.displayDate }}</td>
-                <td data-bind="if: $parent.userColumn">
-                  <a class="word-break-word" data-bind="if: revision.extra.user.url"
-                    href="{{ revision.extra.user.url }}">
-                    {{ revision.extra.user.name }}
-                  </a>
-                  <span data-bind="ifnot: revision.extra.user.url">
-                    {{ revision.extra.user.name }}
-                  </span>
-                </td>
-                <td>
-                  <span class="badge" data-bind="if: revision.extra.downloads !== undefined">
-                    {{ revision.extra.downloads }}
-                  </span>
-                </td>
-                <td>
-                  <a class="btn btn-primary btn-sm file-download" href="{{ revision.osfDownloadUrl }}"
-                    data-bind="click: revision.download">
-                    <i class="fa fa-download"></i>
-                  </a>
-                </td>
-              </tr>
-            </tbody>
-          </table>
-
-          <div data-bind="ifnot: versioningSupported">
-            <hr>
-            <div class="alert alert-warning" role="alert">
-              {{ errorMessage }}
-            </div>
-          </div>
-=======
 </div>
->>>>>>> d3215f12
-
 
 ## Begin Modals
 <div class="modal fade" id="connectedModal" tabindex="-1">
