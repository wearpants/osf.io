--- conflicted
+++ resolved
@@ -6,8 +6,7 @@
 <%def name="title()">${file_name | h}</%def>
 <div class="row">
   <div class="col-sm-5">
-<<<<<<< HEAD
-     <h2>
+     <h2 class="break-word">
        ## Split file name into two parts: with and without extension
        <%
         extStart = file_name.rfind(".")
@@ -18,21 +17,11 @@
           file_name_title = file_name[0:extStart]
           file_name_ext = file_name[extStart:]
        %> 
-       <span id="fileName">
         ${file_name_title | h}<span id="file-ext">${file_name_ext | h}</span>
-       </span>
        % if file_revision:
          <small>&nbsp;${file_revision | h}</small>
        % endif
      </h2>
-=======
-    <h2 class="break-word">
-      ${file_name | h}
-      % if file_revision:
-        <small>&nbsp;${file_revision | h}</small>
-      % endif
-    </h2>
->>>>>>> fcd9451a
   </div>
   <div class="col-sm-7">
     <div id="toggleBar" class="pull-right"></div>
