<%inherit file="base.mako"/>
<%def name="title()">Files</%def>
<%def name="content()">
<div mod-meta='{"tpl": "project/project_header.mako", "replace": true}'></div>

<h4>Drag and drop files below to upload.</h4>
<div id="myGrid" class="hgrid"></div>
</div>

<script type="text/javascript">
    var gridData = ${grid_data};
</script>

<script>

<<<<<<< HEAD
=======
  function modFolderView(row, args) {
    args = args || {};
    var name = row.name;
    // The + / - button for expanding/collapsing a folder
    var expander;
    if (row._node.children.length > 0 && row.depth > 0 || args.lazyLoad) {
      expander = row._collapsed ? HGrid.Html.expandElem : HGrid.Html.collapseElem;
    } else { // Folder is empty
      expander = '<span></span>';
    }
    // Concatenate the expander, folder icon, and the folder name
    var innerContent = [expander, HGrid.Html.folderIcon, name, HGrid.Html.errorElem].join(' ');
    return HGrid.Fmt.asItem(row, HGrid.Fmt.withIndent(row, innerContent, args.indent));
  }
  var nameColumn = {
    id: 'name',
    name: 'Name',
    sortkey: 'name',
    cssClass: 'hg-cell',
    folderView: modFolderView,
    itemView: HGrid.Columns.defaultItemView,
    sortable: true
  };

var grid = new HGrid('#myGrid', {
    data: gridData,
    columns: [
        nameColumn,
        HGrid.Col.ActionButtons
    ],
    fetchUrl: function(row) {
        return row.urls.fetch;
    },
    downloadUrl: function(row) {
        return row.urls.download;
    },
    deleteUrl: function(row) {
        return row.urls.delete;
    },
    deleteMethod: 'delete',
    uploads: true,
    uploadUrl: function(row) {
        return row.urls.upload;
    },
    uploadMethod: 'post',
    uploadSuccess: function(file, item, data) {
        // TODO: Move to HGrid or HGrid-OSF
        data.parentID = item.parentID;
        this.removeItem(item.id);
        this.addItem(data);
    }
});

// TODO: Move to HGrid callback
grid.element.on('click', '.hg-item-content', function() {
    var viewUrl = grid.getByID($(this).attr('data-id')).urls.view;
    if (viewUrl) {
        window.location.href = viewUrl;
    }
});

>>>>>>> 7ef2812a
// Don't show dropped content if user drags outside grid
window.ondragover = function(e) { e.preventDefault(); };
window.ondrop = function(e) { e.preventDefault(); };

</script>
</%def>
<%def name="stylesheets()">
<link rel="stylesheet" href="/static/vendor/hgrid/hgrid.css" type="text/css" />
</%def>

<%def name="javascript()">
<script src="/static/vendor/dropzone/dropzone.js"></script>
<script src="/static/vendor/hgrid/hgrid.js"></script>
% for script in tree_js:
<script type="text/javascript" src="${script}"></script>
% endfor
</%def>

<%def name="javascript_bottom()">
<script src='/static/js/filebrowser.js'></script>
<script>
var filebrowser = new FileBrowser('#myGrid', {
    data: gridData
});
</script>
</%def><|MERGE_RESOLUTION|>--- conflicted
+++ resolved
@@ -12,71 +12,6 @@
 </script>
 
 <script>
-
-<<<<<<< HEAD
-=======
-  function modFolderView(row, args) {
-    args = args || {};
-    var name = row.name;
-    // The + / - button for expanding/collapsing a folder
-    var expander;
-    if (row._node.children.length > 0 && row.depth > 0 || args.lazyLoad) {
-      expander = row._collapsed ? HGrid.Html.expandElem : HGrid.Html.collapseElem;
-    } else { // Folder is empty
-      expander = '<span></span>';
-    }
-    // Concatenate the expander, folder icon, and the folder name
-    var innerContent = [expander, HGrid.Html.folderIcon, name, HGrid.Html.errorElem].join(' ');
-    return HGrid.Fmt.asItem(row, HGrid.Fmt.withIndent(row, innerContent, args.indent));
-  }
-  var nameColumn = {
-    id: 'name',
-    name: 'Name',
-    sortkey: 'name',
-    cssClass: 'hg-cell',
-    folderView: modFolderView,
-    itemView: HGrid.Columns.defaultItemView,
-    sortable: true
-  };
-
-var grid = new HGrid('#myGrid', {
-    data: gridData,
-    columns: [
-        nameColumn,
-        HGrid.Col.ActionButtons
-    ],
-    fetchUrl: function(row) {
-        return row.urls.fetch;
-    },
-    downloadUrl: function(row) {
-        return row.urls.download;
-    },
-    deleteUrl: function(row) {
-        return row.urls.delete;
-    },
-    deleteMethod: 'delete',
-    uploads: true,
-    uploadUrl: function(row) {
-        return row.urls.upload;
-    },
-    uploadMethod: 'post',
-    uploadSuccess: function(file, item, data) {
-        // TODO: Move to HGrid or HGrid-OSF
-        data.parentID = item.parentID;
-        this.removeItem(item.id);
-        this.addItem(data);
-    }
-});
-
-// TODO: Move to HGrid callback
-grid.element.on('click', '.hg-item-content', function() {
-    var viewUrl = grid.getByID($(this).attr('data-id')).urls.view;
-    if (viewUrl) {
-        window.location.href = viewUrl;
-    }
-});
-
->>>>>>> 7ef2812a
 // Don't show dropped content if user drags outside grid
 window.ondragover = function(e) { e.preventDefault(); };
 window.ondrop = function(e) { e.preventDefault(); };
