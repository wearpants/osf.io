<%inherit file="project/project_base.mako"/>
<%def name="title()">${node['title']} Settings</%def>

##<!-- Show API key settings -->
##<div mod-meta='{
##        "tpl": "util/render_keys.mako",
##        "uri": "${node["api_url"]}keys/",
##        "replace": true,
##        "kwargs": {
##            "route": "${node["url"]}"
##        }
##    }'></div>

<div class="page-header visible-xs">
  <h2 class="text-300">Settings</h2>
</div>

<div class="row project-page">
    <!-- Begin left column -->
    <div class="col-sm-3 affix-parent scrollspy">

        % if 'write' in user['permissions']:

            <div class="panel panel-default osf-affix" data-spy="affix" data-offset-top="60" data-offset-bottom="263"><!-- Begin sidebar -->
                <ul class="nav nav-stacked nav-pills">

                    % if not node['is_registration']:
                        <li><a href="#configureNodeAnchor">${node['node_type'].capitalize()}</a></li>

                        <li><a href="#selectAddonsAnchor">Select Add-ons</a></li>

                        % if addon_enabled_settings:
                            <li><a href="#configureAddonsAnchor">Configure Add-ons</a></li>
                        % endif

                        <li><a href="#configureWikiAnchor">Wiki</a></li>

                        % if 'admin' in user['permissions']:
                            <li><a href="#configureCommentingAnchor">Commenting</a></li>
                        % endif

                        % if 'admin' in user['permissions'] and enable_institutions:
                            <li><a href="#configureInstitutionAnchor">Project Affiliation / Branding</a></li>
                        % endif

                        <li><a href="#configureNotificationsAnchor">Email Notifications</a></li>

                    % endif

                    % if node['is_registration']:

                        % if (node['is_public'] or node['embargo_end_date']) and 'admin' in user['permissions']:
<<<<<<< HEAD
                            <li><a href="#retractRegistrationAnchor">Withdraw Public Registration</a></li>
=======
                            <li><a href="#withdrawRegistrationAnchor">Withdraw Public Registration</a></li>
>>>>>>> 99d3ae8d
                        % endif

                    % endif

                </ul>
            </div><!-- End sidebar -->
        % endif

    </div>
    <!-- End left column -->

    <!-- Begin right column -->
    <div class="col-sm-9">

        % if 'write' in user['permissions']:  ## Begin Configure Project

            % if not node['is_registration']:
                <div class="panel panel-default">
                    <span id="configureNodeAnchor" class="anchor"></span>
                    <div class="panel-heading clearfix">
                        <h3 id="configureNode" class="panel-title">${node['node_type'].capitalize()}</h3>
                    </div>

                    <div id="projectSettings" class="panel-body">
                        <div class="form-group">
                            <label>Category:</label>
                            <select data-bind="attr: {disabled: disabled}, options: categoryOptions, optionsValue: 'value', optionsText: 'label', value: selectedCategory"></select>
                            <span data-bind="if: disabled" class="help-block">
                              A top-level project's category cannot be changed
                            </span>
                        </div>
                        <div class="form-group">
                            <label for="title">Title:</label>
                            <input class="form-control" type="text" maxlength="200" placeholder="Required" data-bind="value: title,
                                                                                                      valueUpdate: 'afterkeydown'">
                            <span class="text-danger" data-bind="validationMessage: title"></span>
                        </div>
                        <div class="form-group">
                            <label for="description">Description:</label>
                            <textarea placeholder="Optional" data-bind="value: description,
                                             valueUpdate: 'afterkeydown'",
                            class="form-control resize-vertical" style="max-width: 100%"></textarea>
                        </div>
                           <button data-bind="click: cancelAll"
                            class="btn btn-default">Cancel</button>
                            <button data-bind="click: updateAll"
                            class="btn btn-success">Save changes</button>
                        <div class="help-block">
                            <span data-bind="css: messageClass, html: message"></span>
                        </div>
                    % if 'admin' in user['permissions']:
                        <hr />
                            <div class="help-block">
                                A project cannot be deleted if it has any components within it.
                                To delete a parent project, you must first delete all child components
                                by visiting their settings pages.
                            </div>
                            <button id="deleteNode" class="btn btn-danger btn-delete-node">Delete ${node['node_type']}</button>
                    % endif
                    </div>
                </div>

            % endif

        % endif  ## End Configure Project

        % if 'write' in user['permissions']:  ## Begin Select Addons

            % if not node['is_registration']:

                <div class="panel panel-default">
                    <span id="selectAddonsAnchor" class="anchor"></span>
                    <div class="panel-heading clearfix">
                        <h3 class="panel-title">Select Add-ons</h3>
                    </div>
                    <div class="panel-body">
                        <form id="selectAddonsForm">

                            % for category in addon_categories:

                                <%
                                    addons = [
                                        addon
                                        for addon in addons_available
                                        if category in addon.categories
                                    ]
                                %>

                                % if addons:
                                    <h3>${category.capitalize()}</h3>

                                    % for addon in addons:
                                        <div>
                                            <label>
                                                <input
                                                    type="checkbox"
                                                    name="${addon.short_name}"
                                                    class="addon-select"
                                                    ${'checked' if addon.short_name in addons_enabled else ''}
                                                    ${'disabled' if (node['is_registration'] or bool(addon.added_mandatory)) else ''}
                                                />
                                                ${addon.full_name}
                                            </label>
                                        </div>
                                    % endfor

                                % endif

                            % endfor

                            <br />

                            <div class="addon-settings-message text-success" style="padding-top: 10px;"></div>

                        </form>

                    </div>
                </div>

                % if addon_enabled_settings:
                    <span id="configureAddonsAnchor" class="anchor"></span>

                    <div id="configureAddons" class="panel panel-default">

                        <div class="panel-heading clearfix">
                            <h3 class="panel-title">Configure Add-ons</h3>
                        </div>
                        <div class="panel-body">

                        % for node_settings_dict in addon_enabled_settings or []:
                            ${render_node_settings(node_settings_dict)}

                                % if not loop.last:
                                    <hr />
                                % endif

                        % endfor

                        </div>
                    </div>

                % endif

            % endif

        % endif  ## End Select Addons

        % if 'write' in user['permissions']:  ## Begin Wiki Config
            % if not node['is_registration']:
                <div class="panel panel-default">
                    <span id="configureWikiAnchor" class="anchor"></span>
                    <div class="panel-heading clearfix">
                        <h3 class="panel-title">Wiki</h3>
                    </div>

                <div class="panel-body">
                    %if wiki:
                        <form id="selectWikiForm">
                            <div>
                                <label>
                                    <input
                                            type="checkbox"
                                            name="${wiki.short_name}"
                                            class="wiki-select"
                                            data-bind="checked: enabled"
                                    />
                                    Enable the wiki in <b>${node['title']}</b>.
                                </label>

                                <div data-bind="visible: enabled()" class="text-success" style="padding-left: 15px">
                                    <p data-bind="text: wikiMessage"></p>
                                </div>
                                <div data-bind="visible: !enabled()" class="text-danger" style="padding-left: 15px">
                                    <p data-bind="text: wikiMessage"></p>
                                </div>
                            </div>
                        </form>
                    %endif

                        % if include_wiki_settings:
                            <h3>Configure</h3>
                            <div style="padding-left: 15px">
                                %if  node['is_public']:
                                    <p class="text">Control who can edit the wiki of <b>${node['title']}</b></p>
                                %else:
                                    <p class="text">Control who can edit your wiki. To allow all OSF users to edit the wiki, <b>${node['title']}</b> must be public.</p>
                                %endif
                            </div>

                            <form id="wikiSettings" class="osf-treebeard-minimal">
                                <div id="wgrid">
                                    <div class="spinner-loading-wrapper">
                                        <div class="logo-spin logo-lg"></div>
                                        <p class="m-t-sm fg-load-message"> Loading wiki settings...  </p>
                                    </div>
                                </div>
                                <div class="help-block" style="padding-left: 15px">
                                    <p id="configureWikiMessage"></p>
                                </div>
                            </form>
                        % else:
                            <p class="text">To allow all OSF users to edit the wiki, <b>${node['title']}</b> must be public and the wiki enabled.</p>
                        %endif
                    </div>
                </div>
            %endif
        %endif ## End Wiki Config

        % if 'admin' in user['permissions']:  ## Begin Configure Commenting

            % if not node['is_registration']:

                <div class="panel panel-default">
                    <span id="configureCommentingAnchor" class="anchor"></span>
                    <div class="panel-heading clearfix">
                        <h3 class="panel-title">Commenting</h3>
                    </div>

                    <div class="panel-body">

                        <form class="form" id="commentSettings">

                            <div class="radio">
                                <label>
                                    <input type="radio" name="commentLevel" value="private" ${'checked' if comments['level'] == 'private' else ''}>
                                    Only contributors can post comments
                                </label>
                            </div>
                            <div class="radio">
                                <label>
                                    <input type="radio" name="commentLevel" value="public" ${'checked' if comments['level'] == 'public' else ''}>
                                    When the ${node['node_type']} is public, any OSF user can post comments
                                </label>
                            </div>

                            <button class="btn btn-success">Save</button>

                            <!-- Flashed Messages -->
                            <div class="help-block">
                                <p id="configureCommentingMessage"></p>
                            </div>
                        </form>

                    </div>

                </div>
                % if enable_institutions:
                    <div class="panel panel-default scripted" id="institutionSettings">
                    <span id="configureInstitutionAnchor" class="anchor"></span>
                    <div class="panel-heading clearfix">
                        <h3 class="panel-title">Project Affiliation / Branding</h3>
                    </div>
                    <div class="panel-body">
                        % if not node['institution']['name']:
                            <div data-bind="visible: !loading()">
                                <div data-bind="visible: error()">
                                    <div class="help-block">
                                        Could not load up available institutions. Please wait a few minutes and try again, or contact <a href="mailto:support@osf.io">support@osf.io</a> if the problem persists.
                                    </div>
                                </div>
                                <div data-bind="visible: !error()">
                                    <div data-bind="visible: availableInstitutions().length">
                                        <div class="help-block">
                                            Projects affiliated with institutions will show some institutional branding (such as logos) and if public, will be discoverable on OSF institutional landing pages.

                                            You are authorized to affiliate your projects with the following institutions:
                                        </div>
                                        <div class="radio">
                                            <div data-bind="foreach: {data: availableInstitutions, as: 'item'}">
                                                <div>
                                                <label>
                                                    <input type="radio" data-bind="value: item.id, checked: $parent.selectedInstitution" name="primaryInst">
                                                    <p data-bind="text: item.attributes.name"></p>
                                                </label>
                                                </div>
                                            </div>
                                        </div>
                                        <button data-bind="click: submitInst, css: {disabled: selectedInstitution() == null}" class="btn btn-success">Affiliate</button>
                                    </div>
                                    <div data-bind="visible: !availableInstitutions().length">
                                        <div class="help-block">
                                            Projects can be affiliated with institutions that have created OSF for Institution accounts. This allows:
                                            <ul>
                                                <li>institutional logos to be displayed on public projects</li>
                                                <li>public projects to be discoverable on specific institutional landing pages</li>
                                                <li>single-sign on to the OSF with institutional credentials</li>
                                            </ul>
                                        </div>
                                    </div>
                                </div>
                            </div>
                        % endif
                        % if node['institution']['name']:
                            <div class="help-block">Your project is currently affiliated with: </div>
                            <p data-bind="text: primaryInstitution"></p>
                            <div class="help-block">
                                Projects affiliated with institutions will show some institutional branding (such as logos), and if public, will be discoverable on OSF institutional landing pages.
                            </div>
                            <button data-bind="click: clearInst" class="btn btn-danger">Remove affiliation</button>
                        % endif
                    </div>
                </div>
                % endif


            % endif

        % endif  ## End Configure Commenting

        % if user['has_read_permissions']:  ## Begin Configure Email Notifications

            % if not node['is_registration']:

                <div class="panel panel-default">
                    <span id="configureNotificationsAnchor" class="anchor"></span>
                    <div class="panel-heading clearfix">
                        <h3 class="panel-title">Email Notifications</h3>
                    </div>
                    <div class="help-block" style="padding-left: 15px">
                        <p class="text-info">These notification settings only apply to you. They do NOT affect any other contributor on this project.</p>
                    </div>
                    <form id="notificationSettings" class="osf-treebeard-minimal">
                        <div id="grid">
                            <div class="spinner-loading-wrapper">
                                <div class="logo-spin logo-lg"></div>
                                <p class="m-t-sm fg-load-message"> Loading notification settings...  </p>
                            </div>
                        </div>
                        <div class="help-block" style="padding-left: 15px">
                            <p id="configureNotificationsMessage"></p>
                        </div>
                    </form>
                </div>

            %endif

        % endif ## End Configure Email Notifications

        % if 'admin' in user['permissions']:  ## Begin Retract Registration

            % if node['is_registration']:

                % if node['is_public'] or node['embargo_end_date']:

                    <div class="panel panel-default">
                        <span id="withdrawRegistrationAnchor" class="anchor"></span>

                        <div class="panel-heading clearfix">
                            <h3 class="panel-title">Withdraw Registration</h3>
                        </div>

                        <div class="panel-body">

                            % if parent_node['exists']:

                                <div class="help-block">
                                  Withdrawing children components of a registration is not allowed. Should you wish to
                                  withdraw this component, please withdraw its parent registration <a href="${web_url_for('node_setting', pid=node['root_id'])}">here</a>.
                                </div>

                            % else:

                                <div class="help-block">
                                    Withdrawing a registration will remove its content from the OSF, but leave basic metadata
                                    behind. The title of a withdrawn registration and its contributor list will remain, as will
                                    justification or explanation of the withdrawal, should you wish to provide it. Withdrawn
                                    registrations will be marked with a <strong>withdrawn</strong> tag.
                                </div>

                                %if not node['is_pending_retraction']:
                                    <a class="btn btn-danger" href="${web_url_for('node_registration_retraction_get', pid=node['id'])}">Withdraw Registration</a>
                                % else:
                                    <p><strong>This registration is already pending withdrawal.</strong></p>
                                %endif

                            % endif

                        </div>
                    </div>

                % endif

            % endif

        % endif  ## End Retract Registration

    </div>
    <!-- End right column -->

</div>

<%def name="render_node_settings(data)">
    <%
       template_name = data['node_settings_template']
       tpl = data['template_lookup'].get_template(template_name).render(**data)
    %>
    ${ tpl | n }
</%def>

% for name, capabilities in addon_capabilities.iteritems():
    <script id="capabilities-${name}" type="text/html">${ capabilities | n }</script>
% endfor

<%def name="stylesheets()">
    ${parent.stylesheets()}

    <link rel="stylesheet" href="/static/css/pages/project-page.css">
</%def>

<%def name="javascript_bottom()">
    ${parent.javascript_bottom()}
    <script>
      window.contextVars = window.contextVars || {};
      window.contextVars.node = window.contextVars.node || {};
      window.contextVars.node.description = ${node['description'] | sjson, n };
      window.contextVars.node.nodeType = ${ node['node_type'] | sjson, n };
      window.contextVars.nodeCategories = ${ categories | sjson, n };
      window.contextVars.wiki = window.contextVars.wiki || {};
      window.contextVars.wiki.isEnabled = ${wiki.short_name in addons_enabled | sjson, n };
    </script>

    <script type="text/javascript" src=${"/static/public/js/project-settings-page.js" | webpack_asset}></script>

    % for js_asset in addon_js:
    <script src="${js_asset | webpack_asset}"></script>
    % endfor


</%def><|MERGE_RESOLUTION|>--- conflicted
+++ resolved
@@ -50,11 +50,7 @@
                     % if node['is_registration']:
 
                         % if (node['is_public'] or node['embargo_end_date']) and 'admin' in user['permissions']:
-<<<<<<< HEAD
-                            <li><a href="#retractRegistrationAnchor">Withdraw Public Registration</a></li>
-=======
                             <li><a href="#withdrawRegistrationAnchor">Withdraw Public Registration</a></li>
->>>>>>> 99d3ae8d
                         % endif
 
                     % endif
