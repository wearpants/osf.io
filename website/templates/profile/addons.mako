<%inherit file="base.mako"/>
<<<<<<< HEAD
<%def name="title()">Configure Add-on Accounts </%def>
=======
<%def name="title()">Configure Add-ons</%def>

<%def name="stylesheets()">
   ${parent.stylesheets()}
   <link rel="stylesheet" href='/static/css/pages/account-setting-page.css'>;
   <link rel="stylesheet" href='/static/css/user-addon-settings.css'>;
</%def>

>>>>>>> f29cc718
<%def name="content()">
<style>
.addon-icon {
    width: 20px;
}
</style>

<% from website import settings %>
<h2 class="page-header">Configure Add-on Accounts</h2>

<div class="row">

    <div class="col-sm-3">

        <div class="panel panel-default">
            <ul class="nav nav-stacked nav-pills">
                <li><a href="${ web_url_for('user_profile') }">Profile Information</a></li>
                <li><a href="${ web_url_for('user_account') }">Account Settings</a></li>
                <li><a href="#">Configure Add-on Accounts</a></li>
                <li><a href="${ web_url_for('user_notifications') }">Notifications</a></li>
            </ul>
        </div><!-- end sidebar -->
    </div>

    <div class="col-sm-9 col-md-7">
<<<<<<< HEAD
      <div id="configureAddons" class="panel panel-default">
        <div class="panel-heading clearfix"><h3 class="panel-title">Configure Add-on Accounts</h3></div>
        <div class="panel-body">
          % for addon in addon_settings:
            ${render_user_settings(addon) }
          % if not loop.last:
          <hr />
          % endif
          
          % endfor
=======

        <div id="selectAddons" class="panel panel-default">
            <div class="panel-heading clearfix"><h3 class="panel-title">Select Add-ons</h3></div>
            <div class="panel-body">

                <form id="selectAddonsForm">

                    % for category in addon_categories:

                        <%
                            addons = [
                                addon
                                for addon in addons_available
                                if category in addon.categories
                            ]
                        %>
                        % if addons:
                            <h3>${category.capitalize()}</h3>
                            % for addon in addons:
                                <div>
                                    <label>
                                        <input
                                            type="checkbox"
                                            name="${addon.short_name}"
                                            class="addon-select"
                                            ${'checked' if (addon.short_name in addons_enabled) else ''}
                                        />
                                        ${addon.full_name}
                                    </label>
                                </div>
                            % endfor
                        % endif

                    % endfor

                    <br />

                    <button id="settings-submit" class="btn btn-success">
                        Save
                    </button>

                </form>

            </div>
>>>>>>> f29cc718
        </div>
      </div>
    </div>    
</div>


% for name, capabilities in addon_capabilities.iteritems():
    <script id="capabilities-${name}" type="text/html">${capabilities}</script>
% endfor

</%def>

<%def name="render_user_settings(config)">
    <%
       template = config['user_settings_template']
       tpl = template.render(**config)
    %>
    ${tpl}
</%def>

<%def name="stylesheets()">
  ${parent.stylesheets()}
  % for stylesheet in addons_css:
      <link rel="stylesheet" type="text/css" href="${stylesheet}">
  % endfor
</%def>


<%def name="javascript_bottom()">
    <% import json %>
    ${parent.javascript_bottom()}
    
   <script type="text/javascript">
        window.contextVars = $.extend({}, window.contextVars, {'addonEnabledSettings': ${json.dumps(addon_enabled_settings)}});
    </script>
    <script src="${"/static/public/js/profile-settings-addons-page.js" | webpack_asset}"></script>

    ## Webpack bundles
    % for js_asset in addons_js:
      <script src="${js_asset | webpack_asset}"></script>
    % endfor
</%def><|MERGE_RESOLUTION|>--- conflicted
+++ resolved
@@ -1,8 +1,5 @@
 <%inherit file="base.mako"/>
-<<<<<<< HEAD
-<%def name="title()">Configure Add-on Accounts </%def>
-=======
-<%def name="title()">Configure Add-ons</%def>
+<%def name="title()">Configure Add-on Accounts</%def>
 
 <%def name="stylesheets()">
    ${parent.stylesheets()}
@@ -10,7 +7,6 @@
    <link rel="stylesheet" href='/static/css/user-addon-settings.css'>;
 </%def>
 
->>>>>>> f29cc718
 <%def name="content()">
 <style>
 .addon-icon {
@@ -36,7 +32,6 @@
     </div>
 
     <div class="col-sm-9 col-md-7">
-<<<<<<< HEAD
       <div id="configureAddons" class="panel panel-default">
         <div class="panel-heading clearfix"><h3 class="panel-title">Configure Add-on Accounts</h3></div>
         <div class="panel-body">
@@ -47,52 +42,6 @@
           % endif
           
           % endfor
-=======
-
-        <div id="selectAddons" class="panel panel-default">
-            <div class="panel-heading clearfix"><h3 class="panel-title">Select Add-ons</h3></div>
-            <div class="panel-body">
-
-                <form id="selectAddonsForm">
-
-                    % for category in addon_categories:
-
-                        <%
-                            addons = [
-                                addon
-                                for addon in addons_available
-                                if category in addon.categories
-                            ]
-                        %>
-                        % if addons:
-                            <h3>${category.capitalize()}</h3>
-                            % for addon in addons:
-                                <div>
-                                    <label>
-                                        <input
-                                            type="checkbox"
-                                            name="${addon.short_name}"
-                                            class="addon-select"
-                                            ${'checked' if (addon.short_name in addons_enabled) else ''}
-                                        />
-                                        ${addon.full_name}
-                                    </label>
-                                </div>
-                            % endfor
-                        % endif
-
-                    % endfor
-
-                    <br />
-
-                    <button id="settings-submit" class="btn btn-success">
-                        Save
-                    </button>
-
-                </form>
-
-            </div>
->>>>>>> f29cc718
         </div>
       </div>
     </div>    
