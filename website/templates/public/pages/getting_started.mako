<%inherit file="base.mako"/>
<%def name="title()">Getting Started</%def>
<%def name="content()">
<<<<<<< HEAD
    <div class="row"  href="#start">
        <div class="col-sm-3 nav-list-spy">
            <div data-spy="affix" class="gs-sidebar hidden-print hidden-xs panel panel-default" role="complementary"> 
=======
    <div href="#start">
        <div class="col-sm-4 col-md-3 nav-list-spy">
            <div data-spy="affix" class="gs-sidebar hidden-print hidden-xs panel panel-default" role="complementary">
>>>>>>> be0f575f
                <ul class="nav nav-stacked nav-pills gs-sidenav" style="min-width: 210px">
                    <li>
                        <a  class="active" href="#start">Getting Started</a>
                        <ul class="nav">
                            <li><a href="#start-one"><i class="fa fa-chevron-right"></i> Creating a Project</a></li>
                            <li><a href="#start-two"><i class="fa fa-chevron-right"></i> Collaboratiion</a></li>
                            <li><a href="#start-three"><i class="fa fa-chevron-right"></i> Version Control</a></li>
                        </ul>
                    </li>
                    <li>
                        <a href="#structure">Structure</a>
                        <ul class="nav">
                            <li><a href="#organizer"><i class="fa fa-chevron-right"></i> Project Organizer</a></li>
                            <li><a href="#dashboards"><i class="fa fa-chevron-right"></i> Dashboard</a></li>
                            <li><a href="#userprofile"><i class="fa fa-chevron-right"></i> User Profile</a></li>
                            <li><a href="#projects"><i class="fa fa-chevron-right"></i> Projects</a></li>
                            <li><a href="#components"><i class="fa fa-chevron-right"></i> Components</a></li>
                            <li><a href="#files"><i class="fa fa-chevron-right"></i> Files</a></li>
                            <li><a href="#links"><i class="fa fa-chevron-right"></i> Links</a></li>
                            <li><a href="#forks"><i class="fa fa-chevron-right"></i> Forks</a></li>
                            <li><a href="#registrations"><i class="fa fa-chevron-right"></i> Registrations</a></li>
                            <li><a href="#wiki"><i class="fa fa-chevron-right"></i> Collaborative Wiki</a></li>
                        </ul>
                    </li>
                    <li>
                        <a href="#sharing">Sharing</a>
                        <ul class="nav">
                            <li><a href="#contributors"><i class="fa fa-chevron-right"></i> Contributors</a></li>
                            <li><a href="#privacy"><i class="fa fa-chevron-right"></i> Privacy</a></li>
                            <li><a href="#citations"><i class="fa fa-chevron-right"></i> Citations</a></li>
                            <li><a href="#viewonly"><i class="fa fa-chevron-right"></i> View-only Links</a></li>
                            <li><a href="#comments"><i class="fa fa-chevron-right"></i> Comments</a></li>
                        </ul>
                    </li>
                    <li>
                        <a href="#addons">Add-ons</a>
                        <ul class="nav">
                            <li><a href="#dropbox"><i class="fa fa-chevron-right"></i> Dropbox</a></li>
                            <li><a href="#github"><i class="fa fa-chevron-right"></i> GitHub</a></li>
                            <li><a href="#amazon"><i class="fa fa-chevron-right"></i> Amazon S3</a></li>
                            <li><a href="#figshare"><i class="fa fa-chevron-right"></i> figshare</a></li>
                            <li><a href="#dataverse"><i class="fa fa-chevron-right"></i> Dataverse</a></li>
                            <li><a href="#box"><i class="fa fa-chevron-right"></i> Box </a></li>
                            <li><a href="#drive"><i class="fa fa-chevron-right"></i> Google Drive</a></li>
                            <li><a href="#mendeley"><i class="fa fa-chevron-right"></i> Mendeley</a></li>
                            <li><a href="#zotero"><i class="fa fa-chevron-right"></i> Zotero</a></li>
                            <li><a href="#twofactor"><i class="fa fa-chevron-right"></i> Two-factor Authentication</a></li>
                        </ul>
                    </li>
                    <li>
                        <a href="#metrics">Metrics</a>
                        <ul class="nav">

                            <li><a href="#statistics"><i class="fa fa-chevron-right"></i> Statistics</a></li>
                            <li><a href="#notifications"><i class="fa fa-chevron-right"></i> Notifications</a></li>
                        </ul>
                    </li>
                </ul>
            </div>
        </div>
    <div class="col-sm-8 col-md-9">

        <div  id="start">
            <h1 class="text-center">Getting Started with the OSF</h1>

            <p>The OSF has many tools to help you organize your research and communicate efficiently with your collaborators.
                Here, you can get the basics down, or learn the intricacies of each feature.</p>

            <div id="start-one" style="margin-top: 25px">
                <h3 class="text-center">Use projects to organize your work</h3>
                <p>The OSF organizes your lines of research into projects. Projects come with features meant to streamline
                your workflow as well as make your work more discoverable.</p>
                <div class="row">
                    <div class="col-md-10 col-md-offset-1">
                        <div class="gs-video embed-responsive embed-responsive-16by9" style="max-width: 102%; width: 102%;">
    ##                        Max width for this video adjusted because of black border
                            <div class="embed-responsive-item youtube-loader" id="2TV21gOzfhw"></div>
                        </div>
                    </div>
                </div>
            </div>

            <div id="start-two">
                <h3 class="text-center">Collaborate with your colleagues</h3>
                <p>Keep yourself and your collaborators on point while collecting data by using the OSF. Add
                    contributors to your project so that everyone has access to the same files. Use our pre-formatted
                    citations and URLs to make credit is given where credit is due.  </p>
                <div class="row">
                    <div class="col-md-10 col-md-offset-1">
                        <div class="gs-video embed-responsive embed-responsive-16by9">
                            <div class="embed-responsive-item youtube-loader" id="UtahdT9wZ1Y"></div>
                        </div>
                    </div>
                </div>
            </div>

            <div id="start-three">
                <h3 class="text-center">Simplify your life with version control</h3>
                <p>Keep your research up to date by uploading new versions of documents to the OSF. We use version
                    control to keep track of older versions of your documents so you don't have to. You can also register
                    your work to freeze a version of your project.</p>
                <div class="row">
                    <div class="col-md-10 col-md-offset-1">
                        <div class="gs-video embed-responsive embed-responsive-16by9">
                            <div class="embed-responsive-item youtube-loader" id="ZUtazJQUwEc"></div>
                        </div>
                    </div>
                </div>
            </div>
<<<<<<< HEAD
        </div>


        <div  id="structure" class="row col-sm-12 col-md-12">
=======
        <div  id="structure" class="row" style="padding-top: 40px;">
>>>>>>> be0f575f
            <h2 class="text-center">Structuring Your Work</h2>
            <div class="col-md-12">
                <%include file="/public/pages/help/organizer.mako"/>
                <%include file="/public/pages/help/dashboards.mako"/>
                <%include file="/public/pages/help/user_profile.mako"/>
                <%include file="/public/pages/help/projects.mako"/>
                <%include file="/public/pages/help/components.mako"/>
                <%include file="/public/pages/help/files.mako"/>
                <%include file="/public/pages/help/links.mako"/>
                <%include file="/public/pages/help/forks.mako"/>
                <%include file="/public/pages/help/registrations.mako"/>
                <%include file="/public/pages/help/wiki.mako"/>
            </div>
        </div>

<<<<<<< HEAD
        <div id="sharing" class="row col-sm-12 col-md-12">
=======
        <div id="sharing" class="row" style="padding-top: 40px;">
>>>>>>> be0f575f
            <h2 class="text-center anchor">Sharing Your Work</h2>
            <div class="col-md-12">
                <%include file="/public/pages/help/contributors.mako"/>
                <%include file="/public/pages/help/privacy.mako"/>
                <%include file="/public/pages/help/citations.mako"/>
                <%include file="/public/pages/help/view_only.mako"/>
                <%include file="/public/pages/help/comments.mako"/>
            </div>
        </div>

<<<<<<< HEAD
        <div id="addons" class="row col-sm-12 col-md-12">
=======
        <div id="addons" class="row" style="padding-top: 40px;">
>>>>>>> be0f575f
            <h2 class="text-center anchor">OSF Add-ons</h2>
            <div class="col-md-12">
                <%include file="/public/pages/help/addons.mako"/>
            </div>
        </div>

<<<<<<< HEAD
        <div id="metrics" class="row col-sm-12 col-md-12">
=======
        <div id="metrics" class="row" style="padding-top: 40px;">
>>>>>>> be0f575f
            <h2 class="text-center">Metrics</h2>
            <div class="col-md-12">
                <%include file="/public/pages/help/statistics.mako"/>
                <%include file="/public/pages/help/notifications.mako"/>
            </div>
        </div>
    </div>
</div>

<script type="text/javascript" src="/static/vendor/youtube/youtube-loader.js"></script>
</%def><|MERGE_RESOLUTION|>--- conflicted
+++ resolved
@@ -1,15 +1,9 @@
 <%inherit file="base.mako"/>
 <%def name="title()">Getting Started</%def>
 <%def name="content()">
-<<<<<<< HEAD
-    <div class="row"  href="#start">
-        <div class="col-sm-3 nav-list-spy">
-            <div data-spy="affix" class="gs-sidebar hidden-print hidden-xs panel panel-default" role="complementary"> 
-=======
     <div href="#start">
         <div class="col-sm-4 col-md-3 nav-list-spy">
             <div data-spy="affix" class="gs-sidebar hidden-print hidden-xs panel panel-default" role="complementary">
->>>>>>> be0f575f
                 <ul class="nav nav-stacked nav-pills gs-sidenav" style="min-width: 210px">
                     <li>
                         <a  class="active" href="#start">Getting Started</a>
@@ -119,14 +113,7 @@
                     </div>
                 </div>
             </div>
-<<<<<<< HEAD
-        </div>
-
-
-        <div  id="structure" class="row col-sm-12 col-md-12">
-=======
         <div  id="structure" class="row" style="padding-top: 40px;">
->>>>>>> be0f575f
             <h2 class="text-center">Structuring Your Work</h2>
             <div class="col-md-12">
                 <%include file="/public/pages/help/organizer.mako"/>
@@ -142,11 +129,7 @@
             </div>
         </div>
 
-<<<<<<< HEAD
-        <div id="sharing" class="row col-sm-12 col-md-12">
-=======
         <div id="sharing" class="row" style="padding-top: 40px;">
->>>>>>> be0f575f
             <h2 class="text-center anchor">Sharing Your Work</h2>
             <div class="col-md-12">
                 <%include file="/public/pages/help/contributors.mako"/>
@@ -157,22 +140,14 @@
             </div>
         </div>
 
-<<<<<<< HEAD
-        <div id="addons" class="row col-sm-12 col-md-12">
-=======
         <div id="addons" class="row" style="padding-top: 40px;">
->>>>>>> be0f575f
             <h2 class="text-center anchor">OSF Add-ons</h2>
             <div class="col-md-12">
                 <%include file="/public/pages/help/addons.mako"/>
             </div>
         </div>
 
-<<<<<<< HEAD
-        <div id="metrics" class="row col-sm-12 col-md-12">
-=======
         <div id="metrics" class="row" style="padding-top: 40px;">
->>>>>>> be0f575f
             <h2 class="text-center">Metrics</h2>
             <div class="col-md-12">
                 <%include file="/public/pages/help/statistics.mako"/>
