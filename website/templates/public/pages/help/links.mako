--- conflicted
+++ resolved
@@ -1,4 +1,3 @@
-<<<<<<< HEAD
 <div class="col-sm-12">
     <span id="links" class="anchor"></span>
     <h4 class="m-t-lg f-w-lg">Links</h4>
@@ -6,32 +5,15 @@
         instead of making a new component or project inside the project, the component already exists separately and
         is only being pointed to from the present project.</p>
     <p>Any existing public project can be a link, be it your own project or someone else's. Linking is useful if
-        you want to reference another persons's work or indicate that something is part of a larger
+        you want to reference another person's work or indicate that something is part of a larger
         project.</p>
-    <p>A link can created be by visiting the project you want to add the link to. Click "Add Links" in the components
+    <p>A link can be created by visiting the project you want to add the link to. Click "Add Links" in the components
         section of your project dashboard and search for the project you wish to link to.</p>
     <div class="row">
         <div class="col-md-8 col-md-offset-2 col-sm-12">
             <div class="gs-video embed-responsive embed-responsive-16by9">
                 <div class="embed-responsive-item youtube-loader" id="zqZfScxCWLg"></div>
             </div>
-=======
-<span id="links" class="anchor"></span>
-<h4>Links</h4>
-<p>Links are an alternative to building a component within a project. Adding a link means that
-    instead of making a new component or project inside the project, the component already exists separately and
-    is only being pointed to from the present project.</p>
-<p>Any existing public project can be a link, be it your own project or someone else's. Linking is useful if
-    you want to reference another person's work or indicate that something is part of a larger
-    project.</p>
-<p>A link can be created by visiting the project you want to add the link to. Click "Add Links" in the components
-    section of your project dashboard and search for the project you wish to link to.</p>
-
-<div class="row">
-    <div class="col-md-8 col-md-offset-2">
-        <div class="gs-video embed-responsive embed-responsive-16by9">
-            <div class="embed-responsive-item youtube-loader" id="zqZfScxCWLg"></div>
->>>>>>> 2f913e68
         </div>
     </div>
 </div>