<%inherit file="base.mako"/>

<%def name="title()">Sign In</%def>

<%def name="content()">

%if campaign == "prereg":
<div class="text-center m-t-lg">
    <h3>Preregistration Challenge </h3>
    <hr>
    <p>
      Please login to the Open Science Framework or create a free account to continue.
    </p>
</div>
%endif

<<<<<<< HEAD
%if campaign == "merge_user":
<div class="text-center m-t-lg">
    <h3>Add an email to your account </h3>
    <hr>
    <p>
      Please login to the Open Science Framework or create a free account to continue.
    </p>
</div>
%endif

=======
%if campaign == "institution" and enable_institutions:
<div class="text-center m-t-lg">
    <h3>OSF for Institutions </h3>
    <hr>
    <p>
      If your institution has partnered with the Open Science Framework, please
        select its name below and sign in with your institutional credentials.
    </p>
</div>
%endif
>>>>>>> 8d2385de
<div class="row m-t-xl">
    %if campaign == "institution" and enable_institutions:
    <div class="col-sm-6 col-sm-offset-3 toggle-box toggle-box-active">
        <h3 class="m-b-lg"> Login through institution</h3>
        <div id="inst">
            <div class="form-group">
                <label for="selectedInst" class="control-label">Select Institution</label>
                <select id="selectedInst" class="form-control" data-bind="value: selectedInst, options: instNames"></select>
            </div>
            <div class="form-group">
                <div class="col-sm-offset-3 col-sm-9">
                    <button data-bind="click: instLogin" class="btn btn-success pull-right">Sign in</button>
                </div>
            </div>
            <div class="form-group" style="padding-top: 15px">
                <div class="text-center m-t-lg">
                    <p>For non-institutional login, click <a href="/login/">here</a>.</p>
                </div>
            </div>
        </div>
    </div>
    %endif
    %if campaign != "institution" or not enable_institutions:
    <div class="col-sm-5 col-sm-offset-1 toggle-box toggle-box-left toggle-box-active p-h-lg">
        <form
            id="logInForm"
            class="form-horizontal"
            action="${login_url}"
            method="POST"
            data-bind="submit: submit"
        >
            <h3 class="m-b-lg"> Login </h3>
            <div class="form-group">
                <label for="inputEmail3" class="col-sm-3 control-label">Email</label>
                <div class="col-sm-9">
                    <input
                        type="email"
                        class="form-control"
                        data-bind="value: username"
                        name="username"
                        id="inputEmail3"
                        placeholder="Email"
                        autofocus
                    >
                </div>
            </div>
            <div class="form-group">
                <label for="inputPassword3" class="col-sm-3 control-label">Password</label>
                    <div class="col-sm-9">
                    <input
                        type="password"
                        class="form-control"
                        id="inputPassword3"
                        placeholder="Password"
                        data-bind="value: password"
                        name="password"
                    >
                </div>
            </div>
            <div class="form-group">
                <div class="col-sm-offset-3 col-sm-9">
                    <div class="checkbox">
                    <label><input type="checkbox"> Remember me</label>
                    </div>
                </div>
            </div>
            <div class="form-group">
                <div class="col-sm-offset-3 col-sm-9">
                    <button type="submit" class="btn btn-success pull-right">Sign in</button>
                </div>
            </div>
        </form>
    </div>
    %if campaign != "merge_user":
    <div id="signUpScope" class="col-sm-5 toggle-box toggle-box-right toggle-box-muted p-h-lg" style="height: auto;">
        <form data-bind="submit: submit" class="form-horizontal">
            <h3 class="m-b-lg"> Create a free account </h3>
                <div
                    class="form-group"
                    data-bind="
                        css: {
                            'has-error': fullName() && !fullName.isValid(),
                            'has-success': fullName() && fullName.isValid()
                        }"
                >
                    <label for="inputName" class="col-sm-4 control-label">Full Name</label>
                    <div class="col-sm-8">
                        <input
                            type="text"
                            class="form-control"
                            id="inputName"
                            placeholder="Name"
                            data-bind="
                                value: fullName, disable: submitted(),
                                event: {
                                    blur: trim.bind($data, fullName)
                                }"
                        >
                        <p class="help-block" data-bind="validationMessage: fullName" style="display: none;"></p>
                    </div>
                </div>
            <div
                class="form-group"
                data-bind="
                    css: {
                        'has-error': email1() && !email1.isValid(),
                        'has-success': email1() && email1.isValid()
                    }"
            >
                <label for="inputEmail" class="col-sm-4 control-label">Email</label>
                <div class="col-sm-8">
                    <input
                        type="text"
                        class="form-control"
                        id="inputEmail"
                        placeholder="Email"
                        data-bind="
                            value: email1,
                            disable: submitted(),
                            event: {
                                blur: trim.bind($data, email1)
                            }"
                    >
                    <p class="help-block" data-bind="validationMessage: email1" style="display: none;"></p>
                </div>
            </div>
            <div
                class="form-group"
                data-bind="
                    css: {
                        'has-error': email2() && !email2.isValid(),
                        'has-success': email2() && email2.isValid()
                    }"
            >
                <label for="inputEmail2" class="col-sm-4 control-label">Confirm Email</label>
                <div class="col-sm-8">
                    <input
                        type="text"
                        class="form-control"
                        id="inputEmail2"
                        placeholder="Re-enter email"
                        data-bind="
                            value: email2,
                            disable: submitted(),
                            event: {
                                blur: trim.bind($data, email2)
                            }"
                    >
                    <p class="help-block" data-bind="validationMessage: email2" style="display: none;"></p>
                </div>
            </div>
            <div
                class="form-group"
                data-bind="
                    css: {
                        'has-error': password() && !password.isValid(),
                        'has-success': password() && password.isValid()
                    }"
            >
                <label for="inputPassword3" class="col-sm-4 control-label">Password</label>
                <div class="col-sm-8">
                    <input
                        type="password"
                        class="form-control"
                        id="inputPassword3"
                        placeholder="Password"
                        data-bind="
                            value: password,
                            disable: submitted(),
                            event: {
                                blur: trim.bind($data, password)
                            }"
                    >
                    <p class="help-block" data-bind="validationMessage: password" style="display: none;"></p>
                </div>
            </div>
            <!-- Flashed Messages -->
            <div class="help-block" >
                <p data-bind="html: flashMessage, attr.class: flashMessageClass"></p>
            </div>
            <div class="form-group">
                <div class="col-sm-offset-4 col-sm-8">
                    <button type="submit" class="btn pull-right btn-success ">Create account</button>
                </div>
            </div>
        </form>
    </div>
    %endif
</div>

</%def>

<%def name="javascript_bottom()">
    ${parent.javascript_bottom()}
    <script type="text/javascript">
        window.contextVars = $.extend(true, {}, window.contextVars, {
            'campaign': ${campaign or '' | sjson, n}
        });
    </script>
    <script src=${"/static/public/js/login-page.js" | webpack_asset}></script>
</%def>

<%def name="stylesheets()">
    ${parent.stylesheets()}

    <link rel="stylesheet" href="/static/css/pages/login-page.css">
</%def><|MERGE_RESOLUTION|>--- conflicted
+++ resolved
@@ -14,18 +14,6 @@
 </div>
 %endif
 
-<<<<<<< HEAD
-%if campaign == "merge_user":
-<div class="text-center m-t-lg">
-    <h3>Add an email to your account </h3>
-    <hr>
-    <p>
-      Please login to the Open Science Framework or create a free account to continue.
-    </p>
-</div>
-%endif
-
-=======
 %if campaign == "institution" and enable_institutions:
 <div class="text-center m-t-lg">
     <h3>OSF for Institutions </h3>
@@ -36,7 +24,17 @@
     </p>
 </div>
 %endif
->>>>>>> 8d2385de
+
+%if campaign == "merge_user":
+<div class="text-center m-t-lg">
+    <h3>Add an email to your account </h3>
+    <hr>
+    <p>
+      Please login to the Open Science Framework or create a free account to continue.
+    </p>
+</div>
+%endif
+
 <div class="row m-t-xl">
     %if campaign == "institution" and enable_institutions:
     <div class="col-sm-6 col-sm-offset-3 toggle-box toggle-box-active">
@@ -225,6 +223,7 @@
         </form>
     </div>
     %endif
+            %endif
 </div>
 
 </%def>
