--- conflicted
+++ resolved
@@ -2,48 +2,20 @@
 
 <%def name="title()">Sign In</%def>
 
-<%def name="content_wrap()">
-    <div class="watermarked">
-            % if status:
-                <%include file="alert.mako" args="extra_css='alert-front text-center'"/>
-            % endif
-            ${self.content()}
-    </div><!-- end watermarked -->
-</%def>
-
 <%def name="content()">
 
-        <div id="login-hero">
-        <div class="container text-center">
-            <div class="visible-xs-block visible-sm-block visible-md-block"></div>
-            %if campaign == "institution" and enable_institutions:
-                <h1 class="hero-brand">OSF For Institutions</h1>
-            %else:
-                <h1 class="hero-brand">Open Science Framework</h1>
-            %endif
-
-            %if campaign == "prereg":
-                <h3>Preregistration Challenge </h3>
-            %else:
-                <h3 class="login-tagline">A scholarly commons to connect the entire research cycle</h3>
-            %endif
-
-        </div>
 %if campaign == "prereg":
 <div class="text-center m-t-lg">
-    <h4>
+    <h3>Preregistration Challenge </h3>
+    <hr>
+    <p>
       Please login to the Open Science Framework or create a free account to continue.
-    </h4>
+    </p>
 </div>
 %endif
 
 %if campaign == "institution" and enable_institutions:
 <div class="text-center m-t-lg">
-<<<<<<< HEAD
-    <h4>
-      Please select your institution below and sign in with your institutional credentials.
-    </h4>
-=======
     <h3>OSF for Institutions </h3>
     <hr>
     <p>
@@ -51,11 +23,9 @@
         select its name below and sign in with your institutional credentials.
     </p>
     <p> If you do not currently have an OSF account, this will create one. By creating an account you agree to our <a href="https://github.com/CenterForOpenScience/centerforopenscience.org/blob/master/TERMS_OF_USE.md">Terms</a> and that you have read our <a href="https://github.com/CenterForOpenScience/centerforopenscience.org/blob/master/PRIVACY_POLICY.md">Privacy Policy</a>, including our information on <a href="https://github.com/CenterForOpenScience/centerforopenscience.org/blob/master/PRIVACY_POLICY.md#f-cookies">Cookie Use</a>.</p>
->>>>>>> 54a8c9cf
 </div>
 %endif
 <div class="row m-t-xl">
-
     %if campaign == "institution" and enable_institutions:
     <div class="col-sm-6 col-sm-offset-3 toggle-box toggle-box-active">
         <h3 class="m-b-lg"> Login through institution</h3>
@@ -77,9 +47,8 @@
         </div>
     </div>
     %endif
-      %if campaign == "existing_user":
-    <div id="login-box" class="col-sm-4 col-sm-offset-4">
-      <h3 class="text-center m-lg">Sign into the OSF</h3>
+    %if campaign != "institution" or not enable_institutions:
+    <div class="col-sm-5 col-sm-offset-1 toggle-box toggle-box-left toggle-box-active p-h-lg">
         <form
             id="logInForm"
             class="form-horizontal"
@@ -87,65 +56,9 @@
             method="POST"
             data-bind="submit: submit"
         >
-            <div>
-                <h4 class="m-xs">Email</h4>
-                <div class="form-group p-l-md p-r-md p-b-xs">
-                    <div>
-                        <input
-                                type="email"
-                                class="form-control"
-                                data-bind="value: username"
-                                name="username"
-                                id="inputEmail3"
-                                placeholder="Email"
-                                autofocus
-                        >
-                    </div>
-                </div>
-                <h4 class="m-xs">Password</h4>
-                <div class="form-group p-l-md p-r-md">
-                    <div>
-                        <input
-                                type="password"
-                                class="form-control"
-                                id="inputPassword3"
-                                placeholder="Password"
-                                data-bind="value: password"
-                                name="password"
-                        >
-                    </div>
-                </div>
-            </div>
-            <div class="row">
-                <div class="form-group  pd-md col-sm-4">
-                    <div class="checkbox  m-md">
-                        <label><input type="checkbox"> Remember me</label>
-                    </div>
-                </div>
-                <div class="form-group  col-sm-8">
-                    <button type="submit" class="btn btn-success p-l-lg p-r-lg pull-right m-sm    ">Sign in</button>
-                </div>
-            </div>
-            <div class="col-sm-12 text-center m-b-lg">
-                <a class="col-sm-6  login-link" href="/forgotpassword/">Forgot your Password?</a>
-                <a class="col-sm-6 login-link" href="/login/?campaign=institution">Login through your institution</a>
-            </div>
-        </form>
-    </div>
-
-    %endif
-
-    %if (campaign != "institution" or not enable_institutions) and campaign != "existing_user":
-      <div class="col-sm-5 col-sm-offset-1 toggle-box toggle-box-left toggle-box-active p-h-lg">
-          <form
-            id="logInForm"
-            class="form-horizontal"
-            action="${login_url}"
-            method="POST"
-            data-bind="submit: submit"
-        >
             <h3 class="m-b-lg"> Login </h3>
             <div class="form-group">
+                <label for="inputEmail3" class="col-sm-3 control-label">Email</label>
                 <div class="col-sm-9">
                     <input
                         type="email"
@@ -159,6 +72,7 @@
                 </div>
             </div>
             <div class="form-group">
+                <label for="inputPassword3" class="col-sm-3 control-label">Password</label>
                     <div class="col-sm-9">
                     <input
                         type="password"
@@ -300,10 +214,7 @@
             </div>
         </form>
     </div>
-
     %endif
-                        </div>
-
 </div>
 
 </%def>
@@ -320,7 +231,6 @@
 
 <%def name="stylesheets()">
     ${parent.stylesheets()}
-    <link rel="stylesheet" href="/static/css/pages/home-page.css">
-    <link rel="stylesheet" href="/static/css/front-page.css">
+
     <link rel="stylesheet" href="/static/css/pages/login-page.css">
 </%def>