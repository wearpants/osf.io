--- conflicted
+++ resolved
@@ -116,66 +116,4 @@
 
 <script src="/static/public/js/dashboard-page.js"></script>
 
-<<<<<<< HEAD
-=======
-    $script.ready(['projectCreator', 'onboarder'], function() {
-        // Send a single request to get the data to populate the typeaheads
-        var url = "${api_url_for('get_dashboard_nodes')}";
-        var request = $.getJSON(url, function(response) {
-            var allNodes = response.nodes;
-            ##  For uploads, only show nodes for which user has write or admin permissions
-            var uploadSelection = ko.utils.arrayFilter(allNodes, function(node) {
-                return $.inArray(node.permissions, ['write', 'admin']) !== -1;
-            });
-            ## Filter out components and nodes for which user is not admin
-            var registrationSelection = ko.utils.arrayFilter(uploadSelection, function(node) {
-                return node.category === 'project' && node.permissions === 'admin';
-            });
-
-            $.osf.applyBindings({nodes: allNodes}, '#obGoToProject');
-            % if not disk_saving_mode:
-              $.osf.applyBindings({nodes: registrationSelection}, '#obRegisterProject');
-              $.osf.applyBindings({nodes: uploadSelection}, '#obUploader');
-            % endif
-
-            function ProjectCreateViewModel() {
-                var self = this;
-                self.isOpen = ko.observable(false),
-                self.focus = ko.observable(false);
-                self.toggle = function() {
-                    self.isOpen(!self.isOpen());
-                    self.focus(self.isOpen());
-                };
-                self.nodes = response.nodes;
-            }
-            $.osf.applyBindings(ProjectCreateViewModel, '#projectCreate');
-        });
-        request.fail(function(xhr, textStatus, error) {
-            Raven.captureMessage('Could not fetch dashboard nodes.', {
-                url: url, textStatus: textStatus, error: error
-            });
-        });
-    });
-
-     // initialize the logfeed
-    $script(['/static/js/logFeed.js']);
-    $script.ready('logFeed', function() {
-        // NOTE: the div#logScope comes from log_list.mako
-        var logFeed = new LogFeed("#logScope", "/api/v1/watched/logs/");
-    });
-</script>
-
-##       Project Organizer
-    <script src="/static/vendor/jquery-drag-drop/jquery.event.drag-2.2.js"></script>
-    <script src="/static/vendor/jquery-drag-drop/jquery.event.drop-2.2.js"></script>
-    <script>
-        $script.ready(['hgrid'], function() {
-            $script(['/static/vendor/bower_components/hgrid/plugins/hgrid-draggable/hgrid-draggable.js'],'hgrid-draggable');
-        });
-        $script(['/static/js/projectorganizer.js']);
-        $script.ready(['projectorganizer'], function() {
-            var projectbrowser = new ProjectOrganizer('#project-grid');
-        });
-    </script>
->>>>>>> 6089b7aa
 </%def>