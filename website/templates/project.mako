<%inherit file="base.mako"/>
<%def name="title()">Project</%def>
<%def name="stylesheets()">
<link rel="stylesheet" type="text/css" href="/static/css/jquery.tagsinput.css" />
</%def>

<%def name="javascript_bottom()">
<script>
    $(function(){

        ### Editable Title ###
        %if user_can_edit:
                $(function() {
                    $('#node-title-editable').editable({
                       type:  'text',
                       pk:    '${node_id}',
                       name:  'title',
                       url:   '${node_api_url}edit/',
                       title: 'Edit Title',
                       placement: 'bottom',
                       value: "${ '\\\''.join(node_title.split('\'')) }",
                       success: function(data){
                            document.location.reload(true);
                       }
                    });
                });
        %endif

        ### Tag Input ###

        $('#node-tags').tagsInput({
            width: "100%",
            interactive:${'true' if user_can_edit else 'false'},
            onAddTag:function(tag){
                $.ajax({
                    url:"${node_api_url}" + "addtag/" + tag,
                    type:"GET",
                });
            },
            onRemoveTag:function(tag){
                $.ajax({
                    url:"${node_api_url}" + "removetag/" + tag,
                    type:"GET",
                });
            },
        });
        % if not user_can_edit:
            // Remove delete UI if not contributor
            $('a[title="Removing tag"]').remove();
            $('span.tag span').each(function(idx, elm) {
                $(elm).text($(elm).text().replace(/\s*$/, ''))
            });
        % endif
    });
</script>
</%def>

<%def name="content()">
<div mod-meta='{"tpl": "project/base.mako", "replace": true}'></div>

  <div class="row">
    <div class="col-md-7" id='containment'>
      <section id="Wiki Home">
        <div>
            ${ wiki_home }
            <p><a href="${node_url}wiki/home">read more</a></p>
        </div>
      </section>
       %if not node:
      <section id="Nodes">

          <div class="page-header">
              <div class="pull-right">
                  % if user_can_edit:
                  <a class="btn btn-default" data-toggle="modal" data-target="#newComponent">
                  % else:
                  <a class="btn btn-default disabled">
                  % endif
                    Add Component
                  </a>
              </div>
              <h1>Components</h1>
          </div>
          <!-- New Component Modal -->
          <div class="modal fade" id="newComponent">
            <div class="modal-dialog">
                <div class="modal-content">
                <form class="form" role="form" action="${node_url}newnode/" method="post">
                    <div class="modal-header">
                        <button type="button" class="close" data-dismiss="modal" aria-hidden="true">&times;</button>
                      <h3 class="modal-title">Add Component</h3>
                    </div><!-- end modal-header -->
                    <div class="modal-body">
                            <div class='form-group'>
                                <input placeholder="Component Title" name="title" type="text" class='form-control'>
                            </div>
                            <div class='form-group'>
                                <select id="category" name="category" class='form-control'>
                                    <option disabled selected value=''>-- Category--</option>
                                    %for i in ["Project", "Hypothesis", "Methods and Measures", "Procedure", "Instrumentation", "Data", "Analysis", "Communication", "Other"]:
                                    <option>${i}</option>
                                    %endfor
                                </select>
                            </div>
                    </div><!-- end modal-body -->
                    <div class="modal-footer">
                       <a href="#" class="btn btn-default" data-dismiss="modal">Close</a>
                      <button type="submit" class="btn btn-primary">OK</button>
                    </div><!-- end modal-footer -->
                </form>
                </div><!-- end modal- content -->
              </div><!-- end modal-dialog -->
            </div><!-- end modal -->

          <script type="text/javascript">
            //$('#addContributor').modal('hide')
          </script>
          % if node_children:
              <div mod-meta='{
                      "tpl" : "util/render_nodes.mako",
                      "uri" : "${node_api_url}get_children/",
                      "replace" : true,
                      "kwargs" : {"sortable" : true}
                  }'></div>
          % else:
              <p>No components have been added to this project.</p>
          % endif
      </section>
      %endif
      <section id="Files">
        <div>
          <div class="page-header">
              <h1>Files</h1>
          </div>
          <ul id="browser" class="filetree">
              <div mod-meta='{
                      "tpl": "util/render_file_tree.mako",
                      "uri": "${node_api_url}get_files/",
                      "replace": true
                  }'></div>
          </ul>
        </div>
      </section>
    </div>
    <div class="col-md-5">
        <div style="margin-right:12px;">
        <input name="node-tags" id="node-tags" value="${','.join([tag for tag in node_tags]) if node_tags else ''}" />
        </div>
            <div id='main-log'>
                <div mod-meta='{
                        "tpl": "util/render_logs.mako",
                        "uri": "${node_api_url}log/",
                        "view_kwargs": {
                            "count": 10
                        },
                        "replace": true
                    }'></div>
            </div>
<<<<<<< HEAD
            <div class="paginate pull-right">more</div>
=======
            ## Hide More widget until paging for logs is implemented
            ##<div class="paginate" style="float:right;">more</div>
>>>>>>> 045aff1e
        </section>
    </div>
  </div>

##<!-- Include Knockout and view model -->
##<div mod-meta='{
##        "tpl": "metadata/knockout.mako",
##        "replace": true
##    }'></div>
##
##<!-- Render comments -->
##<div mod-meta='{
##        "tpl": "metadata/comment_group.mako",
##        "kwargs": {
##            "guid": "${node_id}",
##            "top": true
##        },
##        "replace": true
##    }'></div>
##
##<!-- Boilerplate comment JS -->
##<div mod-meta='{
##        "tpl": "metadata/comment_js.mako",
##        "replace": true
##    }'></div>

</%def><|MERGE_RESOLUTION|>--- conflicted
+++ resolved
@@ -156,12 +156,8 @@
                         "replace": true
                     }'></div>
             </div>
-<<<<<<< HEAD
-            <div class="paginate pull-right">more</div>
-=======
             ## Hide More widget until paging for logs is implemented
-            ##<div class="paginate" style="float:right;">more</div>
->>>>>>> 045aff1e
+            ##<div class="paginate pull-right">more</div>
         </section>
     </div>
   </div>
