<%inherit file="base.mako"/>
<%def name="title()">Home</%def>
<%def name="content()">
<<<<<<< HEAD
    <h3> Recent Activity </h3>
    <p class="text-muted">Latest activities on your projects adjustable by date and category <p>
    <div id="recentActivityWidget">
        <div class="spinner-loading-wrapper">
            <div class="logo-spin logo-xl"></div>
            <p class="m-t-sm fg-load-message">
                Loading Recent Activity...
            </p>
        </div>
    </div>
</%def>

<%def name="stylesheets()">
  <link rel="stylesheet" href="//code.jquery.com/ui/1.11.4/themes/smoothness/jquery-ui.css">
  <link rel="stylesheet" href="/static/vendor/bower_components/jQuery-ui-Slider-Pips/dist/jquery-ui-slider-pips.css">
  <link rel="stylesheet" href="/static/css/recent-activity-widget.css">
</%def>

<%def name="javascript_bottom()">
    ${parent.javascript_bottom()}
    <script src="${"/static/public/js/home.js" | webpack_asset}"></script>
</%def>
=======
    <script src=${"/static/public/js/home-page.js" | webpack_asset}></script>
     <div>
            <div id="addQuickProjectSearchWrap"></div>
     </div>


</%def>


>>>>>>> 30acfb9c
<|MERGE_RESOLUTION|>--- conflicted
+++ resolved
@@ -1,7 +1,6 @@
 <%inherit file="base.mako"/>
 <%def name="title()">Home</%def>
 <%def name="content()">
-<<<<<<< HEAD
     <h3> Recent Activity </h3>
     <p class="text-muted">Latest activities on your projects adjustable by date and category <p>
     <div id="recentActivityWidget">
@@ -12,6 +11,10 @@
             </p>
         </div>
     </div>
+    <script src=${"/static/public/js/home-page.js" | webpack_asset}></script>
+     <div>
+            <div id="addQuickProjectSearchWrap"></div>
+     </div>
 </%def>
 
 <%def name="stylesheets()">
@@ -24,14 +27,5 @@
     ${parent.javascript_bottom()}
     <script src="${"/static/public/js/home.js" | webpack_asset}"></script>
 </%def>
-=======
-    <script src=${"/static/public/js/home-page.js" | webpack_asset}></script>
-     <div>
-            <div id="addQuickProjectSearchWrap"></div>
-     </div>
 
 
-</%def>
-
-
->>>>>>> 30acfb9c
