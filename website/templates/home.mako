--- conflicted
+++ resolved
@@ -9,25 +9,6 @@
 
 
 <%def name="content()">
-<<<<<<< HEAD
-    <h2> Placeholder </h2>
-    <h3> Recent Activity </h3>
-    <p class="text-muted">Latest activities on your projects adjustable by date and category <p>
-    <div id="recentActivityWidget">
-        <div class="spinner-loading-wrapper">
-            <div class="logo-spin logo-xl"></div>
-            <p class="m-t-sm fg-load-message">
-                Loading Recent Activity...
-            </p>
-        </div>
-    </div>
-</%def>
-
-<%def name="stylesheets()">
-  <link rel="stylesheet" href="//code.jquery.com/ui/1.11.4/themes/smoothness/jquery-ui.css">
-  <link rel="stylesheet" href="/static/vendor/bower_components/jQuery-ui-Slider-Pips/dist/jquery-ui-slider-pips.css">
-  <link rel="stylesheet" href="/static/css/recent-activity-widget.css">
-=======
 
     <div id="osfHome"></div>
 
@@ -35,17 +16,11 @@
 
 <%def name="stylesheets()">
   <link rel="stylesheet" href="/static/css/pages/home-page.css">
->>>>>>> c562d11c
 </%def>
 
 <%def name="javascript_bottom()">
     ${parent.javascript_bottom()}
-<<<<<<< HEAD
-    <script src="${"/static/public/js/home.js" | webpack_asset}"></script>
-</%def>
-=======
     <script src=${"/static/public/js/home-page.js" | webpack_asset}></script>
 </%def>
 
 
->>>>>>> c562d11c
