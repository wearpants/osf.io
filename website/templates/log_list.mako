<%page args="scripted" />

### Included where the LogsViewModel is used ###
<div id="logProgressBar" class="progress progress-striped active">
    <div class="progress-bar"  role="progressbar" aria-valuenow="100" aria-valuemin="0" aria-valuemax="100" style="width: 100%">
        <span class="sr-only">Loading</span>
    </div>
</div>

<div
    %if scripted:
        class="scripted"
    %endif
        id="logScope">

    <div class="logs">

        <div class="components panel panel-default">
            <div class="panel-heading clearfix">
                <h3 class="panel-title">Recent activity </h3>
                <div class="pull-right">
                </div>
            </div>
            <div class="panel-body">
                <p class="help-block" data-bind="if: tzname">
                    All times displayed at
                    <span data-bind="text: tzname"></span>
                    <a href="http://en.wikipedia.org/wiki/Coordinated_Universal_Time" target="_blank">UTC</a> offset.
                </p>
                <span data-bind="if: loading()">
                    <div class="spinner-loading-wrapper">
		                <div class="logo-spin logo-lg"></div>
	                	<p class="m-t-sm text-center"> Loading logs...  </p>
	                </div>
                </span>
                <p data-bind="if: !logs().length && !loading()" class="help-block">
                    No logs to show.
                </p>
                <span data-bind="if: !loading()">
                    <dl class="dl-horizontal activity-log" data-bind="foreach: {data: logs, as: 'log'}"  >
                        <dt><span class="date log-date" data-bind="text: log.date.local, tooltip: {title: log.date.utc}"></span></dt>
                        <dd class="log-content break-word">
                        <!-- ko if: log.hasTemplate() -->
                            <!-- ko if: log.hasUser() -->
                            <span data-bind="if:log.anonymous">
                                <span class="contributor-anonymous">A user</span>
                            </span>
<<<<<<< HEAD
                            <span data-bind="ifnot:log.anonymous">
                                <span data-bind="if: log.userURL">
                                    <a class="overflow" data-bind="text: log.userFullName || log.apiKey, attr: {href: log.userURL}"></a>
=======
                                <span data-bind="ifnot:log.anonymous">
                                    <span data-bind="if: log.user.registered">
                                    <span data-bind="if: log.userURL">
                                        <a class="overflow" data-bind="text: log.userFullName || log.apiKey, attr: {href: log.userURL}"></a>
                                    </span>
                                    <span data-bind="ifnot: log.userURL">
                                        <span class="overflow" data-bind="text: log.userFullName"></span>
                                    </span>
                                    </span>
                                    <span data-bind="ifnot: log.user.registered">
                                        A deactivated user
                                    </span>
>>>>>>> 10150a4b
                                </span>
                                <span data-bind="ifnot: log.userURL">
                                    <span class="overflow" data-bind="text: log.userFullName"></span>
                                </span>
                            </span>
                                <!-- Log actions are the same as their template name -->
                                    <span data-bind="template: {name: log.action, data: log}"></span>
                                <!-- /ko -->
                                <!-- ko ifnot: log.hasUser() -->
                                    <!-- Log actions are the same as their template name  + no_user -->
                                    <span data-bind="template: {name: log.action + '_no_user', data: log}"></span>
                                <!-- /ko -->
                            <!-- /ko -->


                            <!-- For debugging purposes: If a log template for a the Log can't be found, show
                                an error message with its log action. -->
                            <!-- ko ifnot: log.hasTemplate() -->
                            <span class="text-danger">Could not render log: "<span data-bind="text: log.action"></span>"</span>
                            <!-- /ko -->
                        </dd>
                    </dl><!-- end foreach logs -->
                </span>
                <div class='help-block absolute-bottom'>
                    <ul class="pagination pagination-sm" data-bind="foreach: paginators">
                        <li data-bind="css: style"><a href="#" data-bind="click: handler, text: text"></a></li>
                    </ul>
                </div>

            </div>
        </div>
</div>
</div><!-- end #logScope -->
<%include file="_log_templates.mako"/><|MERGE_RESOLUTION|>--- conflicted
+++ resolved
@@ -45,28 +45,20 @@
                             <span data-bind="if:log.anonymous">
                                 <span class="contributor-anonymous">A user</span>
                             </span>
-<<<<<<< HEAD
+
                             <span data-bind="ifnot:log.anonymous">
+                                <span data-bind="if: log.user.registered">
                                 <span data-bind="if: log.userURL">
                                     <a class="overflow" data-bind="text: log.userFullName || log.apiKey, attr: {href: log.userURL}"></a>
-=======
-                                <span data-bind="ifnot:log.anonymous">
-                                    <span data-bind="if: log.user.registered">
-                                    <span data-bind="if: log.userURL">
-                                        <a class="overflow" data-bind="text: log.userFullName || log.apiKey, attr: {href: log.userURL}"></a>
-                                    </span>
-                                    <span data-bind="ifnot: log.userURL">
-                                        <span class="overflow" data-bind="text: log.userFullName"></span>
-                                    </span>
-                                    </span>
-                                    <span data-bind="ifnot: log.user.registered">
-                                        A deactivated user
-                                    </span>
->>>>>>> 10150a4b
                                 </span>
                                 <span data-bind="ifnot: log.userURL">
                                     <span class="overflow" data-bind="text: log.userFullName"></span>
                                 </span>
+                                </span>
+                                <span data-bind="ifnot: log.user.registered">
+                                    A deactivated user
+                                </span>
+
                             </span>
                                 <!-- Log actions are the same as their template name -->
                                     <span data-bind="template: {name: log.action, data: log}"></span>
