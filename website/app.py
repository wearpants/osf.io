--- conflicted
+++ resolved
@@ -1,12 +1,9 @@
 # -*- coding: utf-8 -*-
+
 import importlib
 
-<<<<<<< HEAD
 from framework import storage, app
-=======
-from framework import storage, db, app
 from framework.logging import logger
->>>>>>> 6ad45c4f
 from framework.mongo import set_up_storage
 from framework.addons.utils import render_addon_capabilities
 from framework.sentry import sentry
@@ -46,8 +43,8 @@
     :param settings_module: A string, the settings module to use.
     :param set_backends: Whether to set the database storage backends.
     :param routes: Whether to set the url map.
+
     """
-
     # The settings module
     settings = importlib.import_module(settings_module)
     try:
