--- conflicted
+++ resolved
@@ -11,13 +11,9 @@
 import website.search.search as search
 from website.models import User, Node
 from website.project.views.contributor import get_node_contributors_abbrev
-<<<<<<< HEAD
 from modularodm.storage.mongostorage import RawQuery as Q
 from framework.exceptions import HTTPError
 import httplib as http
-=======
-
->>>>>>> 3def46e8
 
 logging.basicConfig(level=logging.DEBUG)
 logger = logging.getLogger('search.routes')
@@ -73,7 +69,6 @@
     }
 
 
-<<<<<<< HEAD
 def conditionally_add_query_item(query, item, condition):
     """ Helper for the search_projects_by_title function which will add a condition to a query
     It will give an error if the proper search term is not used.
@@ -110,13 +105,6 @@
 
     """
     #TODO(fabianvf): At some point, it would be nice to do this with elastic search
-=======
-@must_be_logged_in
-def search_projects_by_title(**kwargs):
-    # TODO(fabianvf): At some point, it would be nice to do this with elastic search
-
-    term = request.args.get('term')
->>>>>>> 3def46e8
     user = kwargs['auth'].user
 
     term = request.args.get('term', '')
