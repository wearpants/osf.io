--- conflicted
+++ resolved
@@ -1,5 +1,3 @@
-from __future__ import unicode_literals
-
 from time import gmtime
 from calendar import timegm
 from datetime import datetime
@@ -13,10 +11,7 @@
 
 from website import settings
 
-<<<<<<< HEAD
-=======
 from util import generate_color
->>>>>>> 8cc1d068
 
 share_es = Elasticsearch(
     settings.SHARE_ELASTIC_URI,
