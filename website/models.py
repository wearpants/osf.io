# -*- coding: utf-8 -*-
"""Consolidates all necessary models from the framework and website packages.
"""

from framework.auth.core import User
from framework.guid.model import Guid
from framework.sessions.model import Session

from website.project.model import (
    ApiKey, Node, NodeLog,
    Tag, WatchConfig, MetaSchema, Pointer,
    Comment, PrivateLink, MetaData, Retraction
)
from website.oauth.models import ExternalAccount
from website.identifiers.model import Identifier
from website.citations.models import CitationStyle
from website.conferences.model import Conference, MailRecord
from website.notifications.model import NotificationDigest
from website.notifications.model import NotificationSubscription

# All models
MODELS = (
    User, ApiKey, Node, NodeLog,
    Tag, WatchConfig, Session, Guid, MetaSchema, Pointer,
    MailRecord, Comment, PrivateLink, MetaData, Conference,
    NotificationSubscription, NotificationDigest, CitationStyle,
<<<<<<< HEAD
    CitationStyle, ExternalAccount, Retraction
=======
    CitationStyle, ExternalAccount, Identifier,
>>>>>>> fcb4ff01
)

GUID_MODELS = (User, Node, Comment, MetaData)<|MERGE_RESOLUTION|>--- conflicted
+++ resolved
@@ -24,11 +24,7 @@
     Tag, WatchConfig, Session, Guid, MetaSchema, Pointer,
     MailRecord, Comment, PrivateLink, MetaData, Conference,
     NotificationSubscription, NotificationDigest, CitationStyle,
-<<<<<<< HEAD
-    CitationStyle, ExternalAccount, Retraction
-=======
-    CitationStyle, ExternalAccount, Identifier,
->>>>>>> fcb4ff01
+    CitationStyle, ExternalAccount, Identifier, Retraction
 )
 
 GUID_MODELS = (User, Node, Comment, MetaData)