# -*- coding: utf-8 -*-
"""Consolidates all necessary models from the framework and website packages.
"""

from framework.auth.core import User
from framework.guid.model import Guid, BlacklistGuid
from framework.sessions.model import Session

from website.project.model import (
    Node, NodeLog,
    Tag, WatchConfig, MetaSchema, Pointer,
    Comment, PrivateLink, MetaData,
<<<<<<< HEAD
    Retraction, Embargo, RegistrationApproval, DraftRegistration, DraftRegistrationApproval
=======
    Retraction, Embargo, RegistrationApproval,
    Sanction
>>>>>>> 24ab254c
)
from website.oauth.models import ExternalAccount
from website.identifiers.model import Identifier
from website.citations.models import CitationStyle
from website.conferences.model import Conference, MailRecord
from website.notifications.model import NotificationDigest
from website.notifications.model import NotificationSubscription
from website.archiver.model import ArchiveJob, ArchiveTarget

# All models
MODELS = (
    User, Node, NodeLog,
    Tag, WatchConfig, Session, Guid, MetaSchema, Pointer,
    MailRecord, Comment, PrivateLink, MetaData, Conference,
    NotificationSubscription, NotificationDigest, CitationStyle,
    CitationStyle, ExternalAccount, Identifier,
    Embargo, Retraction, RegistrationApproval,
<<<<<<< HEAD
    ArchiveJob, ArchiveTarget, BlacklistGuid, DraftRegistration, DraftRegistrationApproval
=======
    ArchiveJob, ArchiveTarget, BlacklistGuid, Sanction
>>>>>>> 24ab254c
)

GUID_MODELS = (User, Node, Comment, MetaData)<|MERGE_RESOLUTION|>--- conflicted
+++ resolved
@@ -10,12 +10,8 @@
     Node, NodeLog,
     Tag, WatchConfig, MetaSchema, Pointer,
     Comment, PrivateLink, MetaData,
-<<<<<<< HEAD
-    Retraction, Embargo, RegistrationApproval, DraftRegistration, DraftRegistrationApproval
-=======
     Retraction, Embargo, RegistrationApproval,
     Sanction
->>>>>>> 24ab254c
 )
 from website.oauth.models import ExternalAccount
 from website.identifiers.model import Identifier
@@ -33,11 +29,7 @@
     NotificationSubscription, NotificationDigest, CitationStyle,
     CitationStyle, ExternalAccount, Identifier,
     Embargo, Retraction, RegistrationApproval,
-<<<<<<< HEAD
-    ArchiveJob, ArchiveTarget, BlacklistGuid, DraftRegistration, DraftRegistrationApproval
-=======
     ArchiveJob, ArchiveTarget, BlacklistGuid, Sanction
->>>>>>> 24ab254c
 )
 
 GUID_MODELS = (User, Node, Comment, MetaData)