--- conflicted
+++ resolved
@@ -2259,10 +2259,7 @@
         registered.tags = self.tags
         registered.piwik_site_id = None
         registered.primary_institution = self.primary_institution
-<<<<<<< HEAD
-=======
         registered.affiliated_institutions = self.affiliated_institutions
->>>>>>> 5695f710
         registered.alternative_citations = self.alternative_citations
         registered.node_license = original.license.copy() if original.license else None
 
