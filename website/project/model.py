# -*- coding: utf-8 -*-
from HTMLParser import HTMLParser
from collections import OrderedDict
import calendar
import datetime
import hashlib
import logging
import os
import re
import subprocess
import unicodedata
import urllib
import urlparse
import uuid

import pytz
from flask import request
from dulwich.repo import Repo
from dulwich.object_store import tree_lookup_path
import blinker

from modularodm import fields, Q
from modularodm.validators import MaxLengthValidator
from modularodm.exceptions import ValidationValueError, ValidationTypeError

from framework import status
from framework.mongo import ObjectId
from framework.mongo.utils import to_mongo, to_mongo_key
from framework.auth import get_user, User, Auth
from framework.auth.utils import privacy_info_handle
from framework.analytics import (
    get_basic_counters, increment_user_activity_counters, piwik
)
from framework.exceptions import PermissionsError
from framework.mongo import StoredObject
from framework.guid.model import GuidStoredObject
from framework.addons import AddonModelMixin


from website.exceptions import NodeStateError
from website.util.permissions import (
    expand_permissions,
    DEFAULT_CONTRIBUTOR_PERMISSIONS,
    CREATOR_PERMISSIONS
)
from website.project.metadata.schemas import OSF_META_SCHEMAS
from website import language, settings
from website.util import web_url_for, api_url_for

html_parser = HTMLParser()

logger = logging.getLogger(__name__)


def utc_datetime_to_timestamp(dt):
    return float(
        str(calendar.timegm(dt.utcnow().utctimetuple())) + '.' + str(dt.microsecond)
    )


def normalize_unicode(ustr):
    return unicodedata.normalize('NFKD', ustr)\
        .encode('ascii', 'ignore')


def has_anonymous_link(node, auth):
    """check if the node is anonymous to the user

    :param Node node: Node which the user wants to visit
    :param str link: any view-only link in the current url
    :return bool anonymous: Whether the node is anonymous to the user or not

    """
    view_only_link = auth.private_key or request.args.get('view_only', '').strip('/')
    if not view_only_link:
        return False
    if node.is_public:
        return False
    return any(
        link.anonymous
        for link in node.private_links_active
        if link.key == view_only_link
    )


signals = blinker.Namespace()
contributor_added = signals.signal('contributor-added')
unreg_contributor_added = signals.signal('unreg-contributor-added')


class MetaSchema(StoredObject):

    _id = fields.StringField(default=lambda: str(ObjectId()))
    name = fields.StringField()
    schema = fields.DictionaryField()
    category = fields.StringField()

    # Version of the Knockout metadata renderer to use (e.g. if data binds
    # change)
    metadata_version = fields.IntegerField()
    # Version of the schema to use (e.g. if questions, responses change)
    schema_version = fields.IntegerField()


def ensure_schemas(clear=True):
    """Import meta-data schemas from JSON to database, optionally clearing
    database first.

    :param clear: Clear schema database before import

    """
    if clear:
        MetaSchema.remove()
    for schema in OSF_META_SCHEMAS:
        try:
            MetaSchema.find_one(
                Q('name', 'eq', schema['name']) &
                Q('schema_version', 'eq', schema['schema_version'])
            )
        except:
            schema['name'] = schema['name'].replace(' ', '_')
            schema_obj = MetaSchema(**schema)
            schema_obj.save()


class MetaData(GuidStoredObject):

    _id = fields.StringField(primary=True)

    target = fields.AbstractForeignField(backref='metadata')
    data = fields.DictionaryField()

    date_created = fields.DateTimeField(auto_now_add=datetime.datetime.utcnow)
    date_modified = fields.DateTimeField(auto_now=datetime.datetime.utcnow)


def validate_comment_reports(value, *args, **kwargs):
    for key, val in value.iteritems():
        if not User.load(key):
            raise ValidationValueError('Keys must be user IDs')
        if not isinstance(val, dict):
            raise ValidationTypeError('Values must be dictionaries')
        if 'category' not in val or 'text' not in val:
            raise ValidationValueError(
                'Values must include `category` and `text` keys'
            )


class Comment(GuidStoredObject):

    _id = fields.StringField(primary=True)

    user = fields.ForeignField('user', required=True, backref='commented')
    node = fields.ForeignField('node', required=True, backref='comment_owner')
    target = fields.AbstractForeignField(required=True, backref='commented')

    date_created = fields.DateTimeField(auto_now_add=datetime.datetime.utcnow)
    date_modified = fields.DateTimeField(auto_now=datetime.datetime.utcnow)
    modified = fields.BooleanField()

    is_deleted = fields.BooleanField(default=False)
    content = fields.StringField()

    # Dictionary field mapping user IDs to dictionaries of report details:
    # {
    #   'icpnw': {'category': 'hate', 'message': 'offensive'},
    #   'cdi38': {'category': 'spam', 'message': 'godwins law'},
    # }
    reports = fields.DictionaryField(validate=validate_comment_reports)

    @classmethod
    def create(cls, auth, **kwargs):

        comment = cls(**kwargs)
        comment.save()

        comment.node.add_log(
            NodeLog.COMMENT_ADDED,
            {
                'project': comment.node.parent_id,
                'node': comment.node._id,
                'user': comment.user._id,
                'comment': comment._id,
            },
            auth=auth,
            save=False,
        )

        comment.node.save()

        return comment

    def edit(self, content, auth, save=False):
        self.content = content
        self.modified = True
        self.node.add_log(
            NodeLog.COMMENT_UPDATED,
            {
                'project': self.node.parent_id,
                'node': self.node._id,
                'user': self.user._id,
                'comment': self._id,
            },
            auth=auth,
            save=False,
        )
        if save:
            self.save()

    def delete(self, auth, save=False):
        self.is_deleted = True
        self.node.add_log(
            NodeLog.COMMENT_REMOVED,
            {
                'project': self.node.parent_id,
                'node': self.node._id,
                'user': self.user._id,
                'comment': self._id,
            },
            auth=auth,
            save=False,
        )
        if save:
            self.save()

    def undelete(self, auth, save=False):
        self.is_deleted = False
        self.node.add_log(
            NodeLog.COMMENT_ADDED,
            {
                'project': self.node.parent_id,
                'node': self.node._id,
                'user': self.user._id,
                'comment': self._id,
            },
            auth=auth,
            save=False,
        )
        if save:
            self.save()

    def report_abuse(self, user, save=False, **kwargs):
        """Report that a comment is abuse.

        :param User user: User submitting the report
        :param bool save: Save changes
        :param dict kwargs: Report details
        :raises: ValueError if the user submitting abuse is the same as the
            user who posted the comment

        """
        if user == self.user:
            raise ValueError
        self.reports[user._id] = kwargs
        if save:
            self.save()

    def unreport_abuse(self, user, save=False):
        """Revoke report of abuse.

        :param User user: User who submitted the report
        :param bool save: Save changes
        :raises: ValueError if user has not reported comment as abuse

        """
        try:
            self.reports.pop(user._id)
        except KeyError:
            raise ValueError('User has not reported comment as abuse')

        if save:
            self.save()


class ApiKey(StoredObject):

    # The key is also its primary key
    _id = fields.StringField(
        primary=True,
        default=lambda: str(ObjectId()) + str(uuid.uuid4())
    )
    # A display name
    label = fields.StringField()

    @property
    def user(self):
        return self.user__keyed[0] if self.user__keyed else None

    @property
    def node(self):
        return self.node__keyed[0] if self.node__keyed else None


class NodeLog(StoredObject):

    _id = fields.StringField(primary=True, default=lambda: str(ObjectId()))

    date = fields.DateTimeField(default=datetime.datetime.utcnow)
    action = fields.StringField()
    params = fields.DictionaryField()

    user = fields.ForeignField('user', backref='created')
    api_key = fields.ForeignField('apikey', backref='created')
    foreign_user = fields.StringField()

    DATE_FORMAT = '%m/%d/%Y %H:%M UTC'

    # Log action constants
    CREATED_FROM = 'created_from'

    PROJECT_CREATED = 'project_created'
    PROJECT_REGISTERED = 'project_registered'
    PROJECT_DELETED = 'project_deleted'

    NODE_CREATED = 'node_created'
    NODE_FORKED = 'node_forked'
    NODE_REMOVED = 'node_removed'

    POINTER_CREATED = 'pointer_created'
    POINTER_FORKED = 'pointer_forked'
    POINTER_REMOVED = 'pointer_removed'

    WIKI_UPDATED = 'wiki_updated'
    WIKI_DELETED = 'wiki_deleted'

    CONTRIB_ADDED = 'contributor_added'
    CONTRIB_REMOVED = 'contributor_removed'
    CONTRIB_REORDERED = 'contributors_reordered'

    PERMISSIONS_UPDATED = 'permissions_updated'

    MADE_PRIVATE = 'made_private'
    MADE_PUBLIC = 'made_public'

    TAG_ADDED = 'tag_added'
    TAG_REMOVED = 'tag_removed'

    EDITED_TITLE = 'edit_title'
    EDITED_DESCRIPTION = 'edit_description'

    FILE_ADDED = 'file_added'
    FILE_REMOVED = 'file_removed'
    FILE_UPDATED = 'file_updated'

    ADDON_ADDED = 'addon_added'
    ADDON_REMOVED = 'addon_removed'
    COMMENT_ADDED = 'comment_added'
    COMMENT_REMOVED = 'comment_removed'
    COMMENT_UPDATED = 'comment_updated'

    MADE_CONTRIBUTOR_VISIBLE = 'made_contributor_visible'
    MADE_CONTRIBUTOR_INVISIBLE = 'made_contributor_invisible'

    def __repr__(self):
        return ('<NodeLog({self.action!r}, params={self.params!r}) '
                'with id {self._id!r}>').format(self=self)

    @property
    def node(self):
        """Return the :class:`Node` associated with this log."""
        return (
            Node.load(self.params.get('node')) or
            Node.load(self.params.get('project'))
        )

    @property
    def tz_date(self):
        '''Return the timezone-aware date.
        '''
        # Date should always be defined, but a few logs in production are
        # missing dates; return None and log error if date missing
        if self.date:
            return self.date.replace(tzinfo=pytz.UTC)
        logger.error('Date missing on NodeLog {}'.format(self._primary_key))

    @property
    def formatted_date(self):
        '''Return the timezone-aware, ISO-formatted string representation of
        this log's date.
        '''
        if self.tz_date:
            return self.tz_date.isoformat()

    def resolve_node(self, node):
        """A single `NodeLog` record may be attached to multiple `Node` records
        (parents, forks, registrations, etc.), so the node that the log refers
        to may not be the same as the node the user is viewing. Use
        `resolve_node` to determine the relevant node to use for permission
        checks.

        :param Node node: Node being viewed
        """
        if self.node == node or self.node in node.nodes:
            return self.node
        if node.is_fork_of(self.node) or node.is_registration_of(self.node):
            return node
        for child in node.nodes:
            if child.is_fork_of(self.node) or node.is_registration_of(self.node):
                return child
        return False

    def can_view(self, node, auth):
        node_to_check = self.resolve_node(node)
        if node_to_check:
            return node_to_check.can_view(auth)
        return False

    def _render_log_contributor(self, contributor, anonymous=False):
        user = User.load(contributor)
        if not user:
            return None
        if self.node:
            fullname = user.display_full_name(node=self.node)
        else:
            fullname = user.fullname
        return {
            'id': privacy_info_handle(user._primary_key, anonymous),
            'fullname': privacy_info_handle(fullname, anonymous, name=True),
            'registered': user.is_registered,
        }


class Tag(StoredObject):

    _id = fields.StringField(primary=True, validate=MaxLengthValidator(128))

    def __repr__(self):
        return '<Tag() with id {self._id!r}>'.format(self=self)

    @property
    def url(self):
        return '/search/?q=tags:{}'.format(self._id)


class Pointer(StoredObject):
    """A link to a Node. The Pointer delegates all but a few methods to its
    contained Node. Forking and registration are overridden such that the
    link is cloned, but its contained Node is not.

    """
    #: Whether this is a pointer or not
    primary = False

    _id = fields.StringField()
    node = fields.ForeignField('node', backref='_pointed')

    _meta = {'optimistic': True}

    def _clone(self):
        if self.node:
            clone = self.clone()
            clone.node = self.node
            clone.save()
            return clone

    def fork_node(self, *args, **kwargs):
        return self._clone()

    def register_node(self, *args, **kwargs):
        return self._clone()

    def use_as_template(self, *args, **kwargs):
        return self._clone()

    def resolve(self):
        return self.node

    def __getattr__(self, item):
        """Delegate attribute access to the node being pointed to.
        """
        # Prevent backref lookups from being overriden by proxied node
        try:
            return super(Pointer, self).__getattr__(item)
        except AttributeError:
            pass
        if self.node:
            return getattr(self.node, item)
        raise AttributeError(
            'Pointer object has no attribute {0}'.format(
                item
            )
        )


def validate_category(value):
    """Validator for Node#category. Makes sure that the value is one of the
    categories defined in CATEGORY_MAP.
    """
    if value not in Node.CATEGORY_MAP.keys():
        raise ValidationValueError('Invalid value for category.')
    return True


def validate_user(value):
    if value != {}:
        user_id = value.iterkeys().next()
        if User.find(Q('_id', 'eq', user_id)).count() != 1:
            raise ValidationValueError('User does not exist.')
    return True


class Node(GuidStoredObject, AddonModelMixin):

    redirect_mode = 'proxy'
    #: Whether this is a pointer or not
    primary = True

    # Node fields that trigger an update to Solr on save
    SOLR_UPDATE_FIELDS = {
        'title',
        'category',
        'description',
        'visible_contributor_ids',
        'tags',
        'is_fork',
        'is_registration',
        'is_public',
        'is_deleted',
        'wiki_pages_current',
    }

    # Maps category identifier => Human-readable representation for use in
    # titles, menus, etc.
    # Use an OrderedDict so that menu items show in the correct order
    CATEGORY_MAP = OrderedDict([
        ('', 'Uncategorized'),
        ('project', 'Project'),
        ('hypothesis', 'Hypothesis'),
        ('methods and measures', 'Methods and Measures'),
        ('procedure', 'Procedure'),
        ('instrumentation', 'Instrumentation'),
        ('data', 'Data'),
        ('analysis', 'Analysis'),
        ('communication', 'Communication'),
        ('other', 'Other')
    ])

    _id = fields.StringField(primary=True)

    date_created = fields.DateTimeField(auto_now_add=datetime.datetime.utcnow)

    # Privacy
    is_public = fields.BooleanField(default=False)

    # User mappings
    permissions = fields.DictionaryField()
    visible_contributor_ids = fields.StringField(list=True)

    # Project Organization
    is_dashboard = fields.BooleanField(default=False)
    is_folder = fields.BooleanField(default=False)

    # Expanded: Dictionary field mapping user IDs to expand state of this node:
    # {
    #   'icpnw': True,
    #   'cdi38': False,
    # }
    expanded = fields.DictionaryField(default={}, validate=validate_user)

    is_deleted = fields.BooleanField(default=False)
    deleted_date = fields.DateTimeField()

    is_registration = fields.BooleanField(default=False)
    registered_date = fields.DateTimeField()
    registered_user = fields.ForeignField('user', backref='registered')
    registered_schema = fields.ForeignField('metaschema', backref='registered')
    registered_meta = fields.DictionaryField()

    is_fork = fields.BooleanField(default=False)
    forked_date = fields.DateTimeField()

    title = fields.StringField()
    description = fields.StringField()
    # TODO: Add validator for this field (must be one of the keys in
    # CATEGORY_MAP
    category = fields.StringField(validate=validate_category)

    # One of 'public', 'private'
    # TODO: Add validator
    comment_level = fields.StringField(default='private')

    files_current = fields.DictionaryField()
    files_versions = fields.DictionaryField()
    wiki_pages_current = fields.DictionaryField()
    wiki_pages_versions = fields.DictionaryField()

    creator = fields.ForeignField('user', backref='created')
    contributors = fields.ForeignField('user', list=True, backref='contributed')
    users_watching_node = fields.ForeignField('user', list=True, backref='watched')

    logs = fields.ForeignField('nodelog', list=True, backref='logged')
    tags = fields.ForeignField('tag', list=True, backref='tagged')

    # Tags for internal use
    system_tags = fields.StringField(list=True, index=True)

    nodes = fields.AbstractForeignField(list=True, backref='parent')
    forked_from = fields.ForeignField('node', backref='forked')
    registered_from = fields.ForeignField('node', backref='registrations')

    # The node (if any) used as a template for this node's creation
    template_node = fields.ForeignField('node', backref='template_node')

    api_keys = fields.ForeignField('apikey', list=True, backref='keyed')

    piwik_site_id = fields.StringField()

    _meta = {
        'optimistic': True,
    }

    def __init__(self, *args, **kwargs):
        super(Node, self).__init__(*args, **kwargs)

        # Crash if parent provided and not project
        project = kwargs.get('project')
        if project and project.category != 'project':
            raise ValueError('Parent must be a project.')

        if kwargs.get('_is_loaded', False):
            return

        if self.creator:
            self.contributors.append(self.creator)
            self.set_visible(self.creator, visible=True, log=False)

            # Add default creator permissions
            for permission in CREATOR_PERMISSIONS:
                self.add_permission(self.creator, permission, save=False)

    def __repr__(self):
        return ('<Node(title={self.title!r}, category={self.category!r}) '
                'with _id {self._id!r}>').format(self=self)

    @property
    def category_display(self):
        """The human-readable representation of this node's category."""
        return self.CATEGORY_MAP[self.category]

    @property
    def private_links(self):
        return self.privatelink__shared

    @property
    def private_links_active(self):
        return [x for x in self.private_links if not x.is_deleted]

    @property
    def private_link_keys_active(self):
        return [x.key for x in self.private_links if not x.is_deleted]

    @property
    def private_link_keys_deleted(self):
        return [x.key for x in self.private_links if x.is_deleted]

    def can_edit(self, auth=None, user=None):
        """Return if a user is authorized to edit this node.
        Must specify one of (`auth`, `user`).

        :param Auth auth: Auth object to check
        :param User user: User object to check
        :returns: Whether user has permission to edit this node.

        """
        if not auth and not user:
            raise ValueError('Must pass either `auth` or `user`')
        if auth and user:
            raise ValueError('Cannot pass both `auth` and `user`')
        user = user or auth.user
        if auth:
            is_api_node = auth.api_node == self
        else:
            is_api_node = False
        return (
            (user and self.has_permission(user, 'write'))
            or is_api_node
        )

    def can_view(self, auth):
        return self.is_public or auth.user \
            and self.has_permission(auth.user, 'read') \
            or auth.private_key in self.private_link_keys_active

    def is_expanded(self, user=None):
        """Return if a user is has expanded the folder in the dashboard view.
        Must specify one of (`auth`, `user`).

        :param User user: User object to check
        :returns: Boolean if the folder is expanded.

        """
        if user._id in self.expanded:
            return self.expanded[user._id]
        else:
            return False

    def expand(self, user=None):
        self.expanded[user._id] = True
        self.save()

    def collapse(self, user=None):
        self.expanded[user._id] = False
        self.save()

    def is_derived_from(self, other, attr):
        derived_from = getattr(self, attr)
        while True:
            if derived_from is None:
                return False
            if derived_from == other:
                return True
            derived_from = getattr(derived_from, attr)

    def is_fork_of(self, other):
        return self.is_derived_from(other, 'forked_from')

    def is_registration_of(self, other):
        return self.is_derived_from(other, 'registered_from')

    def add_permission(self, user, permission, save=False):
        """Grant permission to a user.

        :param User user: User to grant permission to
        :param str permission: Permission to grant
        :param bool save: Save changes
        :raises: ValueError if user already has permission

        """
        if user._id not in self.permissions:
            self.permissions[user._id] = [permission]
        else:
            if permission in self.permissions[user._id]:
                raise ValueError('User already has permission {0}'.format(permission))
            self.permissions[user._id].append(permission)
        if save:
            self.save()

    def remove_permission(self, user, permission, save=False):
        """Revoke permission from a user.

        :param User user: User to revoke permission from
        :param str permission: Permission to revoke
        :param bool save: Save changes
        :raises: ValueError if user does not have permission

        """
        try:
            self.permissions[user._id].remove(permission)
        except (KeyError, ValueError):
            raise ValueError('User does not have permission {0}'.format(permission))
        if save:
            self.save()

    def clear_permission(self, user, save=False):
        """Clear all permissions for a user.

        :param User user: User to revoke permission from
        :param bool save: Save changes
        :raises: ValueError if user not in permissions

        """
        try:
            self.permissions.pop(user._id)
        except KeyError:
            raise ValueError(
                'User {0} not in permissions list for node {1}'.format(
                    user._id, self._id,
                )
            )
        if save:
            self.save()

    def set_permissions(self, user, permissions, save=False):
        self.permissions[user._id] = permissions
        if save:
            self.save()

    def has_permission(self, user, permission):
        """Check whether user has permission.

        :param User user: User to test
        :param str permission: Required permission
        :returns: User has required permission

        """
        if user is None:
            logger.error('User is ``None``.')
            return False
        try:
            return permission in self.permissions[user._id]
        except KeyError:
            return False

    def get_permissions(self, user):
        """Get list of permissions for user.

        :param User user: User to check
        :returns: List of permissions
        :raises: ValueError if user not found in permissions

        """
        return self.permissions.get(user._id, [])

    def adjust_permissions(self):
        for key in self.permissions.keys():
            if key not in self.contributors:
                self.permissions.pop(key)

    @property
    def visible_contributors(self):
        return [
            User.load(_id)
            for _id in self.visible_contributor_ids
        ]

    def get_visible(self, user):
        if not self.is_contributor(user):
            raise ValueError(u'User {0} not in contributors'.format(user))
        return user._id in self.visible_contributor_ids

    def update_visible_ids(self, save=False):
        """Update the order of `visible_contributor_ids`. Updating on making
        a contributor visible is more efficient than recomputing order on
        accessing `visible_contributors`.

        """
        self.visible_contributor_ids = [
            contributor._id
            for contributor in self.contributors
            if contributor._id in self.visible_contributor_ids
        ]
        if save:
            self.save()

    def set_visible(self, user, visible, log=True, auth=None, save=False):
        if not self.is_contributor(user):
            raise ValueError(u'User {0} not in contributors'.format(user))
        if visible and user._id not in self.visible_contributor_ids:
            self.visible_contributor_ids.append(user._id)
            self.update_visible_ids(save=False)
        elif not visible and user._id in self.visible_contributor_ids:
            self.visible_contributor_ids.remove(user._id)
        else:
            return
        message = (
            NodeLog.MADE_CONTRIBUTOR_VISIBLE
            if visible
            else NodeLog.MADE_CONTRIBUTOR_INVISIBLE
        )
        if log:
            self.add_log(
                message,
                params={
                    'project': self.parent_id,
                    'node': self._id,
                    'contributors': [user._id],
                },
                auth=auth,
                save=False,
            )
        if save:
            self.save()

    def can_comment(self, auth):
        if self.comment_level == 'public':
            return auth.logged_in and (
                self.is_public or
                (auth.user and self.has_permission(auth.user, 'read'))
            )
        return self.can_edit(auth)

    def save(self, *args, **kwargs):

        self.adjust_permissions()

        first_save = not self._is_loaded
        if first_save and self.is_dashboard:
            existing_dashboards = self.creator.node__contributed.find(
                Q('is_dashboard', 'eq', True)
            )
            if existing_dashboards.count() > 0:
                raise NodeStateError("Only one dashboard allowed per user.")

        is_original = not self.is_registration and not self.is_fork
        if 'suppress_log' in kwargs.keys():
            suppress_log = kwargs['suppress_log']
            del kwargs['suppress_log']
        else:
            suppress_log = False

        saved_fields = super(Node, self).save(*args, **kwargs)

        if first_save and is_original and not suppress_log:

            #
            # TODO: This logic also exists in self.use_as_template()
            for addon in settings.ADDONS_AVAILABLE:
                if 'node' in addon.added_default:
                    self.add_addon(addon.short_name, auth=None, log=False)

            #
            if getattr(self, 'project', None):

                # Append log to parent
                self.project.nodes.append(self)
                self.project.save()

                # Define log fields for component
                log_action = NodeLog.NODE_CREATED
                log_params = {
                    'node': self._primary_key,
                    'project': self.project._primary_key,
                }

            else:

                # Define log fields for non-component project
                log_action = NodeLog.PROJECT_CREATED
                log_params = {
                    'project': self._primary_key,
                }

            # Add log with appropriate fields
            self.add_log(
                log_action,
                params=log_params,
                auth=Auth(user=self.creator),
                log_date=self.date_created,
                save=True,
            )

        # Only update Solr if at least one stored field has changed, and if
        # public or privacy setting has changed
        need_update = bool(self.SOLR_UPDATE_FIELDS.intersection(saved_fields))
        if not self.is_public:
            if first_save or 'is_public' not in saved_fields:
                need_update = False
        if self.is_folder:
            need_update = False
        if need_update:
            self.update_search()

        # This method checks what has changed.
        if settings.PIWIK_HOST:
            piwik.update_node(self, saved_fields)

        # Return expected value for StoredObject::save
        return saved_fields

    ######################################
    # Methods that return a new instance #
    ######################################

    def use_as_template(self, auth, changes=None, top_level=True):
        """Create a new project, using an existing project as a template.

        :param auth: The user to be assigned as creator
        :param changes: A dictionary of changes, keyed by node id, which
                        override the attributes of the template project or its
                        children.
        :return: The `Node` instance created.
        """

        changes = changes or dict()

        # build the dict of attributes to change for the new node
        try:
            attributes = changes[self._id]
            # TODO: explicitly define attributes which may be changed.
        except (AttributeError, KeyError):
            attributes = dict()

        new = self.clone()

        # clear permissions, which are not cleared by the clone method
        new.permissions = {}
        new.visible_contributor_ids = []

        # Clear quasi-foreign fields
        new.files_current = {}
        new.files_versions = {}
        new.wiki_pages_current = {}
        new.wiki_pages_versions = {}

        # set attributes which may be overridden by `changes`
        new.is_public = False
        new.description = None

        # apply `changes`
        for attr, val in attributes.iteritems():
            setattr(new, attr, val)

        # set attributes which may NOT be overridden by `changes`
        new.creator = auth.user
        new.add_contributor(contributor=auth.user, log=False, save=False)
        new.template_node = self
        new.is_fork = False
        new.is_registration = False
        new.piwik_site_id = None

        # If that title hasn't been changed, apply the default prefix (once)
        if (new.title == self.title
                and top_level
                and language.TEMPLATED_FROM_PREFIX not in new.title):
            new.title = ''.join((language.TEMPLATED_FROM_PREFIX, new.title, ))

        # Slight hack - date_created is a read-only field.
        new._fields['date_created'].__set__(
            new,
            datetime.datetime.utcnow(),
            safe=True
        )

        new.save(suppress_log=True)

        # Log the creation
        new.add_log(
            NodeLog.CREATED_FROM,
            params={
                'node': new._primary_key,
                'template_node': {
                    'id': self._primary_key,
                    'url': self.url,
                },
            },
            auth=auth,
            log_date=new.date_created,
            save=False,
        )

        # add mandatory addons
        # TODO: This logic also exists in self.save()
        for addon in settings.ADDONS_AVAILABLE:
            if 'node' in addon.added_default:
                new.add_addon(addon.short_name, auth=None, log=False)

        # deal with the children of the node, if any
        new.nodes = [
            x.use_as_template(auth, changes, top_level=False)
            for x in self.nodes
            if x.can_view(auth)
        ]

        new.save()
        return new

    ############
    # Pointers #
    ############

    def add_pointer(self, node, auth, save=True):
        """Add a pointer to a node.

        :param Node node: Node to add
        :param Auth auth: Consolidated authorization
        :param bool save: Save changes
        :return: Created pointer

        """
        # Fail if node already in nodes / pointers. Note: cast node and node
        # to primary keys to test for conflicts with both nodes and pointers
        # contained in `self.nodes`.
        if node._id in self.node_ids:
            raise ValueError(
                'Pointer to node {0} already in list'.format(node._id)
            )

        # If a folder, prevent more than one pointer to that folder. This will prevent infinite loops on the Dashboard.
        # Also, no pointers to the dashboard project, which could cause loops as well.
        already_pointed = node.pointed
        if node.is_folder and len(already_pointed) > 0:
            raise ValueError(
                'Pointer to folder {0} already exists. Only one pointer to any given folder allowed'.format(node._id)
            )
        if node.is_dashboard:
            raise ValueError(
                'Pointer to dashboard ({0}) not allowed.'.format(node._id)
            )

        # Append pointer
        pointer = Pointer(node=node)
        pointer.save()
        self.nodes.append(pointer)

        # Add log
        self.add_log(
            action=NodeLog.POINTER_CREATED,
            params={
                'project': self.parent_id,
                'node': self._primary_key,
                'pointer': {
                    'id': pointer.node._id,
                    'url': pointer.node.url,
                    'title': pointer.node.title,
                    'category': pointer.node.category,
                },
            },
            auth=auth,
            save=False,
        )

        # Optionally save changes
        if save:
            self.save()

        return pointer

    def rm_pointer(self, pointer, auth):
        """Remove a pointer.

        :param Pointer pointer: Pointer to remove
        :param Auth auth: Consolidated authorization
        """
        if pointer not in self.nodes:
            raise ValueError

        # Remove `Pointer` object; will also remove self from `nodes` list of
        # parent node
        Pointer.remove_one(pointer)

        # Add log
        self.add_log(
            action=NodeLog.POINTER_REMOVED,
            params={
                'project': self.parent_id,
                'node': self._primary_key,
                'pointer': {
                    'id': pointer.node._id,
                    'url': pointer.node.url,
                    'title': pointer.node.title,
                    'category': pointer.node.category,
                },
            },
            auth=auth,
            save=False,
        )

    @property
    def node_ids(self):
        return [
            node._id if node.primary else node.node._id
            for node in self.nodes
        ]

    @property
    def nodes_primary(self):
        return [
            node
            for node in self.nodes
            if node.primary
        ]

    @property
    def nodes_pointer(self):
        return [
            node
            for node in self.nodes
            if not node.primary
        ]

    @property
    def has_pointers_recursive(self):
        """Recursively checks whether the current node or any of its nodes
        contains a pointer.

        """
        if self.nodes_pointer:
            return True
        for node in self.nodes_primary:
            if node.has_pointers_recursive:
                return True
        return False

    @property
    def pointed(self):
        return getattr(self, '_pointed', [])

    def pointing_at(self, pointed_node_id):
        """This node is pointed at another node.

        :param Node pointed_node_id: The node id of the node being pointed at.
        :return: pointer_id

        """
        for pointer in self.nodes_pointer:
            node_id = pointer.node._id
            if node_id == pointed_node_id:
                return pointer._id
        return None

    @property
    def points(self):
        return len(self.pointed)

    def resolve(self):
        return self

    def fork_pointer(self, pointer, auth, save=True):
        """Replace a pointer with a fork. If the pointer points to a project,
        fork the project and replace the pointer with a new pointer pointing
        to the fork. If the pointer points to a component, fork the component
        and add it to the current node.

        :param Pointer pointer:
        :param Auth auth:
        :param bool save:
        :return: Forked node

        """
        # Fail if pointer not contained in `nodes`
        try:
            index = self.nodes.index(pointer)
        except ValueError:
            raise ValueError('Pointer {0} not in list'.format(pointer._id))

        # Get pointed node
        node = pointer.node

        # Fork into current node and replace pointer with forked component
        forked = node.fork_node(auth)
        if forked is None:
            raise ValueError('Could not fork node')

        self.nodes[index] = forked

        # Add log
        self.add_log(
            NodeLog.POINTER_FORKED,
            params={
                'project': self.parent_id,
                'node': self._primary_key,
                'pointer': {
                    'id': pointer.node._id,
                    'url': pointer.node.url,
                    'title': pointer.node.title,
                    'category': pointer.node.category,
                },
            },
            auth=auth,
            save=False,
        )

        # Optionally save changes
        if save:
            self.save()
            # Garbage-collect pointer. Note: Must save current node before
            # removing pointer, else remove will fail when trying to remove
            # backref from self to pointer.
            Pointer.remove_one(pointer)

        # Return forked content
        return forked

    def get_recent_logs(self, n=10):
        """Return a list of the n most recent logs, in reverse chronological
        order.

        :param int n: Number of logs to retrieve

        """
        return list(reversed(self.logs)[:n])

    @property
    def date_modified(self):
        '''The most recent datetime when this node was modified, based on
        the logs.
        '''
        try:
            return self.logs[-1].date
        except IndexError:
            return None

    def set_title(self, title, auth, save=False):
        """Set the title of this Node and log it.

        :param str title: The new title.
        :param auth: All the auth information including user, API key.

        """
        if not title:
            return
        original_title = self.title
        self.title = title
        self.add_log(
            action=NodeLog.EDITED_TITLE,
            params={
                'project': self.parent_id,
                'node': self._primary_key,
                'title_new': self.title,
                'title_original': original_title,
            },
            auth=auth,
            save=False,
        )
        if save:
            self.save()
        return None

    def set_description(self, description, auth, save=False):
        """Set the description and log the event.

        :param str description: The new description
        :param auth: All the auth informtion including user, API key.
        :param bool save: Save self after updating.

        """
        original = self.description
        self.description = description
        self.add_log(
            action=NodeLog.EDITED_DESCRIPTION,
            params={
                'project': self.parent_node,  # None if no parent
                'node': self._primary_key,
                'description_new': self.description,
                'description_original': original
            },
            auth=auth,
            save=False,
        )
        if save:
            self.save()
        return None

    def update_search(self):
        import website.search.search as search
        search.update_node(self)

    def remove_node(self, auth, date=None):
        """Marks a node as deleted.

        TODO: Call a hook on addons
        Adds a log to the parent node if applicable

        :param auth: an instance of :class:`Auth`.
        :param date: Date node was removed
        :type date: `datetime.datetime` or `None`

        """
        # TODO: rename "date" param - it's shadowing a global

        if self.is_dashboard:
            raise NodeStateError("Dashboards may not be deleted.")

        if not self.can_edit(auth):
            raise PermissionsError('{0!r} does not have permission to modify this {1}'.format(auth.user, self.category or 'node'))

        #if this is a folder, remove all the folders that this is pointing at.
        if self.is_folder:
            for pointed in self.nodes_pointer:
                if pointed.node.is_folder:
                    pointed.node.remove_node(auth=auth)

        if [x for x in self.nodes_primary if not x.is_deleted]:
            raise NodeStateError("Any child components must be deleted prior to deleting this project.")

        # After delete callback
        for addon in self.get_addons():
            message = addon.after_delete(self, auth.user)
            if message:
                status.push_status_message(message)

        log_date = date or datetime.datetime.utcnow()

        # Add log to parent
        if self.node__parent:
            self.node__parent[0].add_log(
                NodeLog.NODE_REMOVED,
                params={
                    'project': self._primary_key,
                },
                auth=auth,
                log_date=log_date,
                save=True,
            )
        else:
            self.add_log(
                NodeLog.PROJECT_DELETED,
                params={
                    'project': self._primary_key,
                },
                auth=auth,
                log_date=log_date,
                save=True,
            )

        self.is_deleted = True
        self.deleted_date = date
        self.save()

        return True

    def fork_node(self, auth, title='Fork of '):
        """Recursively fork a node.

        :param Auth auth: Consolidated authorization
        :param str title: Optional text to prepend to forked title
        :return: Forked node

        """
        user = auth.user

        # Non-contributors can't fork private nodes
        if not (self.is_public or self.has_permission(user, 'read')):
            raise PermissionsError('{0!r} does not have permission to fork node {1!r}'.format(user, self._id))

        folder_old = os.path.join(settings.UPLOADS_PATH, self._primary_key)

        when = datetime.datetime.utcnow()

        original = self.load(self._primary_key)

        # Note: Cloning a node copies its `files_current` and
        # `wiki_pages_current` fields, but does not clone the underlying
        # database objects to which these dictionaries refer. This means that
        # the cloned node must pass itself to its file and wiki objects to
        # build the correct URLs to that content.
        forked = original.clone()

        forked.logs = self.logs
        forked.tags = self.tags

        # Recursively fork child nodes
        for node_contained in original.nodes:
            forked_node = None
            try:  # Catch the potential PermissionsError above
                forked_node = node_contained.fork_node(auth=auth, title='')
            except PermissionsError:
                pass  # If this excpetion is thrown omit the node from the result set
            if forked_node is not None:
                forked.nodes.append(forked_node)

        forked.title = title + forked.title
        forked.is_fork = True
        forked.is_registration = False
        forked.forked_date = when
        forked.forked_from = original
        forked.creator = user
        forked.piwik_site_id = None

        # Forks default to private status
        forked.is_public = False

        # Clear permissions before adding users
        forked.permissions = {}
        forked.visible_contributor_ids = []

        forked.add_contributor(contributor=user, log=False, save=False)

        forked.add_log(
            action=NodeLog.NODE_FORKED,
            params={
                'project': original.parent_id,
                'node': original._primary_key,
                'registration': forked._primary_key,
            },
            auth=auth,
            log_date=when,
            save=False,
        )

        forked.save()

        # After fork callback
        for addon in original.get_addons():
            _, message = addon.after_fork(original, forked, user)
            if message:
                status.push_status_message(message)

        if os.path.exists(folder_old):
            folder_new = os.path.join(settings.UPLOADS_PATH, forked._primary_key)
            Repo(folder_old).clone(folder_new)

        return forked

    def register_node(self, schema, auth, template, data):
        """Make a frozen copy of a node.

        :param schema: Schema object
        :param auth: All the auth information including user, API key.
        :template: Template name
        :data: Form data

        """
        if not self.can_edit(auth):
            return

        if self.is_folder:
            raise NodeStateError("Folders may not be registered")

        folder_old = os.path.join(settings.UPLOADS_PATH, self._primary_key)
        template = urllib.unquote_plus(template)
        template = to_mongo(template)

        when = datetime.datetime.utcnow()

        original = self.load(self._primary_key)

        # Note: Cloning a node copies its `files_current` and
        # `wiki_pages_current` fields, but does not clone the underlying
        # database objects to which these dictionaries refer. This means that
        # the cloned node must pass itself to its file and wiki objects to
        # build the correct URLs to that content.
        registered = original.clone()

        registered.is_registration = True
        registered.registered_date = when
        registered.registered_user = auth.user
        registered.registered_schema = schema
        registered.registered_from = original
        if not registered.registered_meta:
            registered.registered_meta = {}
        registered.registered_meta[template] = data

        registered.contributors = self.contributors
        registered.forked_from = self.forked_from
        registered.creator = self.creator
        registered.logs = self.logs
        registered.tags = self.tags
        registered.piwik_site_id = None

        registered.save()

        # After register callback
        for addon in original.get_addons():
            _, message = addon.after_register(original, registered, auth.user)
            if message:
                status.push_status_message(message)

        if os.path.exists(folder_old):
            folder_new = os.path.join(settings.UPLOADS_PATH, registered._primary_key)
            Repo(folder_old).clone(folder_new)

        registered.nodes = []

        for node_contained in original.nodes:
            registered_node = node_contained.register_node(
                schema, auth, template, data
            )
            if registered_node is not None:
                registered.nodes.append(registered_node)

        original.add_log(
            action=NodeLog.PROJECT_REGISTERED,
            params={
                'project': original.parent_id,
                'node': original._primary_key,
                'registration': registered._primary_key,
            },
            auth=auth,
            log_date=when,
            save=False,
        )
        original.save()

        registered.save()

        return registered

    def remove_tag(self, tag, auth, save=True):
        if tag in self.tags:
            self.tags.remove(tag)
            self.add_log(
                action=NodeLog.TAG_REMOVED,
                params={
                    'project': self.parent_id,
                    'node': self._primary_key,
                    'tag': tag,
                },
                auth=auth,
                save=False,
            )
            if save:
                self.save()

    def add_tag(self, tag, auth, save=True):
        if tag not in self.tags:
            new_tag = Tag.load(tag)
            if not new_tag:
                new_tag = Tag(_id=tag)
            new_tag.save()
            self.tags.append(new_tag)
            self.add_log(
                action=NodeLog.TAG_ADDED,
                params={
                    'project': self.parent_id,
                    'node': self._primary_key,
                    'tag': tag,
                },
                auth=auth,
                save=False,
            )
            if save:
                self.save()

    # TODO: Move to NodeFile
    def read_file_object(self, file_object):
        folder_name = os.path.join(settings.UPLOADS_PATH, self._primary_key)
        repo = Repo(folder_name)
        tree = repo.commit(file_object.git_commit).tree
        mode, sha = tree_lookup_path(repo.get_object, tree, file_object.path)
        return repo[sha].data, file_object.content_type

    def get_file(self, path, version):
        #folder_name = os.path.join(settings.UPLOADS_PATH, self._primary_key)
        file_object = self.get_file_object(path, version)
        return self.read_file_object(file_object)

    def get_file_object(self, path, version=None):
        """Return the :class:`NodeFile` object at the given path.

        :param str path: Path to the file.
        :param int version: Version number, 0-indexed.
        """
        # TODO: Fix circular imports
        from website.addons.osffiles.model import NodeFile
        from website.addons.osffiles.exceptions import (
            InvalidVersionError,
            VersionNotFoundError,
        )
        folder_name = os.path.join(settings.UPLOADS_PATH, self._primary_key)
        err_msg = 'Upload directory is not a git repo'
        assert os.path.exists(os.path.join(folder_name, ".git")), err_msg
        try:
            file_versions = self.files_versions[path.replace('.', '_')]
            # Default to latest version
            version = version or len(file_versions) - 1
        except (AttributeError, KeyError):
            raise ValueError('Invalid path: {}'.format(path))
        if version < 0:
            raise InvalidVersionError('Version number must be >= 0.')
        try:
            file_id = file_versions[version]
        except IndexError:
            raise VersionNotFoundError('Invalid version number: {}'.format(version))
        except TypeError:
            raise InvalidVersionError('Invalid version type. Version number'
                    'must be an integer >= 0.')
        return NodeFile.load(file_id)

    def remove_file(self, auth, path):
        '''Removes a file from the filesystem, NodeFile collection, and does a git delete ('git rm <file>')

        :param auth: All the auth informtion including user, API key.
        :param path:

        :raises: website.osffiles.exceptions.FileNotFoundError if file is not found.
        '''
        from website.addons.osffiles.model import NodeFile
        from website.addons.osffiles.exceptions import FileNotFoundError
        from website.addons.osffiles.utils import urlsafe_filename

        file_name_key = urlsafe_filename(path)

        repo_path = os.path.join(settings.UPLOADS_PATH, self._primary_key)

        # TODO make sure it all works, otherwise rollback as needed
        # Do a git delete, which also removes from working filesystem.
        try:
            subprocess.check_output(
                ['git', 'rm', path],
                cwd=repo_path,
                shell=False
            )

            repo = Repo(repo_path)

            message = '{path} deleted'.format(path=path)
            committer = self._get_committer(auth)

            repo.do_commit(message, committer)
        except subprocess.CalledProcessError as error:
            if error.returncode == 128:
                raise FileNotFoundError('File {0!r} was not found'.format(path))
            raise

        if file_name_key in self.files_current:
            nf = NodeFile.load(self.files_current[file_name_key])
            nf.is_deleted = True
            nf.save()
            self.files_current.pop(file_name_key, None)

        if file_name_key in self.files_versions:
            for i in self.files_versions[file_name_key]:
                nf = NodeFile.load(i)
                nf.is_deleted = True
                nf.save()
            self.files_versions.pop(file_name_key)

        self.add_log(
            action=NodeLog.FILE_REMOVED,
            params={
                'project': self.parent_id,
                'node': self._primary_key,
                'path': path
            },
            auth=auth,
            log_date=nf.date_modified,
            save=False,
        )

        # Updates self.date_modified
        self.save()

    @staticmethod
    def _get_committer(auth):

        user = auth.user
        api_key = auth.api_key

        if api_key:
            commit_key_msg = ':{}'.format(api_key.label)
            if api_key.user:
                commit_name = api_key.user.fullname
                commit_id = api_key.user._primary_key
                commit_category = 'user'
            if api_key.node:
                commit_name = api_key.node.title
                commit_id = api_key.node._primary_key
                commit_category = 'node'

        elif user:
            commit_key_msg = ''
            commit_name = user.fullname
            commit_id = user._primary_key
            commit_category = 'user'

        else:
            raise Exception('Must provide either user or api_key.')

        committer = u'{name}{key_msg} <{category}-{id}@osf.io>'.format(
            name=commit_name,
            key_msg=commit_key_msg,
            category=commit_category,
            id=commit_id,
        )

        committer = normalize_unicode(committer)

        return committer

    def add_file(self, auth, file_name, content, size, content_type):
        """
        Instantiates a new NodeFile object, and adds it to the current Node as
        necessary.
        """
        from website.addons.osffiles.model import NodeFile
        from website.addons.osffiles.exceptions import FileNotModified
        # TODO: Reading the whole file into memory is not scalable. Fix this.

        # This node's folder
        folder_name = os.path.join(settings.UPLOADS_PATH, self._primary_key)

        # TODO: This should be part of the build phase, not here.
        # verify the upload root exists
        if not os.path.isdir(settings.UPLOADS_PATH):
            os.mkdir(settings.UPLOADS_PATH)

        # Make sure the upload directory contains a git repo.
        if os.path.exists(folder_name):
            if os.path.exists(os.path.join(folder_name, ".git")):
                repo = Repo(folder_name)
            else:
                # ... or create one
                repo = Repo.init(folder_name)
        else:
            # if the Node's folder isn't there, create it.
            os.mkdir(folder_name)
            repo = Repo.init(folder_name)

        # Is this a new file, or are we updating an existing one?
        file_is_new = not os.path.exists(os.path.join(folder_name, file_name))

        if not file_is_new:
            # Get the hash of the old file
            old_file_hash = hashlib.md5()
            with open(os.path.join(folder_name, file_name), 'rb') as f:
                for chunk in iter(
                        lambda: f.read(128 * old_file_hash.block_size),
                        b''
                ):
                    old_file_hash.update(chunk)

            # If the file hasn't changed
            if old_file_hash.digest() == hashlib.md5(content).digest():
                raise FileNotModified()

        # Write the content of the temp file into a new file
        with open(os.path.join(folder_name, file_name), 'wb') as f:
            f.write(content)

        # Deal with git
        repo.stage([file_name])

        committer = self._get_committer(auth)

        commit_id = repo.do_commit(
            message=unicode(file_name +
                            (' added' if file_is_new else ' updated')),
            committer=committer,
        )

        # Deal with creating a NodeFile in the database
        node_file = NodeFile(
            path=file_name,
            filename=file_name,
            size=size,
            node=self,
            uploader=auth.user,
            git_commit=commit_id,
            content_type=content_type,
        )
        node_file.save()

        # Add references to the NodeFile to the Node object
        file_name_key = node_file.clean_filename

        # Reference the current file version
        self.files_current[file_name_key] = node_file._primary_key

        # Create a version history if necessary
        if file_name_key not in self.files_versions:
            self.files_versions[file_name_key] = []

        # Add reference to the version history
        self.files_versions[file_name_key].append(node_file._primary_key)

        self.add_log(
            action=NodeLog.FILE_ADDED if file_is_new else NodeLog.FILE_UPDATED,
            params={
                'project': self.parent_id,
                'node': self._primary_key,
                'path': node_file.path,
                'version': len(self.files_versions),
                'urls': {
                    'view': node_file.url(self),
                    'download': node_file.download_url(self),
                },
            },
            auth=auth,
            log_date=node_file.date_uploaded,
            save=False,
        )
        self.save()

        return node_file

    def add_log(self, action, params, auth, foreign_user=None, log_date=None, save=True):
        user = auth.user if auth else None
        api_key = auth.api_key if auth else None
        log = NodeLog(
            action=action,
            user=user,
            foreign_user=foreign_user,
            api_key=api_key,
            params=params,
        )
        if log_date:
            log.date = log_date
        log.save()
        self.logs.append(log)
        if save:
            self.save()
        if user:
            increment_user_activity_counters(user._primary_key, action, log.date)
        if self.node__parent:
            parent = self.node__parent[0]
            parent.logs.append(log)
            parent.save()
        return log

    @property
    def url(self):
        return '/{}/'.format(self._primary_key)

    def web_url_for(self, view_name, _absolute=False, *args, **kwargs):
        # Note: Check `parent_node` rather than `category` to avoid database
        # inconsistencies [jmcarp]
        if self.parent_node is None:
            return web_url_for(view_name, pid=self._primary_key, _absolute=_absolute,
                *args, **kwargs)
        else:
            return web_url_for(view_name, pid=self.parent_node._primary_key,
                nid=self._primary_key, _absolute=_absolute, *args, **kwargs)

    def api_url_for(self, view_name, _absolute=False, *args, **kwargs):
        # Note: Check `parent_node` rather than `category` to avoid database
        # inconsistencies [jmcarp]
        if self.parent_node is None:
            return api_url_for(view_name, pid=self._primary_key, _absolute=_absolute,
                *args, **kwargs)
        else:
            return api_url_for(view_name, pid=self.parent_node._primary_key,
                nid=self._primary_key, _absolute=_absolute, *args, **kwargs)

    @property
    def absolute_url(self):
        if not self.url:
            logger.error("Node {0} has a parent that is not a project".format(self._id))
            return None
        return urlparse.urljoin(settings.DOMAIN, self.url)

    @property
    def display_absolute_url(self):
        url = self.absolute_url
        if url is not None:
            return re.sub(r'https?:', '', url).strip('/')

    @property
    def api_url(self):
        if not self.url:
            logger.error('Node {0} has a parent that is not a project'.format(self._id))
            return None
        return '/api/v1{0}'.format(self.deep_url)

    @property
    def deep_url(self):
        if self.category == 'project':
            return '/project/{}/'.format(self._primary_key)
        else:
            if self.node__parent and self.node__parent[0].category == 'project':
                return '/project/{}/node/{}/'.format(
                    self.parent_id,
                    self._primary_key
                )
        logger.error("Node {0} has a parent that is not a project".format(self._id))

    def author_list(self, and_delim='&'):
        author_names = [
            author.biblio_name
            for author in self.visible_contributors
            if author
        ]
        if len(author_names) < 2:
            return ' {0} '.format(and_delim).join(author_names)
        if len(author_names) > 7:
            author_names = author_names[:7]
            author_names.append('et al.')
            return ', '.join(author_names)
        return u'{0}, {1} {2}'.format(
            ', '.join(author_names[:-1]),
            and_delim,
            author_names[-1]
        )

    @property
    def templated_list(self):
        return [
            x
            for x in self.node__template_node
            if not x.is_deleted
        ]

    @property
    def citation_apa(self):
        return u'{authors} ({year}). {title}. Retrieved from Open Science Framework, <a href="{url}">{display_url}</a>'.format(
            authors=self.author_list(and_delim='&'),
            year=self.logs[-1].date.year if self.logs else '?',
            title=self.title,
            url=self.url,
            display_url=self.display_absolute_url,
        )

    @property
    def citation_mla(self):
        return u'{authors} "{title}." Open Science Framework, {year}. <a href="{url}">{display_url}</a>'.format(
            authors=self.author_list(and_delim='and'),
            year=self.logs[-1].date.year if self.logs else '?',
            title=self.title,
            url=self.url,
            display_url=self.display_absolute_url,
        )

    @property
    def citation_chicago(self):
        return u'{authors} "{title}." Open Science Framework ({year}). <a href="{url}">{display_url}</a>'.format(
            authors=self.author_list(and_delim='and'),
            year=self.logs[-1].date.year if self.logs else '?',
            title=self.title,
            url=self.url,
            display_url=self.display_absolute_url,
        )

    @property
    def parent_node(self):
        """The parent node, if it exists, otherwise ``None``. Note: this
        property is named `parent_node` rather than `parent` to avoid a
        conflict with the `parent` back-reference created by the `nodes`
        field on this schema.

        """
        try:
            if not self.node__parent[0].is_deleted:
                return self.node__parent[0]
        except IndexError:
            pass
        return None

    @property
    def watch_url(self):
        return os.path.join(self.api_url, "watch/")

    @property
    def parent_id(self):
        if self.node__parent:
            return self.node__parent[0]._primary_key
        return None

    @property
    def project_or_component(self):
        return 'project' if self.category == 'project' else 'component'

    def is_contributor(self, user):
        return (
            user is not None
            and (
                user._id in self.contributors
            )
        )

    def add_addon(self, addon_name, auth, log=True, *args, **kwargs):
        """Add an add-on to the node. Do nothing if the addon is already
        enabled.

        :param str addon_name: Name of add-on
        :param Auth auth: Consolidated authorization object
        :param bool log: Add a log after adding the add-on
        :return: A boolean, whether the addon was added

        """
        ret = AddonModelMixin.add_addon(self, addon_name, auth=auth,
                                        *args, **kwargs)
        if ret and log:
            config = settings.ADDONS_AVAILABLE_DICT[addon_name]
            self.add_log(
                action=NodeLog.ADDON_ADDED,
                params={
                    'project': self.parent_id,
                    'node': self._primary_key,
                    'addon': config.full_name,
                },
                auth=auth,
                save=False,
            )
            self.save()  # TODO: here, or outside the conditional? @mambocab
        return ret

    def delete_addon(self, addon_name, auth):
        """Delete an add-on from the node.

        :param str addon_name: Name of add-on
        :param Auth auth: Consolidated authorization object
        :return bool: Add-on was deleted

        """
        rv = super(Node, self).delete_addon(addon_name, auth)
        if rv:
            config = settings.ADDONS_AVAILABLE_DICT[addon_name]
            self.add_log(
                action=NodeLog.ADDON_REMOVED,
                params={
                    'project': self.parent_id,
                    'node': self._primary_key,
                    'addon': config.full_name,
                },
                auth=auth,
                save=False,
            )
            self.save()
            # TODO: save here or outside the conditional? @mambocab
        return rv

    def callback(self, callback, recursive=False, *args, **kwargs):
        """Invoke callbacks of attached add-ons and collect messages.

        :param str callback: Name of callback method to invoke
        :param bool recursive: Apply callback recursively over nodes
        :return list: List of callback messages

        """
        messages = []

        for addon in self.get_addons():
            method = getattr(addon, callback)
            message = method(self, *args, **kwargs)
            if message:
                messages.append(message)

        if recursive:
            for child in self.nodes:
                if not child.is_deleted:
                    messages.extend(
                        child.callback(
                            callback, recursive, *args, **kwargs
                        )
                    )

        return messages

    def replace_contributor(self, old, new):
        for i, contrib in enumerate(self.contributors):
            if contrib._primary_key == old._primary_key:
                self.contributors[i] = new
                # Remove unclaimed record for the project
                if self._primary_key in old.unclaimed_records:
                    del old.unclaimed_records[self._primary_key]
                    old.save()
                for permission in self.get_permissions(old):
                    self.add_permission(new, permission)
                self.permissions.pop(old._id)
                if old._id in self.visible_contributor_ids:
                    self.visible_contributor_ids.remove(old._id)
                return True
        return False

    def remove_contributor(self, contributor, auth, log=True):
        """Remove a contributor from this node.

        :param contributor: User object, the contributor to be removed
        :param auth: All the auth information including user, API key.

        """
        # remove unclaimed record if necessary
        if self._primary_key in contributor.unclaimed_records:
            del contributor.unclaimed_records[self._primary_key]

        self.contributors.remove(contributor._id)

        self.clear_permission(contributor)
        if contributor._id in self.visible_contributor_ids:
            self.visible_contributor_ids.remove(contributor._id)

        # Node must have at least one registered admin user
        # TODO: Move to validator or helper
        admins = [
            user for user in self.contributors
            if self.has_permission(user, 'admin')
            and user.is_registered
        ]
        if not admins:
            return False

        # Clear permissions for removed user
        self.permissions.pop(contributor._id, None)

        # After remove callback
        for addon in self.get_addons():
            message = addon.after_remove_contributor(self, contributor)
            if message:
                status.push_status_message(message)

        if log:
            self.add_log(
                action=NodeLog.CONTRIB_REMOVED,
                params={
                    'project': self.parent_id,
                    'node': self._primary_key,
                    'contributor': contributor._id,
                },
                auth=auth,
                save=False,
            )

        self.save()

        return True

    def remove_contributors(self, contributors, auth=None, log=True, save=False):

        results = []
        removed = []

        for contrib in contributors:
            outcome = self.remove_contributor(
                contributor=contrib, auth=auth, log=False,
            )
            results.append(outcome)
            removed.append(contrib._id)
        if log:
            self.add_log(
                action=NodeLog.CONTRIB_REMOVED,
                params={
                    'project': self.parent_id,
                    'node': self._primary_key,
                    'contributors': removed,
                },
                auth=auth,
                save=False,
            )

        if save:
            self.save()

        if False in results:
            return False

        return True

    def manage_contributors(self, user_dicts, auth, save=False):
        """Reorder and remove contributors.

        :param list user_dicts: Ordered list of contributors represented as
            dictionaries of the form:
            {'id': <id>, 'permission': <One of 'read', 'write', 'admin'>, 'visible': bool}
        :param Auth auth: Consolidated authentication information
        :param bool save: Save changes
        :raises: ValueError if any users in `users` not in contributors or if
            no admin contributors remaining

        """
        users = []
        user_ids = []
        permissions_changed = {}
        to_retain = []
        to_remove = []
        for user_dict in user_dicts:
            user = User.load(user_dict['id'])
            if user is None:
                raise ValueError('User not found')
            if user not in self.contributors:
                raise ValueError(
                    'User {0} not in contributors'.format(user.fullname)
                )
            permissions = expand_permissions(user_dict['permission'])
            if set(permissions) != set(self.get_permissions(user)):
                self.set_permissions(user, permissions, save=False)
                permissions_changed[user._id] = permissions
            self.set_visible(user, user_dict['visible'], auth=auth)
            users.append(user)
            user_ids.append(user_dict['id'])

        for user in self.contributors:
            if user._id in user_ids:
                to_retain.append(user)
            else:
                to_remove.append(user)

        # TODO: Move to validator or helper @jmcarp
        admins = [
            user for user in users
            if self.has_permission(user, 'admin')
            and user.is_registered
        ]
        if users is None or not admins:
            raise ValueError(
                'Must have at least one registered admin contributor'
            )

        if to_retain != users:
            self.add_log(
                action=NodeLog.CONTRIB_REORDERED,
                params={
                    'project': self.parent_id,
                    'node': self._id,
                    'contributors': [
                        user._id
                        for user in users
                    ],
                },
                auth=auth,
                save=False,
            )

        if to_remove:
            self.remove_contributors(to_remove, auth=auth, save=False)

        self.contributors = users

        if permissions_changed:
            self.add_log(
                action=NodeLog.PERMISSIONS_UPDATED,
                params={
                    'project': self.parent_id,
                    'node': self._id,
                    'contributors': permissions_changed,
                },
                auth=auth,
                save=False,
            )
        # Update list of visible IDs
        self.update_visible_ids()
        if save:
            self.save()

    def add_contributor(self, contributor, permissions=None, visible=True,
                        auth=None, log=True, save=False):
        """Add a contributor to the project.

        :param User contributor: The contributor to be added
        :param list permissions: Permissions to grant to the contributor
        :param bool visible: Contributor is visible in project dashboard
        :param Auth auth: All the auth information including user, API key
        :param bool log: Add log to self
        :param bool save: Save after adding contributor
        :returns: Whether contributor was added

        """
        MAX_RECENT_LENGTH = 15

        # If user is merged into another account, use master account
        contrib_to_add = contributor.merged_by if contributor.is_merged else contributor
        if contrib_to_add not in self.contributors:

            self.contributors.append(contrib_to_add)
            if visible:
                self.set_visible(contrib_to_add, visible=True, log=False)

            # Add default contributor permissions
            permissions = permissions or DEFAULT_CONTRIBUTOR_PERMISSIONS
            for permission in permissions:
                self.add_permission(contrib_to_add, permission, save=False)

            # Add contributor to recently added list for user
            if auth is not None:
                user = auth.user
                if contrib_to_add in user.recently_added:
                    user.recently_added.remove(contrib_to_add)
                user.recently_added.insert(0, contrib_to_add)
                while len(user.recently_added) > MAX_RECENT_LENGTH:
                    user.recently_added.pop()

            if log:
                self.add_log(
                    action=NodeLog.CONTRIB_ADDED,
                    params={
                        'project': self.parent_id,
                        'node': self._primary_key,
                        'contributors': [contrib_to_add._primary_key],
                    },
                    auth=auth,
                    save=False,
                )
            if save:
                self.save()

            contributor_added.send(self, contributor=contributor, auth=auth)
            return True
        else:
            return False

    def add_contributors(self, contributors, auth=None, log=True, save=False):
        """Add multiple contributors

        :param contributors: A list of User objects to add as contributors.
        :param auth: All the auth information including user, API key.
        :param log: Add log to self
        :param save: Save after adding contributor

        """
        for contrib in contributors:
            self.add_contributor(
                contributor=contrib['user'], permissions=contrib['permissions'],
                visible=contrib['visible'], auth=auth, log=False, save=False,
            )
        if log and contributors:
            self.add_log(
                action=NodeLog.CONTRIB_ADDED,
                params={
                    'project': self.parent_id,
                    'node': self._primary_key,
                    'contributors': [
                        contrib['user']._id
                        for contrib in contributors
                    ],
                },
                auth=auth,
                save=False,
            )
        if save:
            self.save()

    def add_unregistered_contributor(self, fullname, email, auth,
                                     permissions=None, save=False):
        """Add a non-registered contributor to the project.

        :param str fullname: The full name of the person.
        :param str email: The email address of the person.
        :param Auth auth: Auth object for the user adding the contributor.
        :returns: The added contributor

        :raises: DuplicateEmailError if user with given email is already in the database.

        """
        # Create a new user record
        contributor = User.create_unregistered(fullname=fullname, email=email)

        contributor.add_unclaimed_record(node=self, referrer=auth.user,
            given_name=fullname, email=email)
        try:
            contributor.save()
        except ValidationValueError:  # User with same email already exists
            contributor = get_user(username=email)
            # Unregistered users may have multiple unclaimed records, so
            # only raise error if user is registered.
            if contributor.is_registered or self.is_contributor(contributor):
                raise
            contributor.add_unclaimed_record(node=self, referrer=auth.user,
                given_name=fullname, email=email)
            contributor.save()

        self.add_contributor(
            contributor, permissions=permissions, auth=auth,
            log=True, save=False,
        )
        self.save()
        return contributor

    def set_privacy(self, permissions, auth=None):
        """Set the permissions for this node.

        :param permissions: A string, either 'public' or 'private'
        :param auth: All the auth informtion including user, API key.

        """
        if permissions == 'public' and not self.is_public:
            self.is_public = True
        elif permissions == 'private' and self.is_public:
            self.is_public = False
        else:
            return False

        # After set permissions callback
        for addon in self.get_addons():
            message = addon.after_set_privacy(self, permissions)
            if message:
                status.push_status_message(message)

        action = NodeLog.MADE_PUBLIC if permissions == 'public' else NodeLog.MADE_PRIVATE
        self.add_log(
            action=action,
            params={
                'project': self.parent_id,
                'node': self._primary_key,
            },
            auth=auth,
            save=False,
        )
        self.save()
        return True

    # TODO: Move to wiki add-on
    def get_wiki_page(self, page, version=None):
        from website.addons.wiki.model import NodeWikiPage

        page = to_mongo_key(page)

        if version:
            try:
                version = int(version)
            except:
                return None

            if page not in self.wiki_pages_versions:
                return None

            if version > len(self.wiki_pages_versions[page]):
                return None
            else:
                return NodeWikiPage.load(self.wiki_pages_versions[page][version - 1])

        if page in self.wiki_pages_current:
            pw = NodeWikiPage.load(self.wiki_pages_current[page])
        else:
            pw = None

        return pw

    # TODO: Move to wiki add-on
    def update_node_wiki(self, page, content, auth):
        """Update the node's wiki page with new content.

        :param page: A string, the page's name, e.g. ``"home"``.
        :param content: A string, the posted content.
        :param auth: All the auth informtion including user, API key.

        """
        from website.addons.wiki.model import NodeWikiPage

        temp_page = page

<<<<<<< HEAD
        page = urllib.unquote_plus(page)
        page = to_mongo(page)
=======
        page = to_mongo_key(page)
>>>>>>> 4b0a0f91

        if page not in self.wiki_pages_current:
            if page in self.wiki_pages_versions:
                version = len(self.wiki_pages_versions[page]) + 1
            else:
                version = 1
        else:
            current = NodeWikiPage.load(self.wiki_pages_current[page])
            current.is_current = False
            version = current.version + 1
            current.save()

        new_wiki = NodeWikiPage(
            page_name=temp_page,
            version=version,
            user=auth.user,
            is_current=True,
            node=self,
            content=content
        )
        new_wiki.save()

        if page not in self.wiki_pages_versions:
            self.wiki_pages_versions[page] = []
        self.wiki_pages_versions[page].append(new_wiki._primary_key)
        self.wiki_pages_current[page] = new_wiki._primary_key

        self.add_log(
            action=NodeLog.WIKI_UPDATED,
            params={
                'project': self.parent_id,
                'node': self._primary_key,
                'page': new_wiki.page_name,
                'version': new_wiki.version,
            },
            auth=auth,
            log_date=new_wiki.date
        )

    def delete_node_wiki(self, node, page, auth):
        page_name_key = to_mongo_key(page.page_name)

<<<<<<< HEAD
        del node.wiki_pages_current[page.page_name]
=======
        del node.wiki_pages_current[page_name_key]
>>>>>>> 4b0a0f91
        self.add_log(
            action=NodeLog.WIKI_DELETED,
            params={
                'project': self.parent_id,
                'node': self._primary_key,
                'page': page.page_name,
            },
            auth=auth,
            log_date=datetime.datetime.utcnow(),
        )

    def get_stats(self, detailed=False):
        if detailed:
            raise NotImplementedError(
                'Detailed stats exist, but are not yet implemented.'
            )
        else:
            return get_basic_counters('node:%s' % self._primary_key)

    # TODO: Deprecate this; it duplicates much of what serialize_project already
    # does
    def serialize(self):
        """Dictionary representation of node that is nested within a NodeLog's
        representation.
        """
        # TODO: incomplete implementation
        return {
            'id': str(self._primary_key),
            'category': self.category_display,
            'node_type': self.project_or_component,
            'url': self.url,
            # TODO: Titles shouldn't contain escaped HTML in the first place
            'title': html_parser.unescape(self.title),
            'api_url': self.api_url,
            'is_public': self.is_public,
            'is_registration': self.is_registration
        }


@Node.subscribe('before_save')
def validate_permissions(schema, instance):
    """Ensure that user IDs in `contributors` and `permissions` match.

    """
    node = instance
    contributor_ids = set([user._id for user in node.contributors])
    permission_ids = set(node.permissions.keys())
    mismatched_contributors = contributor_ids.difference(permission_ids)
    if mismatched_contributors:
        raise ValidationValueError(
            'Contributors {0} missing from `permissions` on node {1}'.format(
                ', '.join(mismatched_contributors),
                node._id,
            )
        )
    mismatched_permissions = permission_ids.difference(contributor_ids)
    if mismatched_permissions:
        raise ValidationValueError(
            'Permission keys {0} missing from `contributors` on node {1}'.format(
                ', '.join(mismatched_contributors),
                node._id,
            )
        )


@Node.subscribe('before_save')
def validate_visible_contributors(schema, instance):
    """Ensure that user IDs in `contributors` and `visible_contributor_ids`
    match.

    """
    node = instance
    for user_id in node.visible_contributor_ids:
        if user_id not in node.contributors:
            raise ValidationValueError(
                ('User {0} is in `visible_contributor_ids` but not in '
                 '`contributors` on node {1}').format(
                    user_id,
                    node._id,
                )
            )


class WatchConfig(StoredObject):

    _id = fields.StringField(primary=True, default=lambda: str(ObjectId()))
    node = fields.ForeignField('Node', backref='watched')
    digest = fields.BooleanField(default=False)
    immediate = fields.BooleanField(default=False)

    def __repr__(self):
        return '<WatchConfig(node="{self.node}")>'.format(self=self)


class MailRecord(StoredObject):

    _id = fields.StringField(primary=True, default=lambda: str(ObjectId()))
    data = fields.DictionaryField()
    records = fields.AbstractForeignField(list=True, backref='created')


class PrivateLink(StoredObject):

    _id = fields.StringField(primary=True, default=lambda: str(ObjectId()))
    date_created = fields.DateTimeField(auto_now_add=datetime.datetime.utcnow)
    key = fields.StringField(required=True)
    name = fields.StringField()
    is_deleted = fields.BooleanField(default=False)
    anonymous = fields.BooleanField(default=False)

    nodes = fields.ForeignField('node', list=True, backref='shared')
    creator = fields.ForeignField('user', backref='created')

    @property
    def node_ids(self):
        node_ids = [node._id for node in self.nodes]
        return node_ids

    def node_scale(self, node):
        if node.parent_id not in self.node_ids:
            return -40
        else:
            return 20 + self.node_scale(node.parent_node)

    def node_icon(self, node):
        if node.category == 'project':
            node_type = "reg-project" if node.is_registration else "project"
        else:
            node_type = "reg-component" if node.is_registration else "component"
        return "/static/img/hgrid/{0}.png".format(node_type)

    def to_json(self):
        return {
            "id": self._id,
            "date_created": self.date_created.strftime('%m/%d/%Y %I:%M %p UTC'),
            "key": self.key,
            "name": self.name,
            "creator": {'fullname': self.creator.fullname, 'url': self.creator.profile_url},
            "nodes": [{'title': x.title, 'url': x.url, 'scale': str(self.node_scale(x)) + 'px', 'imgUrl': self.node_icon(x)} for x in self.nodes],
            "anonymous": self.anonymous
        }<|MERGE_RESOLUTION|>--- conflicted
+++ resolved
@@ -2477,12 +2477,7 @@
 
         temp_page = page
 
-<<<<<<< HEAD
-        page = urllib.unquote_plus(page)
-        page = to_mongo(page)
-=======
         page = to_mongo_key(page)
->>>>>>> 4b0a0f91
 
         if page not in self.wiki_pages_current:
             if page in self.wiki_pages_versions:
@@ -2525,11 +2520,7 @@
     def delete_node_wiki(self, node, page, auth):
         page_name_key = to_mongo_key(page.page_name)
 
-<<<<<<< HEAD
-        del node.wiki_pages_current[page.page_name]
-=======
         del node.wiki_pages_current[page_name_key]
->>>>>>> 4b0a0f91
         self.add_log(
             action=NodeLog.WIKI_DELETED,
             params={
