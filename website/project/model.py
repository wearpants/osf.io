--- conflicted
+++ resolved
@@ -3409,11 +3409,10 @@
             save=True,
         )
 
-<<<<<<< HEAD
     @property
     def watches(self):
         return WatchConfig.find(Q('node', 'eq', self._id))
-=======
+
     institution_id = fields.StringField(unique=True, index=True)
     institution_domains = fields.StringField(list=True)
     institution_auth_url = fields.StringField(validate=URLValidator())
@@ -3519,7 +3518,6 @@
 
     def institution_relationship_url(self):
         return self.absolute_api_v2_url + 'relationships/institution/'
->>>>>>> 823f6f9a
 
 
 @Node.subscribe('before_save')
