from framework.mongo import ObjectId
from framework.auth import User, get_user
from framework.analytics import get_basic_counters, increment_user_activity_counters
from framework.search import generate_keywords
from framework.git.exceptions import FileNotModified
from framework.forms.utils import sanitize
from framework.auth import get_api_key

from website import settings

from framework import StoredObject, fields

import uuid
import hashlib
import datetime
import markdown
from markdown.extensions import wikilinks
import calendar
import os
import unicodedata

from dulwich.repo import Repo
from dulwich.object_store import tree_lookup_path

import subprocess

from framework.search.solr import update_solr, delete_solr_doc

def utc_datetime_to_timestamp(dt):
    return float(
        str(calendar.timegm(dt.utcnow().utctimetuple())) + '.' + str(dt.microsecond)
    )

def normalize_unicode(ustr):
    return unicodedata.normalize('NFKD', ustr)\
        .encode('ascii', 'ignore')

class ApiKey(StoredObject):

    _id = fields.StringField(
        primary=True,
        default=lambda: str(ObjectId()) + str(uuid.uuid4())
    )
    label = fields.StringField()

    @property
    def user(self):
        return self.user__keyed[0] if self.user__keyed else None

    @property
    def node(self):
        return self.node__keyed[0] if self.node__keyed else None

class NodeLog(StoredObject):
    _id = fields.StringField(primary=True, default=lambda: str(ObjectId()))

    date = fields.DateTimeField(default=datetime.datetime.utcnow)
    action = fields.StringField()
    params = fields.DictionaryField()

    user = fields.ForeignField('user', backref='created')
    api_key = fields.ForeignField('apikey', backref='created')

class NodeFile(StoredObject):
    _id = fields.StringField(primary=True, default=lambda: str(ObjectId()))

    path = fields.StringField()
    filename = fields.StringField()
    md5 = fields.StringField()
    sha = fields.StringField()
    size = fields.IntegerField()
    content_type = fields.StringField()
    is_public = fields.BooleanField()
    git_commit = fields.StringField()
    is_deleted = fields.BooleanField()

    date_created = fields.DateTimeField(auto_now_add=datetime.datetime.utcnow)
    date_uploaded = fields.DateTimeField(auto_now_add=datetime.datetime.utcnow)
    date_modified = fields.DateTimeField(auto_now=datetime.datetime.utcnow)

    uploader = fields.ForeignField('user', backref='uploads')

class Tag(StoredObject):

    schema = {
        '_id':{},
        'count_public':{"default":0},
        'count_total':{"default":0},
    }
    _doc = {
        'name':'tag',
        'version':1,
    }

    _id = fields.StringField(primary=True)
    count_public = fields.IntegerField(default=0)
    count_total = fields.IntegerField(default=0)

class Node(StoredObject):
    _id = fields.StringField(primary=True)

    date_created = fields.DateTimeField(auto_now_add=datetime.datetime.utcnow)
    is_public = fields.BooleanField()

    is_deleted = fields.BooleanField(default=False)
    deleted_date = fields.DateTimeField()

    is_registration = fields.BooleanField(default=False)
    registered_date = fields.DateTimeField()

    is_fork = fields.BooleanField(default=False)
    forked_date = fields.DateTimeField()

    title = fields.StringField()
    description = fields.StringField()
    category = fields.StringField()

    _terms = fields.DictionaryField(list=True)
    registration_list = fields.StringField(list=True)
    fork_list = fields.StringField(list=True)
    registered_meta = fields.DictionaryField()

    files_current = fields.DictionaryField()
    files_versions = fields.DictionaryField()
    wiki_pages_current = fields.DictionaryField()
    wiki_pages_versions = fields.DictionaryField()

    creator = fields.ForeignField('user', backref='created')
    contributors = fields.ForeignField('user', list=True, backref='contributed')
    contributor_list = fields.DictionaryField(list=True)
    users_watching_node = fields.ForeignField('user', list=True, backref='watched')

    logs = fields.ForeignField('nodelog', list=True, backref='logged')
    tags = fields.ForeignField('tag', list=True, backref='tagged')

    nodes = fields.ForeignField('node', list=True, backref='parent')
    forked_from = fields.ForeignField('node', backref='forked')
    registered_from = fields.ForeignField('node', backref='registrations')

    api_keys = fields.ForeignField('apikey', list=True, backref='keyed')

    _meta = {'optimistic' : True}

    def can_edit(self, user, api_node=None):

        return self.is_public \
            or self.is_contributor(user) \
            or self is api_node

    def save(self, *args, **kwargs):
        rv = super(Node, self).save(*args, **kwargs)
        self.update_solr()
        return rv

    def update_solr(self):
        """Send the current state of the object to Solr, or delete it from Solr
        as appropriate
        
        """
        if not settings.use_solr:
            return

        if self.category == 'project':
            # All projects use their own IDs.
            solr_document_id = self._id
        else:
            try:
                # Components must have a project for a parent; use it's ID.
                solr_document_id = self.node__parent[0]._id
            except IndexError:
                # Skip orphaned components. There are some in the DB...
                return

        if self.is_deleted or not self.is_public:
            # If the Node is deleted *or made private*
            # Delete or otherwise ensure the Solr document doesn't exist.
            delete_solr_doc({
                'doc_id': solr_document_id,
                '_id': self._id,
            })
        else:
            # Insert/Update the Solr document
            solr_document = {
                'id': solr_document_id,
                #'public': self.is_public,
                '{}_contributors'.format(self._id): [
                    x.fullname for x in self.contributors
                ],
                '{}_contributors_url'.format(self._id): [
                    x.profile_url for x in self.contributors
                ],
                '{}_title'.format(self._id): self.title,
                '{}_category'.format(self._id): self.category,
                '{}_public'.format(self._id): self.is_public,
                '{}_tags'.format(self._id): [x._id for x in self.tags],
                '{}_description'.format(self._id): self.description,
                '{}_url'.format(self._id): self.url(),
                }

            for wiki in [
                NodeWikiPage.load(x)
                for x in self.wiki_pages_current.values()
            ]:
                solr_document.update({
                    '__'.join((self._id, wiki.page_name, 'wiki')): wiki.raw_text
                })

            update_solr(solr_document)

    def remove_node(self, user, date=None):
        if not date:
            date = datetime.datetime.utcnow()

        node_objects = []

        if self.nodes and len(self.nodes) > 0:
            node_objects = self.nodes

        #if self.node_registations and len(self.node_registrations) > 0:
        #    return False

        for node in node_objects:
            #if not node.user_is_contributor(user):
            #    return False

            if not node.category == 'project':
                if not node.remove_node(user, date=date):
                    return False

        # Remove self from parent registration list
        if self.is_registration:
            # registered_from = Node.load(self.registered_from)
            try:
                self.registered_from.registration_list.remove(self._primary_key)
                self.registered_from.save()
            except ValueError:
                pass

        # Remove self from parent fork list
        if self.is_fork:
            try:
                self.forked_from.fork_list.remove(self._primary_key)
                self.forked_from.save()
            except ValueError:
                pass

        self.is_deleted = True
        self.deleted_date = date
        self.save()

        return True

    def generate_keywords(self, save=True):
        source = []
        keywords = []
        source.append(self.title)
        for k,v in self.wiki_pages_current.items():
            page = NodeWikiPage.load(v)
            source.append(page.content)
        for t in self.tags:
            source.append(t._id)
        self._terms = []
        # TODO force tags, add users, files
        self._terms = generate_keywords(source)
        if save:
            self.save()
        return

    def fork_node(self, user, title='Fork of '):
        if not (self.is_contributor(user) or self.is_public):
            return

        folder_old = os.path.join(settings.uploads_path, self._primary_key)

        when = datetime.datetime.utcnow()

        original = self.load(self._primary_key)
        forked = original.clone()

        forked.nodes = []
        forked.contributors = []
        forked.contributor_list = []

        for i, node_contained in enumerate(original.nodes):
            forked_node = node_contained.fork_node(user, title='')
            if forked_node is not None:
                forked.nodes.append(forked_node)

        forked.title = title + forked.title
        forked.is_fork = True
        forked.forked_date = when
        forked.forked_from = original
        forked.is_public = False

        forked.add_contributor(user, log=False, save=False)

        forked.add_log('node_forked',
            params={
                'project':original.node__parent[0]._primary_key if original.node__parent else None,
                'node':original._primary_key,
                'registration':forked._primary_key,
            },
            user=user,
            log_date=when,
            do_save=False,
        )

        forked.save()

        if os.path.exists(folder_old):
            folder_new = os.path.join(settings.uploads_path, forked._primary_key)
            Repo(folder_old).clone(folder_new)

        original.fork_list.append(forked._primary_key)
        original.save()

        return forked#self

    def register_node(self, user, template, data):
        folder_old = os.path.join(settings.uploads_path, self._primary_key)

        when = datetime.datetime.utcnow()

        original = self.load(self._primary_key)
        registered = original.clone()
        registered.save()
        # registered._optimistic_insert()

        if os.path.exists(folder_old):
            folder_new = os.path.join(settings.uploads_path, registered._primary_key)
            Repo(folder_old).clone(folder_new)

        registered.nodes = []

        # todo: should be recursive; see Node.fork_node()
        for i, original_node_contained in enumerate(original.nodes):

            node_contained = original_node_contained.clone()
            node_contained.save()

            folder_old = os.path.join(settings.uploads_path, original_node_contained._primary_key)

            if os.path.exists(folder_old):
                folder_new = os.path.join(settings.uploads_path, node_contained._primary_key)
                Repo(folder_old).clone(folder_new)

            node_contained.is_registration = True
            node_contained.registered_date = when
            node_contained.registered_from = original_node_contained
            if not node_contained.registered_meta:
                node_contained.registered_meta = {}
            node_contained.registered_meta[template] = data
            node_contained.save()

            registered.nodes.append(node_contained)

        registered.is_registration = True
        registered.registered_date = when
        registered.registered_from = original
        if not registered.registered_meta:
            registered.registered_meta = {}
        registered.registered_meta[template] = data
        registered.save()

        original.add_log('project_registered',
            params={
                'project':original.node__parent[0]._primary_key if original.node__parent else None,
                'node':original._primary_key,
                'registration':registered._primary_key,
            },
            user=user,
            log_date=when
        )
        original.registration_list.append(registered._id)
        original.save()

        return registered

    def remove_tag(self, tag, user):
        if tag in self.tags:
            new_tag = Tag.load(tag)
            self.tags.remove(tag)
            self.save()
            self.add_log('tag_removed', {
                'project':self.node__parent[0]._primary_key if self.node__parent else None,
                'node':self._primary_key,
                'tag':tag,
            }, user)

    def add_tag(self, tag, user):
        if tag not in self.tags:
            new_tag = Tag.load(tag)
            if not new_tag:
                new_tag = Tag(_id=tag)
            new_tag.count_total+=1
            if self.is_public:
                new_tag.count_public+=1
            new_tag.save()
            self.tags.append(new_tag)
            self.save()
            self.add_log('tag_added', {
                'project':self.node__parent[0]._primary_key if self.node__parent else None,
                'node':self._primary_key,
                'tag':tag,
            }, user)

    def get_file(self, path, version=None):
        if not version == None:
            folder_name = os.path.join(settings.uploads_path, self._primary_key)
            if os.path.exists(os.path.join(folder_name, ".git")):
                file_object =  NodeFile.load(self.files_versions[path.replace('.', '_')][version])
                repo = Repo(folder_name)
                tree = repo.commit(file_object.git_commit).tree
                (mode,sha) = tree_lookup_path(repo.get_object,tree,path)
                return repo[sha].data, file_object.content_type
        return None,None

    def get_file_object(self, path, version=None):
        if version is not None:
            directory = os.path.join(settings.uploads_path, self._primary_key)
            if os.path.exists(os.path.join(directory, '.git')):
                return NodeFile.load(self.files_versions[path.replace('.', '_')][version])
            # TODO: Raise exception here
        return None, None # TODO: Raise exception here

    def remove_file(self, user, api_key, path):
        '''Removes a file from the filesystem, NodeFile collection, and does a git delete ('git rm <file>')

        :param user:
        :param path:

        :return: True on success, False on failure
        '''

        #FIXME: encoding the filename this way is flawed. For instance - foo.bar resolves to the same string as foo_bar.
        file_name_key = path.replace('.', '_')

        repo_path = os.path.join(settings.uploads_path, self._primary_key)

        # TODO make sure it all works, otherwise rollback as needed
        # Do a git delete, which also removes from working filesystem.
        try:
            subprocess.check_output(
                ['git', 'rm', path],
                cwd=repo_path,
                shell=False
            )

            repo = Repo(repo_path)

            message = '{path} deleted'.format(path=path)

            print 'api_key is ', api_key
            committer = self._get_committer(user, api_key)

            commit_id = repo.do_commit(message, committer)

        except subprocess.CalledProcessError:
            return False

        # date_modified = datetime.datetime.now()

        if file_name_key in self.files_current:
            nf = NodeFile.load(self.files_current[file_name_key])
            nf.is_deleted = True
            # nf.date_modified = date_modified
            nf.save()
            self.files_current.pop(file_name_key, None)

        if file_name_key in self.files_versions:
            for i in self.files_versions[file_name_key]:
                nf = NodeFile.load(i)
                nf.is_deleted = True
                # nf.date_modified = date_modified
                nf.save()
            self.files_versions.pop(file_name_key)

        # Updates self.date_modified
        self.save()

        self.add_log('file_removed', {
                'project':self.node__parent[0]._primary_key if self.node__parent else None,
                'node':self._primary_key,
                'path':path
            }, user, log_date=nf.date_modified)

        # self.save()
        return True

    @staticmethod
    def _get_committer(user, api_key):

        if api_key:
            commit_key_msg = ':{}'.format(api_key.label)
            if api_key.user:
                commit_name = api_key.user.fullname
                commit_id = api_key.user._primary_key
                commit_category = 'user'
            if api_key.node:
                commit_name = api_key.node.title
                commit_id = api_key.node._primary_key
                commit_category = 'node'

        elif user:
            commit_key_msg = ''
            commit_name = user.fullname
            commit_id = user._primary_key
            commit_category = 'user'

        else:
            raise Exception('Must provide either user or api_key.')

        committer = u'{name}{key_msg} <{category}-{id}@openscienceframework.org>'.format(
            name=commit_name,
            key_msg=commit_key_msg,
            category=commit_category,
            id=commit_id,
        )

        committer = normalize_unicode(committer)

        return committer


    def add_file(self, user, api_key, file_name, content, size, content_type):
        """
        Instantiates a new NodeFile object, and adds it to the current Node as
        necessary.
        """
        # TODO: Reading the whole file into memory is not scalable. Fix this.

        # This node's folder
        folder_name = os.path.join(settings.uploads_path, self._primary_key)

        # TODO: This should be part of the build phase, not here.
        # verify the upload root exists
        if not os.path.isdir(settings.uploads_path):
            os.mkdir(settings.uploads_path)

        # Make sure the upload directory contains a git repo.
        if os.path.exists(folder_name):
            if os.path.exists(os.path.join(folder_name, ".git")):
                repo = Repo(folder_name)
            else:
                # ... or create one
                repo = Repo.init(folder_name)
        else:
            # if the Node's folder isn't there, create it.
            os.mkdir(folder_name)
            repo = Repo.init(folder_name)

        # Is this a new file, or are we updating an existing one?
        file_is_new = not os.path.exists(os.path.join(folder_name, file_name))

        if not file_is_new:
            # Get the hash of the old file
            old_file_hash = hashlib.md5()
            with open(os.path.join(folder_name, file_name), 'rb') as f:
                for chunk in iter(
                        lambda: f.read(128 * old_file_hash.block_size),
                        b''
                ):
                    old_file_hash.update(chunk)

            # If the file hasn't changed
            if old_file_hash.digest() == hashlib.md5(content).digest():
                raise FileNotModified()

        # Write the content of the temp file into a new file
        with open(os.path.join(folder_name, file_name), 'wb') as f:
            f.write(content)

        # Deal with git
        repo.stage([file_name])

        committer = self._get_committer(user, api_key)

        commit_id = repo.do_commit(
            message=unicode(file_name +
                            (' added' if file_is_new else ' updated')),
            committer=committer,
        )

        # Deal with creating a NodeFile in the database
        node_file = NodeFile()
        node_file.path = file_name
        node_file.filename = file_name
        node_file.size = size
        node_file.is_public = self.is_public
        node_file.uploader = user
        node_file.git_commit = commit_id
        node_file.content_type = content_type
        node_file.is_deleted = False
        node_file.save()

        # Add references to the NodeFile to the Node object
        file_name_key = file_name.replace('.', '_')

        # Reference the current file version
        self.files_current[file_name_key] = node_file._primary_key

        # Create a version history if necessary
        if not file_name_key in self.files_versions:
            self.files_versions[file_name_key] = []

        # Add reference to the version history
        self.files_versions[file_name_key].append(node_file._primary_key)

        # Save the Node
        self.save()

        if file_is_new:
            self.add_log('file_added', {
                'project': self.node__parent[0]._primary_key if self.node__parent else None,
                'node': self._primary_key,
                'path': node_file.path,
                'version': len(self.files_versions)
            }, user, log_date=node_file.date_uploaded)
        else:
            self.add_log('file_updated', {
                'project': self.node__parent[0]._primary_key if self.node__parent else None,
                'node': self._primary_key,
                'path': node_file.path,
                'version': len(self.files_versions)
            }, user, log_date=node_file.date_uploaded)

        return node_file

    def add_log(self, action, params, user, log_date=None, api_key=None, do_save=True):
        log = NodeLog()
        log.action=action
        log.user=user
        log.api_key = api_key
        if log_date:
            log.date=log_date
        log.params=params
        log.save()
        self.logs.append(log)
        if do_save:
            self.save()
        if user:
            increment_user_activity_counters(user._primary_key, action, log.date)
        if self.node__parent:
            parent = self.node__parent[0]
            parent.logs.append(log)
            parent.save()
        return log

    def url(self):
        if self.category == 'project':
            return '/project/{}/'.format(self._primary_key)
        else:
            if self.node__parent and self.node__parent[0].category == 'project':
                return '/project/{}/node/{}/'.format(
                    self.node__parent[0]._primary_key,
                    self._primary_key
                )
        return ''

    def api_url(self):
        return '/api/v1' + self.url()


    def is_contributor(self, user):
        if user:
            if str(user._id) in self.contributors:
                return True
        return False

    def remove_nonregistered_contributor(self, user, name, hash):
        for d in self.contributor_list:
            if d.get('nr_name') == name and hashlib.md5(d.get('nr_email')).hexdigest() == hash:
                email = d.get('nr_email')
        self.contributor_list[:] = [d for d in self.contributor_list if not (d.get('nr_email') == email)]
        self.save()
        self.add_log('remove_contributor',
            params={
                'project':self.node__parent[0]._primary_key if self.node__parent else None,
                'node':self._primary_key,
                'contributor':{"nr_name":name, "nr_email":email},
            },
            user=user,
        )
        return True

    def remove_contributor(self, user, user_id_to_be_removed):
        if not user._primary_key == user_id_to_be_removed:
            self.contributors.remove(user_id_to_be_removed)
            self.contributor_list[:] = [d for d in self.contributor_list if d.get('id') != user_id_to_be_removed]
            self.save()
            removed_user = get_user(user_id_to_be_removed)

            self.add_log('remove_contributor',
                params={
                    'project':self.node__parent[0]._primary_key if self.node__parent else None,
                    'node':self._primary_key,
                    'contributor':removed_user._primary_key,
                },
                user=user,
            )
            return True
        else:
            return False

    def add_contributor(self, user, log=True, save=False):
        if user._primary_key not in self.contributors:
            self.contributors.append(user)
            self.contributor_list.append({'id':user._primary_key})
            if save:
                self.save()

    def set_permissions(self, permissions, user):
        if permissions == 'public' and not self.is_public:
            self.is_public = True
        elif permissions == 'private' and self.is_public:
            self.is_public = False
        else:
            return False
        self.add_log(
            'made_{}'.format(permissions),
            params={
                'project':self.node__parent[0]._primary_key if self.node__parent else None,
                'node':self._primary_key,
            },
            user=user,
        )
        return True

    def get_wiki_page(self, page, version=None):
        # len(wiki_pages_versions) == 1, version 1
        # len() == 2, version 1, 2

        page = str(page).lower()
        if version:
            try:
                version = int(version)
            except:
                return None

            if not page in self.wiki_pages_versions:
                return None

            if version > len(self.wiki_pages_versions[page]):
                return None
            else:
                return NodeWikiPage.load(self.wiki_pages_versions[page][version-1])

        if page in self.wiki_pages_current:
            pw = NodeWikiPage.load(self.wiki_pages_current[page])
        else:
            pw = None

        return pw

    def updateNodeWikiPage(self, page, content, user):
        page = str(page).lower()

        if page not in self.wiki_pages_current:
            version = 1
        else:
            current = NodeWikiPage.load(self.wiki_pages_current[page])
            current.is_current = False
            version = current.version + 1
            current.save()

        v = NodeWikiPage()
        v.page_name = page
        v.version = version
        v.user = user
        v.is_current = True
        v.node = self
        v.content = content
        v.save()

        if page not in self.wiki_pages_versions:
            self.wiki_pages_versions[page] = []
        self.wiki_pages_versions[page].append(v._primary_key)
        self.wiki_pages_current[page] = v._primary_key

        self.generate_keywords(save=False)

        self.save()

        self.add_log('wiki_updated',
            params={
                'project':self.node__parent[0]._primary_key if self.node__parent else None,
                'node':self._primary_key,
                'page':v.page_name,
                'version': v.version,
            },
            user=user,
            log_date=v.date
        )


    def get_stats(self, detailed=False):
        if detailed:
            raise NotImplementedError(
                'Detailed stats exist, but are not yet implemented.'
            )
        else:
            return get_basic_counters('node:%s' % self._primary_key)


class NodeWikiPage(StoredObject):

    _id = fields.StringField(primary=True, default=lambda: str(ObjectId()))
    page_name = fields.StringField()
    version = fields.IntegerField()
    date = fields.DateTimeField(auto_now_add=datetime.datetime.utcnow)
    is_current = fields.BooleanField()
    content = fields.StringField()

    user = fields.ForeignField('user')
    node = fields.ForeignField('node')

    _meta = {'optimistic' : True}

    @property
    def html(self):
        """The cleaned HTML of the page"""

        html_output = markdown.markdown(
            self.content,
            extensions=[
                wikilinks.WikiLinkExtension(
                    configs=[('base_url', ''), ('end_url', '')]
                )
            ]
        )

        return sanitize(html_output, **settings.wiki_whitelist)

<<<<<<< HEAD
    @property
    def raw_text(self):
        """ The raw text of the page, suitable for using in a test search"""

        return sanitize(self.html, tags=[], strip=True)

    def save(self, *args, **kwargs):
        rv = super(NodeWikiPage, self).save(*args, **kwargs)
        self.node.update_solr()
        return rv
=======

class WatchConfig(StoredObject):

    _id = fields.StringField(primary=True, default=lambda: str(ObjectId()))
    node = fields.ForeignField('Node', backref='watched')
    digest = fields.BooleanField(default=False)
    immediate = fields.BooleanField(default=False)
>>>>>>> 8da953da
<|MERGE_RESOLUTION|>--- conflicted
+++ resolved
@@ -4,20 +4,19 @@
 from framework.search import generate_keywords
 from framework.git.exceptions import FileNotModified
 from framework.forms.utils import sanitize
-from framework.auth import get_api_key
 
 from website import settings
 
 from framework import StoredObject, fields
 
+import os
 import uuid
 import hashlib
+import calendar
 import datetime
 import markdown
+import unicodedata
 from markdown.extensions import wikilinks
-import calendar
-import os
-import unicodedata
 
 from dulwich.repo import Repo
 from dulwich.object_store import tree_lookup_path
@@ -82,16 +81,6 @@
 
 class Tag(StoredObject):
 
-    schema = {
-        '_id':{},
-        'count_public':{"default":0},
-        'count_total':{"default":0},
-    }
-    _doc = {
-        'name':'tag',
-        'version':1,
-    }
-
     _id = fields.StringField(primary=True)
     count_public = fields.IntegerField(default=0)
     count_total = fields.IntegerField(default=0)
@@ -141,11 +130,11 @@
 
     _meta = {'optimistic' : True}
 
-    def can_edit(self, user, api_node=None):
+    def can_edit(self, user, api_key=None):
 
         return self.is_public \
             or self.is_contributor(user) \
-            or self is api_node
+            or api_key and self is api_key.node
 
     def save(self, *args, **kwargs):
         rv = super(Node, self).save(*args, **kwargs)
@@ -194,7 +183,7 @@
                 '{}_public'.format(self._id): self.is_public,
                 '{}_tags'.format(self._id): [x._id for x in self.tags],
                 '{}_description'.format(self._id): self.description,
-                '{}_url'.format(self._id): self.url(),
+                '{}_url'.format(self._id): self.url,
                 }
 
             for wiki in [
@@ -266,9 +255,13 @@
             self.save()
         return
 
-    def fork_node(self, user, title='Fork of '):
-        if not (self.is_contributor(user) or self.is_public):
+    def fork_node(self, user, api_key=None, title='Fork of '):
+
+        # todo: should this raise an error?
+        if not self.can_edit(user, api_key):
             return
+        # if not (self.is_contributor(user) or self.is_public):
+        #     return
 
         folder_old = os.path.join(settings.uploads_path, self._primary_key)
 
@@ -282,7 +275,7 @@
         forked.contributor_list = []
 
         for i, node_contained in enumerate(original.nodes):
-            forked_node = node_contained.fork_node(user, title='')
+            forked_node = node_contained.fork_node(user, api_key=api_key, title='')
             if forked_node is not None:
                 forked.nodes.append(forked_node)
 
@@ -294,13 +287,15 @@
 
         forked.add_contributor(user, log=False, save=False)
 
-        forked.add_log('node_forked',
+        forked.add_log(
+            action='node_forked',
             params={
-                'project':original.node__parent[0]._primary_key if original.node__parent else None,
+                'project':original.parent_id,
                 'node':original._primary_key,
                 'registration':forked._primary_key,
             },
             user=user,
+            api_key=api_key,
             log_date=when,
             do_save=False,
         )
@@ -316,7 +311,7 @@
 
         return forked#self
 
-    def register_node(self, user, template, data):
+    def register_node(self, user, api_key, template, data):
         folder_old = os.path.join(settings.uploads_path, self._primary_key)
 
         when = datetime.datetime.utcnow()
@@ -362,13 +357,15 @@
         registered.registered_meta[template] = data
         registered.save()
 
-        original.add_log('project_registered',
+        original.add_log(
+            action='project_registered',
             params={
-                'project':original.node__parent[0]._primary_key if original.node__parent else None,
+                'project':original.parent_id,
                 'node':original._primary_key,
                 'registration':registered._primary_key,
             },
             user=user,
+            api_key=api_key,
             log_date=when
         )
         original.registration_list.append(registered._id)
@@ -376,18 +373,22 @@
 
         return registered
 
-    def remove_tag(self, tag, user):
+    def remove_tag(self, tag, user, api_key):
         if tag in self.tags:
-            new_tag = Tag.load(tag)
             self.tags.remove(tag)
             self.save()
-            self.add_log('tag_removed', {
-                'project':self.node__parent[0]._primary_key if self.node__parent else None,
-                'node':self._primary_key,
-                'tag':tag,
-            }, user)
-
-    def add_tag(self, tag, user):
+            self.add_log(
+                action='tag_removed',
+                params={
+                    'project':self.parent_id,
+                    'node':self._primary_key,
+                    'tag':tag,
+                },
+                user=user,
+                api_key=api_key
+            )
+
+    def add_tag(self, tag, user, api_key):
         if tag not in self.tags:
             new_tag = Tag.load(tag)
             if not new_tag:
@@ -398,11 +399,16 @@
             new_tag.save()
             self.tags.append(new_tag)
             self.save()
-            self.add_log('tag_added', {
-                'project':self.node__parent[0]._primary_key if self.node__parent else None,
-                'node':self._primary_key,
-                'tag':tag,
-            }, user)
+            self.add_log(
+                action='tag_added',
+                params={
+                    'project':self.parent_id,
+                    'node':self._primary_key,
+                    'tag':tag,
+                },
+                user=user,
+                api_key=api_key
+            )
 
     def get_file(self, path, version=None):
         if not version == None:
@@ -478,11 +484,17 @@
         # Updates self.date_modified
         self.save()
 
-        self.add_log('file_removed', {
-                'project':self.node__parent[0]._primary_key if self.node__parent else None,
+        self.add_log(
+            action='file_removed',
+            params={
+                'project':self.parent_id,
                 'node':self._primary_key,
                 'path':path
-            }, user, log_date=nf.date_modified)
+            },
+            user=user,
+            api_key=api_key,
+            log_date=nf.date_modified
+        )
 
         # self.save()
         return True
@@ -609,24 +621,22 @@
         # Save the Node
         self.save()
 
-        if file_is_new:
-            self.add_log('file_added', {
-                'project': self.node__parent[0]._primary_key if self.node__parent else None,
+        self.add_log(
+            action='file_added' if file_is_new else 'file_updated',
+            params={
+                'project': self.parent_id,
                 'node': self._primary_key,
                 'path': node_file.path,
                 'version': len(self.files_versions)
-            }, user, log_date=node_file.date_uploaded)
-        else:
-            self.add_log('file_updated', {
-                'project': self.node__parent[0]._primary_key if self.node__parent else None,
-                'node': self._primary_key,
-                'path': node_file.path,
-                'version': len(self.files_versions)
-            }, user, log_date=node_file.date_uploaded)
+            },
+            user=user,
+            api_key=api_key,
+            log_date=node_file.date_uploaded
+        )
 
         return node_file
 
-    def add_log(self, action, params, user, log_date=None, api_key=None, do_save=True):
+    def add_log(self, action, params, user, api_key=None, log_date=None, do_save=True):
         log = NodeLog()
         log.action=action
         log.user=user
@@ -646,6 +656,7 @@
             parent.save()
         return log
 
+    @property
     def url(self):
         if self.category == 'project':
             return '/project/{}/'.format(self._primary_key)
@@ -657,9 +668,15 @@
                 )
         return ''
 
+    @property
     def api_url(self):
-        return '/api/v1' + self.url()
-
+        return '/api/v1' + self.url
+
+    @property
+    def parent_id(self):
+        if self.node__parent:
+            return self.node__parent[0]._id
+        return None
 
     def is_contributor(self, user):
         if user:
@@ -667,36 +684,40 @@
                 return True
         return False
 
-    def remove_nonregistered_contributor(self, user, name, hash):
+    def remove_nonregistered_contributor(self, user, api_key, name, hash):
         for d in self.contributor_list:
             if d.get('nr_name') == name and hashlib.md5(d.get('nr_email')).hexdigest() == hash:
                 email = d.get('nr_email')
         self.contributor_list[:] = [d for d in self.contributor_list if not (d.get('nr_email') == email)]
         self.save()
-        self.add_log('remove_contributor',
+        self.add_log(
+            action='remove_contributor',
             params={
-                'project':self.node__parent[0]._primary_key if self.node__parent else None,
+                'project':self.parent_id,
                 'node':self._primary_key,
                 'contributor':{"nr_name":name, "nr_email":email},
             },
             user=user,
+            api_key=api_key,
         )
         return True
 
-    def remove_contributor(self, user, user_id_to_be_removed):
+    def remove_contributor(self, user, api_key, user_id_to_be_removed):
         if not user._primary_key == user_id_to_be_removed:
             self.contributors.remove(user_id_to_be_removed)
             self.contributor_list[:] = [d for d in self.contributor_list if d.get('id') != user_id_to_be_removed]
             self.save()
             removed_user = get_user(user_id_to_be_removed)
 
-            self.add_log('remove_contributor',
+            self.add_log(
+                action='remove_contributor',
                 params={
-                    'project':self.node__parent[0]._primary_key if self.node__parent else None,
+                    'project':self.parent_id,
                     'node':self._primary_key,
                     'contributor':removed_user._primary_key,
                 },
                 user=user,
+                api_key=api_key,
             )
             return True
         else:
@@ -709,7 +730,7 @@
             if save:
                 self.save()
 
-    def set_permissions(self, permissions, user):
+    def set_permissions(self, permissions, user, api_key):
         if permissions == 'public' and not self.is_public:
             self.is_public = True
         elif permissions == 'private' and self.is_public:
@@ -717,12 +738,13 @@
         else:
             return False
         self.add_log(
-            'made_{}'.format(permissions),
+            action='made_{}'.format(permissions),
             params={
-                'project':self.node__parent[0]._primary_key if self.node__parent else None,
+                'project':self.parent_id,
                 'node':self._primary_key,
             },
             user=user,
+            api_key=api_key
         )
         return True
 
@@ -752,7 +774,7 @@
 
         return pw
 
-    def updateNodeWikiPage(self, page, content, user):
+    def updateNodeWikiPage(self, page, content, user, api_key):
         page = str(page).lower()
 
         if page not in self.wiki_pages_current:
@@ -781,14 +803,16 @@
 
         self.save()
 
-        self.add_log('wiki_updated',
+        self.add_log(
+            action='wiki_updated',
             params={
-                'project':self.node__parent[0]._primary_key if self.node__parent else None,
+                'project':self.parent_id,
                 'node':self._primary_key,
                 'page':v.page_name,
                 'version': v.version,
             },
             user=user,
+            api_key=api_key,
             log_date=v.date
         )
 
@@ -813,8 +837,6 @@
 
     user = fields.ForeignField('user')
     node = fields.ForeignField('node')
-
-    _meta = {'optimistic' : True}
 
     @property
     def html(self):
@@ -831,7 +853,6 @@
 
         return sanitize(html_output, **settings.wiki_whitelist)
 
-<<<<<<< HEAD
     @property
     def raw_text(self):
         """ The raw text of the page, suitable for using in a test search"""
@@ -842,12 +863,10 @@
         rv = super(NodeWikiPage, self).save(*args, **kwargs)
         self.node.update_solr()
         return rv
-=======
 
 class WatchConfig(StoredObject):
 
     _id = fields.StringField(primary=True, default=lambda: str(ObjectId()))
     node = fields.ForeignField('Node', backref='watched')
     digest = fields.BooleanField(default=False)
-    immediate = fields.BooleanField(default=False)
->>>>>>> 8da953da
+    immediate = fields.BooleanField(default=False)