# -*- coding: utf-8 -*-
import subprocess
import uuid
import hashlib
import calendar
import datetime
import os
import re
import unicodedata
import urllib
import urlparse
import logging

import markdown
import pytz
from markdown.extensions import wikilinks
from dulwich.repo import Repo
from dulwich.object_store import tree_lookup_path

from framework.mongo import ObjectId
from framework.mongo.utils import to_mongo
from framework.auth import get_user, User
from framework.analytics import get_basic_counters, increment_user_activity_counters
from framework.git.exceptions import FileNotModified
from framework.forms.utils import sanitize
from framework import StoredObject, fields, utils
from framework.search.solr import update_solr, delete_solr_doc
from framework import GuidStoredObject, Q

from website.project.metadata.schemas import OSF_META_SCHEMAS
from website import settings


def utc_datetime_to_timestamp(dt):
    return float(
        str(calendar.timegm(dt.utcnow().utctimetuple())) + '.' + str(dt.microsecond)
    )


def normalize_unicode(ustr):
    return unicodedata.normalize('NFKD', ustr)\
        .encode('ascii', 'ignore')


class MetaSchema(StoredObject):

    _id = fields.StringField(default=lambda: str(ObjectId()))
    name = fields.StringField()
    schema = fields.DictionaryField()
    category = fields.StringField()

    # Version of the Knockout metadata renderer to use (e.g. if data binds
    # change)
    metadata_version = fields.IntegerField()
    # Version of the schema to use (e.g. if questions, responses change)
    schema_version = fields.IntegerField()


def ensure_schemas(clear=True):
    """Import meta-data schemas from JSON to database, optionally clearing
    database first.

    :param clear: Clear schema database before import

    """
    if clear:
        MetaSchema.remove()
    for schema in OSF_META_SCHEMAS:
        try:
            MetaSchema.find_one(
                Q('name', 'eq', schema['name']) &
                Q('schema_version', 'eq', schema['schema_version'])
            )
        except:
            schema['name'] = schema['name'].replace(' ', '_')
            schema_obj = MetaSchema(**schema)
            schema_obj.save()


class MetaData(GuidStoredObject):

    _id = fields.StringField()
    target = fields.AbstractForeignField(backref='annotated')

    # Annotation category: Comment, review, registration, etc.
    category = fields.StringField()

    # Annotation data
    schema = fields.ForeignField('MetaSchema')
    payload = fields.DictionaryField()

    # Annotation provenance
    user = fields.ForeignField('User', backref='annotated')
    date = fields.DateTimeField(auto_now_add=True)

    def __init__(self, *args, **kwargs):
        super(MetaData, self).__init__(*args, **kwargs)
        if self.category and not self.schema:
            if self.category in OSF_META_SCHEMAS:
                self.schema = self.category


class ApiKey(StoredObject):

    # The key is also its primary key
    _id = fields.StringField(
        primary=True,
        default=lambda: str(ObjectId()) + str(uuid.uuid4())
    )
    # A display name
    label = fields.StringField()

    @property
    def user(self):
        return self.user__keyed[0] if self.user__keyed else None

    @property
    def node(self):
        return self.node__keyed[0] if self.node__keyed else None


class NodeLog(StoredObject):

    _id = fields.StringField(primary=True, default=lambda: str(ObjectId()))

    date = fields.DateTimeField(default=datetime.datetime.utcnow)
    action = fields.StringField()
    params = fields.DictionaryField()

    user = fields.ForeignField('user', backref='created')
    api_key = fields.ForeignField('apikey', backref='created')

    DATE_FORMAT = '%m/%d/%Y %H:%M UTC'

    # Log action constants
    PROJECT_CREATED = 'project_created'
    NODE_CREATED = 'node_created'
    NODE_REMOVED = 'node_removed'
    WIKI_UPDATED = 'wiki_updated'
    CONTRIB_ADDED = 'contributor_added'
    CONTRIB_REMOVED = 'contributor_removed'
    MADE_PUBLIC = 'made_public'
    MADE_PRIVATE = 'made_private'
    TAG_ADDED = 'tag_added'
    TAG_REMOVED = 'tag_removed'
    EDITED_TITLE = 'edit_title'
    EDITED_DESCRIPTION = 'edit_description'
    PROJECT_REGISTERED = 'project_registered'
    FILE_ADDED = 'file_added'
    FILE_REMOVED = 'file_removed'
    FILE_UPDATED = 'file_updated'
    NODE_FORKED = 'node_forked'

    @property
    def node(self):
        return Node.load(self.params.get('node')) or \
            Node.load(self.params.get('project'))

    @property
    def tz_date(self):
        '''Return the timezone-aware date.
        '''
        # Date should always be defined, but a few logs in production are
        # missing dates; return None and log error if date missing
        if self.date:
            return self.date.replace(tzinfo=pytz.UTC)
        logging.error('Date missing on NodeLog {}'.format(self._primary_key))

    @property
    def formatted_date(self):
        '''Return the timezone-aware, ISO-formatted string representation of
        this log's date.
        '''
        if self.tz_date:
            return self.tz_date.isoformat()

    def _render_log_contributor(self, contributor):
        if isinstance(contributor, dict):
            rv = contributor.copy()
            rv.update({'registered': False})
            return rv
        user = User.load(contributor)
        return {
            'id': user._primary_key,
            'fullname': user.fullname,
            'registered': True,
        }

    # TODO: Move to separate utility function
    def serialize(self):
        '''Return a dictionary representation of the log.'''
        return {
            'id': str(self._primary_key),
            'user': self.user.serialize() if self.user else None,
            'contributors': [self._render_log_contributor(c) for c in self.params.get("contributors", [])],
            'contributor': self._render_log_contributor(self.params.get("contributor", {})),
            'api_key': self.api_key.label if self.api_key else '',
            'action': self.action,
            'params': self.params,
            'date': utils.rfcformat(self.date),
            'node': self.node.serialize() if self.node else None
        }


class NodeFile(GuidStoredObject):

    redirect_mode = 'redirect'

    _id = fields.StringField(primary=True)

    path = fields.StringField()
    filename = fields.StringField()
    md5 = fields.StringField()
    sha = fields.StringField()
    size = fields.IntegerField()
    content_type = fields.StringField()
    git_commit = fields.StringField()
    is_deleted = fields.BooleanField(default=False)

    date_created = fields.DateTimeField(auto_now_add=datetime.datetime.utcnow)
    date_uploaded = fields.DateTimeField(auto_now_add=datetime.datetime.utcnow)
    date_modified = fields.DateTimeField(auto_now=datetime.datetime.utcnow)

    node = fields.ForeignField('node', backref='uploads')
    uploader = fields.ForeignField('user', backref='uploads')

    @property
    def url(self):
        return '{0}files/{1}/'.format(self.node.url, self.filename)

    @property
    def deep_url(self):
        return '{0}files/{1}/'.format(self.node.deep_url, self.filename)

    @property
    def api_url(self):
        return '{0}files/{1}/'.format(self.node.api_url, self.filename)

    @property
    def clean_filename(self):
        return self.filename.replace('.', '_')

    @property
    def latest_version_number(self):
        return len(self.node.files_versions[self.clean_filename])

    @property
    def download_url(self):
        return '{}files/download/{}/version/{}/'.format(
            self.node.api_url, self.filename, self.latest_version_number)


class Tag(StoredObject):

    _id = fields.StringField(primary=True)
    count_public = fields.IntegerField(default=0)
    count_total = fields.IntegerField(default=0)

    @property
    def url(self):
        return '/search/?q=tags:{}'.format(self._id)


class Node(GuidStoredObject):

    redirect_mode = 'proxy'

    # Node fields that trigger an update to Solr on save
    SOLR_UPDATE_FIELDS = {
        'title',
        'category',
        'description',
        'contributors',
        'tags',
        'is_fork',
        'is_registration',
        'is_public',
        'is_deleted',
        'wiki_pages_current',
    }

    _id = fields.StringField(primary=True)

    date_created = fields.DateTimeField(auto_now_add=datetime.datetime.utcnow)

    # Permissions
    is_public = fields.BooleanField(default=False)

    is_deleted = fields.BooleanField(default=False)
    deleted_date = fields.DateTimeField()

    is_registration = fields.BooleanField(default=False)
    registered_date = fields.DateTimeField()
    registered_user = fields.ForeignField('user', backref='registered')
    registered_schema = fields.ForeignField('metaschema', backref='registered')
    registered_meta = fields.DictionaryField()

    is_fork = fields.BooleanField(default=False)
    forked_date = fields.DateTimeField()

    title = fields.StringField(versioned=True)
    description = fields.StringField()
    category = fields.StringField()

    registration_list = fields.StringField(list=True)
    fork_list = fields.StringField(list=True)

    # TODO: move these to NodeFile
    files_current = fields.DictionaryField()
    files_versions = fields.DictionaryField()
    wiki_pages_current = fields.DictionaryField()
    wiki_pages_versions = fields.DictionaryField()

    creator = fields.ForeignField('user', backref='created')
    contributors = fields.ForeignField('user', list=True, backref='contributed')
    # Dict list that includes registered AND unregsitered users
    # Example: [{u'id': u've4nx'}, {u'nr_name': u'Joe Dirt', u'nr_email': u'joe@example.com'}]
    contributor_list = fields.DictionaryField(list=True)
    users_watching_node = fields.ForeignField('user', list=True, backref='watched')

    logs = fields.ForeignField('nodelog', list=True, backref='logged')
    tags = fields.ForeignField('tag', list=True, backref='tagged')

    nodes = fields.ForeignField('node', list=True, backref='parent')
    forked_from = fields.ForeignField('node', backref='forked')
    registered_from = fields.ForeignField('node', backref='registrations')

    api_keys = fields.ForeignField('apikey', list=True, backref='keyed')

    ## Meta-data
    #comment_schema = OSF_META_SCHEMAS['osf_comment']

    _meta = {'optimistic': True}

    def __init__(self, *args, **kwargs):
        super(Node, self).__init__(*args, **kwargs)

        if kwargs.get('_is_loaded', False):
            return

        if self.creator:
            self.contributors.append(self.creator)
            self.contributor_list.append({'id': self.creator._primary_key})

    def can_edit(self, user, api_key=None):
        return (
            self.is_contributor(user)
            or (api_key is not None and self is api_key.node)
            or (bool(user) and user == self.creator)
        )

    def can_view(self, user, api_key=None):
        return self.is_public or self.can_edit(user, api_key)

    def save(self, *args, **kwargs):
<<<<<<< HEAD
        saved_fields = super(Node, self).save(*args, **kwargs)
=======
        first_save = not self._is_loaded and not self.is_registration \
            and not self.is_fork

        rv = super(Node, self).save(*args, **kwargs)

        # Append to parent and create log on first save only
        if first_save:
            if getattr(self, 'project', None):
                # Append log to parent
                self.project.nodes.append(self)
                self.project.save()

                # Define log fields for component
                log_action = NodeLog.NODE_CREATED
                log_params = {
                    'node': self._primary_key,
                    'project': self.project._primary_key,
                }

            else:
                # Define log fields for non-component project
                log_action = NodeLog.PROJECT_CREATED
                log_params = {
                    'project': self._primary_key,
                }

            # Add log with appropriate fields
            self.add_log(
                log_action,
                params=log_params,
                user=self.creator,
                log_date=self.date_created,
                save=True,
            )

>>>>>>> 3aa2b0b7
        # Only update Solr if at least one watched field has changed
        if self.SOLR_UPDATE_FIELDS.intersection(saved_fields):
            self.update_solr()
        return saved_fields

    def get_recent_logs(self, n=10):
        '''Return a list of the n most recent logs, in reverse chronological
        order.
        '''
        return list(reversed(self.logs)[:n])

    @property
    def date_modified(self):
        '''The most recent datetime when this node was modified, based on
        the logs.
        '''
        try:
            return self.logs[-1].date
        except IndexError:
            return None

    def set_title(self, title, user, api_key=None, save=False):
        """Set the title of this Node and log it.

        :param str title: The new title.
        :param User user: User who made the action.
        :param ApiKey api_key: Optional API key.

        """
        original_title = self.title
        self.title = title
        self.add_log(
            action=NodeLog.EDITED_TITLE,
            params={
                'project': self.parent_id,
                'node': self._primary_key,
                'title_new': self.title,
                'title_original': original_title,
            },
            user=user,
            api_key=api_key,
        )
        if save:
            self.save()
        return None

    def set_description(self, description, user, api_key=None, save=False):
        """Set the description and log the event.

        :param str description: The new description
        :param User user: The user who changed the description.
        :param ApiKey api_key: Optional API key.
        :param bool save: Save self after updating.

        """
        original = self.description
        self.description = description
        if save:
            self.save()
        self.add_log(
            action=NodeLog.EDITED_DESCRIPTION,
            params={
                'project': self.parent,  # None if no parent
                'node': self._primary_key,
                'description_new': self.description,
                'description_original': original
            },
            user=user,
            api_key=api_key
        )
        return None

    def update_solr(self):
        """Send the current state of the object to Solr, or delete it from Solr
        as appropriate.

        """
        if not settings.USE_SOLR:
            return

        if self.category == 'project':
            # All projects use their own IDs.
            solr_document_id = self._id
        else:
            try:
                # Components must have a project for a parent; use its ID.
                solr_document_id = self.parent_id
            except IndexError:
                # Skip orphaned components. There are some in the DB...
                return

        if self.is_deleted or not self.is_public:
            # If the Node is deleted *or made private*
            # Delete or otherwise ensure the Solr document doesn't exist.
            delete_solr_doc({
                'doc_id': solr_document_id,
                '_id': self._id,
            })
        else:
            # Insert/Update the Solr document
            solr_document = {
                'id': solr_document_id,
                #'public': self.is_public,
                '{}_contributors'.format(self._id): [
                    x.fullname for x in self.contributors
                ],
                '{}_contributors_url'.format(self._id): [
                    x.profile_url for x in self.contributors
                ],
                '{}_title'.format(self._id): self.title,
                '{}_category'.format(self._id): self.category,
                '{}_public'.format(self._id): self.is_public,
                '{}_tags'.format(self._id): [x._id for x in self.tags],
                '{}_description'.format(self._id): self.description,
                '{}_url'.format(self._id): self.url,
                }

            for wiki in [
                NodeWikiPage.load(x)
                for x in self.wiki_pages_current.values()
            ]:
                solr_document.update({
                    '__'.join((self._id, wiki.page_name, 'wiki')): wiki.raw_text
                })

            update_solr(solr_document)

    def remove_node(self, user, api_key=None, date=None, top=True):
        """Remove node and recursively remove its children. Does not remove
        nodes from database; instead, removed nodes are flagged as deleted.
        Git repos are also not deleted. Adds a log to the parent node if top
        is True.

        :param user: User removing the node
        :param api_key: API key used to remove the node
        :param date: Date node was removed
        :param top: Is this the first node being removed?

        """
        if not self.can_edit(user, api_key):
            return False

        date = date or datetime.datetime.utcnow()

        # Remove child nodes
        for node in self.nodes:
            if not node.category == 'project':
                if not node.remove_node(user, api_key, date=date, top=False):
                    return False

        # Add log to parent
        if top and self.node__parent:
            self.node__parent[0].add_log(
                NodeLog.NODE_REMOVED,
                params={
                    'project': self._primary_key,
                },
                user=user,
                log_date=datetime.datetime.utcnow(),
            )

        # Remove self from parent registration list
        if self.is_registration:
            try:
                self.registered_from.registration_list.remove(self._primary_key)
                self.registered_from.save()
            except ValueError:
                pass

        # Remove self from parent fork list
        if self.is_fork:
            try:
                self.forked_from.fork_list.remove(self._primary_key)
                self.forked_from.save()
            except ValueError:
                pass

        self.is_deleted = True
        self.deleted_date = date
        self.save()

        return True

    def fork_node(self, user, api_key=None, title='Fork of '):

        # todo: should this raise an error?
        if not self.can_view(user, api_key):
            return

        folder_old = os.path.join(settings.UPLOADS_PATH, self._primary_key)

        when = datetime.datetime.utcnow()

        original = self.load(self._primary_key)
        forked = original.clone()

        forked.logs = self.logs
        forked.tags = self.tags

        for node_contained in original.nodes:
            forked_node = node_contained.fork_node(user, api_key=api_key, title='')
            if forked_node is not None:
                forked.nodes.append(forked_node)

        forked.title = title + forked.title
        forked.is_fork = True
        forked.forked_date = when
        forked.forked_from = original
        forked.is_public = False
        forked.creator = user
        forked.contributor_list = []

        forked.add_contributor(user, log=False, save=False)

        forked.add_log(
            action=NodeLog.NODE_FORKED,
            params={
                'project': original.parent_id,
                'node': original._primary_key,
                'registration': forked._primary_key,
            },
            user=user,
            api_key=api_key,
            log_date=when,
            save=False,
        )

        forked.save()

        if os.path.exists(folder_old):
            folder_new = os.path.join(settings.UPLOADS_PATH, forked._primary_key)
            Repo(folder_old).clone(folder_new)

        original.fork_list.append(forked._primary_key)
        original.save()

        return forked

    def register_node(self, schema, user, template, data, api_key=None):
        """Make a frozen copy of a node.

        :param schema: Schema object
        :param user: User registering the node
        :param api_key: API key registering the node
        :template: Template name
        :data: Form data

        """
        folder_old = os.path.join(settings.UPLOADS_PATH, self._primary_key)
        template = urllib.unquote_plus(template)
        template = to_mongo(template)

        when = datetime.datetime.utcnow()

        original = self.load(self._primary_key)
        registered = original.clone()

        registered.contributors = self.contributors
        registered.forked_from = self.forked_from
        registered.creator = self.creator
        registered.logs = self.logs
        registered.tags = self.tags

        if os.path.exists(folder_old):
            folder_new = os.path.join(settings.UPLOADS_PATH, registered._primary_key)
            Repo(folder_old).clone(folder_new)

        registered.nodes = []

        # todo: should be recursive; see Node.fork_node()
        for original_node_contained in original.nodes:

            if not original_node_contained.can_edit(user):
                # todo: inform user that node can't be registered
                continue

            node_contained = original_node_contained.clone()
            node_contained.save()

            folder_old = os.path.join(settings.UPLOADS_PATH, original_node_contained._primary_key)

            if os.path.exists(folder_old):
                folder_new = os.path.join(settings.UPLOADS_PATH, node_contained._primary_key)
                Repo(folder_old).clone(folder_new)

            node_contained.contributors = original_node_contained.contributors
            node_contained.forked_from = original_node_contained.forked_from
            node_contained.creator = original_node_contained.creator
            node_contained.logs = original_node_contained.logs
            node_contained.tags = original_node_contained.tags

            node_contained.is_registration = True
            node_contained.registered_date = when
            node_contained.registered_user = user
            node_contained.registered_schema = schema
            node_contained.registered_from = original_node_contained
            if not node_contained.registered_meta:
                node_contained.registered_meta = {}
            node_contained.registered_meta[template] = data
            node_contained.save()

            registered.nodes.append(node_contained)

        registered.is_registration = True
        registered.registered_date = when
        registered.registered_user = user
        registered.registered_schema = schema
        registered.registered_from = original
        if not registered.registered_meta:
            registered.registered_meta = {}
        registered.registered_meta[template] = data
        registered.save()

        original.add_log(
            action=NodeLog.PROJECT_REGISTERED,
            params={
                'project':original.parent_id,
                'node':original._primary_key,
                'registration':registered._primary_key,
            },
            user=user,
            api_key=api_key,
            log_date=when
        )
        original.registration_list.append(registered._id)
        original.save()

        return registered

    def remove_tag(self, tag, user, api_key, save=True):
        if tag in self.tags:
            self.tags.remove(tag)
            self.add_log(
                action=NodeLog.TAG_REMOVED,
                params={
                    'project':self.parent_id,
                    'node':self._primary_key,
                    'tag':tag,
                },
                user=user,
                api_key=api_key
            )
            if save:
                self.save()

    def add_tag(self, tag, user, api_key, save=True):
        if tag not in self.tags:
            new_tag = Tag.load(tag)
            if not new_tag:
                new_tag = Tag(_id=tag)
            new_tag.count_total += 1
            if self.is_public:
                new_tag.count_public += 1
            new_tag.save()
            self.tags.append(new_tag)
            self.add_log(
                action=NodeLog.TAG_ADDED,
                params={
                    'project': self.parent_id,
                    'node': self._primary_key,
                    'tag': tag,
                },
                user=user,
                api_key=api_key
            )
            if save:
                self.save()

    def get_file(self, path, version=None):
        if version is not None:
            folder_name = os.path.join(settings.UPLOADS_PATH, self._primary_key)
            if os.path.exists(os.path.join(folder_name, ".git")):
                file_object = NodeFile.load(self.files_versions[path.replace('.', '_')][version])
                repo = Repo(folder_name)
                tree = repo.commit(file_object.git_commit).tree
                (mode, sha) = tree_lookup_path(repo.get_object, tree, path)
                return repo[sha].data, file_object.content_type
        return None, None

    def get_file_object(self, path, version=None):
        if version is not None:
            directory = os.path.join(settings.UPLOADS_PATH, self._primary_key)
            if os.path.exists(os.path.join(directory, '.git')):
                return NodeFile.load(self.files_versions[path.replace('.', '_')][version])
            # TODO: Raise exception here
        return None, None # TODO: Raise exception here

    def remove_file(self, user, api_key, path):
        '''Removes a file from the filesystem, NodeFile collection, and does a git delete ('git rm <file>')

        :param user:
        :param path:

        :return: True on success, False on failure
        '''

        #FIXME: encoding the filename this way is flawed. For instance - foo.bar resolves to the same string as foo_bar.
        file_name_key = path.replace('.', '_')

        repo_path = os.path.join(settings.UPLOADS_PATH, self._primary_key)

        # TODO make sure it all works, otherwise rollback as needed
        # Do a git delete, which also removes from working filesystem.
        try:
            subprocess.check_output(
                ['git', 'rm', path],
                cwd=repo_path,
                shell=False
            )

            repo = Repo(repo_path)

            message = '{path} deleted'.format(path=path)
            committer = self._get_committer(user, api_key)

            commit_id = repo.do_commit(message, committer)

        except subprocess.CalledProcessError:
            return False

        # date_modified = datetime.datetime.now()

        if file_name_key in self.files_current:
            nf = NodeFile.load(self.files_current[file_name_key])
            nf.is_deleted = True
            # nf.date_modified = date_modified
            nf.save()
            self.files_current.pop(file_name_key, None)

        if file_name_key in self.files_versions:
            for i in self.files_versions[file_name_key]:
                nf = NodeFile.load(i)
                nf.is_deleted = True
                # nf.date_modified = date_modified
                nf.save()
            self.files_versions.pop(file_name_key)

        # Updates self.date_modified
        self.save()

        self.add_log(
            action=NodeLog.FILE_REMOVED,
            params={
                'project':self.parent_id,
                'node':self._primary_key,
                'path':path
            },
            user=user,
            api_key=api_key,
            log_date=nf.date_modified
        )

        # self.save()
        return True

    @staticmethod
    def _get_committer(user, api_key):

        if api_key:
            commit_key_msg = ':{}'.format(api_key.label)
            if api_key.user:
                commit_name = api_key.user.fullname
                commit_id = api_key.user._primary_key
                commit_category = 'user'
            if api_key.node:
                commit_name = api_key.node.title
                commit_id = api_key.node._primary_key
                commit_category = 'node'

        elif user:
            commit_key_msg = ''
            commit_name = user.fullname
            commit_id = user._primary_key
            commit_category = 'user'

        else:
            raise Exception('Must provide either user or api_key.')

        committer = u'{name}{key_msg} <{category}-{id}@openscienceframework.org>'.format(
            name=commit_name,
            key_msg=commit_key_msg,
            category=commit_category,
            id=commit_id,
        )

        committer = normalize_unicode(committer)

        return committer


    def add_file(self, user, api_key, file_name, content, size, content_type):
        """
        Instantiates a new NodeFile object, and adds it to the current Node as
        necessary.
        """
        # TODO: Reading the whole file into memory is not scalable. Fix this.

        # This node's folder
        folder_name = os.path.join(settings.UPLOADS_PATH, self._primary_key)

        # TODO: This should be part of the build phase, not here.
        # verify the upload root exists
        if not os.path.isdir(settings.UPLOADS_PATH):
            os.mkdir(settings.UPLOADS_PATH)

        # Make sure the upload directory contains a git repo.
        if os.path.exists(folder_name):
            if os.path.exists(os.path.join(folder_name, ".git")):
                repo = Repo(folder_name)
            else:
                # ... or create one
                repo = Repo.init(folder_name)
        else:
            # if the Node's folder isn't there, create it.
            os.mkdir(folder_name)
            repo = Repo.init(folder_name)

        # Is this a new file, or are we updating an existing one?
        file_is_new = not os.path.exists(os.path.join(folder_name, file_name))

        if not file_is_new:
            # Get the hash of the old file
            old_file_hash = hashlib.md5()
            with open(os.path.join(folder_name, file_name), 'rb') as f:
                for chunk in iter(
                        lambda: f.read(128 * old_file_hash.block_size),
                        b''
                ):
                    old_file_hash.update(chunk)

            # If the file hasn't changed
            if old_file_hash.digest() == hashlib.md5(content).digest():
                raise FileNotModified()

        # Write the content of the temp file into a new file
        with open(os.path.join(folder_name, file_name), 'wb') as f:
            f.write(content)

        # Deal with git
        repo.stage([file_name])

        committer = self._get_committer(user, api_key)

        commit_id = repo.do_commit(
            message=unicode(file_name +
                            (' added' if file_is_new else ' updated')),
            committer=committer,
        )

        # Deal with creating a NodeFile in the database
        node_file = NodeFile(
            path=file_name,
            filename=file_name,
            size=size,
            node=self,
            uploader=user,
            git_commit=commit_id,
            content_type=content_type,
        )
        node_file.save()

        # Add references to the NodeFile to the Node object
        file_name_key = node_file.clean_filename

        # Reference the current file version
        self.files_current[file_name_key] = node_file._primary_key

        # Create a version history if necessary
        if not file_name_key in self.files_versions:
            self.files_versions[file_name_key] = []

        # Add reference to the version history
        self.files_versions[file_name_key].append(node_file._primary_key)

        self.add_log(
            action=NodeLog.FILE_ADDED if file_is_new else NodeLog.FILE_UPDATED,
            params={
                'project': self.parent_id,
                'node': self._primary_key,
                'path': node_file.path,
                'version': len(self.files_versions)
            },
            user=user,
            api_key=api_key,
            log_date=node_file.date_uploaded
        )

        return node_file

    def add_log(self, action, params, user, api_key=None, log_date=None, save=True):
        log = NodeLog()
        log.action=action
        log.user=user
        log.api_key = api_key
        if log_date:
            log.date=log_date
        log.params=params
        log.save()
        self.logs.append(log)
        if save:
            self.save()
        if user:
            increment_user_activity_counters(user._primary_key, action, log.date)
        if self.node__parent:
            parent = self.node__parent[0]
            parent.logs.append(log)
            parent.save()
        return log

    @property
    def url(self):
        return '/{}/'.format(self._primary_key)

    @property
    def absolute_url(self):
        if not self.url:
            logging.error("Node {0} has a parent that is not a project".format(self._id))
            return None
        return urlparse.urljoin(settings.DOMAIN, self.url)

    @property
    def display_absolute_url(self):
        url = self.absolute_url
        if url is not None:
            return re.sub(r'https?:', '', url).strip('/')

    @property
    def api_url(self):
        if not self.url:
            logging.error("Node {0} has a parent that is not a project".format(self._id))
            return None
        return '/api/v1{0}'.format(self.deep_url)

    @property
    def deep_url(self):
        if self.category == 'project':
            return '/project/{}/'.format(self._primary_key)
        else:
            if self.node__parent and self.node__parent[0].category == 'project':
                return '/project/{}/node/{}/'.format(
                    self.parent_id,
                    self._primary_key
                )
        logging.error("Node {0} has a parent that is not a project".format(self._id))

    def author_list(self, and_delim='&'):
        author_names = [
            author.biblio_name
            for author in self.contributors
        ]
        if len(author_names) < 2:
            return ' {0} '.format(and_delim).join(author_names)
        if len(author_names) > 7:
            author_names = author_names[:7]
            author_names.append('et al.')
            return ', '.join(author_names)
        return u'{0}, {1} {2}'.format(
            ', '.join(author_names[:-1]),
            and_delim,
            author_names[-1]
        )

    @property
    def citation_apa(self):
        return u'{authors}, ({year}). {title}. Retrieved from Open Science Framework, <a href="{url}">{url}</a>'.format(
            authors=self.author_list(and_delim='&'),
            year=self.logs[-1].date.year,
            title=self.title,
            url=self.display_absolute_url,
        )

    @property
    def citation_mla(self):
        return u'{authors}. "{title}". Open Science Framework, {year}. <a href="{url}">{url}</a>'.format(
            authors=self.author_list(and_delim='and'),
            year=self.logs[-1].date.year,
            title=self.title,
            url=self.display_absolute_url,
        )

    @property
    def citation_chicago(self):
        return u'{authors}. "{title}". Open Science Framework ({year}). <a href="{url}">{url}</a>'.format(
            authors=self.author_list(and_delim='and'),
            year=self.logs[-1].date.year,
            title=self.title,
            url=self.display_absolute_url,
        )

    @property
    def parent(self):
        '''The parent node, if it exists, otherwise ``None``.'''
        try:
            if not self.node__parent[0].is_deleted:
                return self.node__parent[0]
        except IndexError:
            pass
        return None

    @property
    def watch_url(self):
        return os.path.join(self.api_url, "watch/")

    @property
    def parent_id(self):
        if self.node__parent:
            return self.node__parent[0]._primary_key
        return None

    @property
    def project_or_component(self):
        return 'project' if self.category == 'project' else 'component'

    def is_contributor(self, user):
        return (user is not None) and ((user in self.contributors) or user == self.creator)

    def remove_nonregistered_contributor(self, user, api_key, name, hash_id):
        deleted = False
        for idx, contrib in enumerate(self.contributor_list):
            if contrib.get('nr_name') == name and hashlib.md5(contrib.get('nr_email')).hexdigest() == hash_id:
                del self.contributor_list[idx]
                deleted = True
                break
        if not deleted:
            return False
        self.save()
        self.add_log(
            action=NodeLog.CONTRIB_REMOVED,
            params={
                'project': self.parent_id,
                'node': self._primary_key,
                'contributor': contrib,
            },
            user=user,
            api_key=api_key,
        )
        return True

    def remove_contributor(self, contributor, user=None, api_key=None, log=True):
        '''Remove a contributor from this project.

        :param contributor: User object, the contributor to be removed
        :param user: User object, the user who is removing the contributor.
        :param api_key: ApiKey object
        '''
        if not user._primary_key == contributor._id:
            self.contributors.remove(contributor._id)
            self.contributor_list[:] = [d for d in self.contributor_list if d.get('id') != contributor._id]
            self.save()
            removed_user = get_user(contributor._id)
            if log:
                self.add_log(
                    action=NodeLog.CONTRIB_REMOVED,
                    params={
                        'project':self.parent_id,
                        'node':self._primary_key,
                        'contributor':removed_user._primary_key,
                    },
                    user=user,
                    api_key=api_key,
                )
            return True
        else:
            return False

    def add_contributor(self, contributor, user=None, log=True, api_key=None, save=False):
        """Add a contributor to the project.

        :param contributor: A User object, the contributor to be added
        :param user: A User object, the user who added the contributor or None.
        :param log: Add log to self
        :param api_key: API key used to add contributors
        :param save: Save after adding contributor
        :return: Boolean--whether contributor was added
        """
        MAX_RECENT_LENGTH = 15

        # If user is merged into another account, use master account
        contrib_to_add = contributor.merged_by if contributor.is_merged else contributor
        if contrib_to_add._primary_key not in self.contributors:
            self.contributors.append(contrib_to_add)
            self.contributor_list.append({'id': contrib_to_add._primary_key})

            # Add contributor to recently added list for user
            if user is not None:
                if contrib_to_add in user.recently_added:
                    user.recently_added.remove(contrib_to_add)
                user.recently_added.insert(0, contrib_to_add)
                while len(user.recently_added) > MAX_RECENT_LENGTH:
                    user.recently_added.pop()

            if log:
                self.add_log(
                    action=NodeLog.CONTRIB_ADDED,
                    params={
                        'project': self.parent_id,
                        'node': self._primary_key,
                        'contributors': [contrib_to_add._primary_key],
                    },
                    user=user,
                    api_key=api_key,
                    save=save,
                )
            if save:
                self.save()
            return True
        else:
            return False

    def add_contributors(self, contributors, user=None, log=True, api_key=None, save=False):
        """Add multiple contributors

        :param contributors: A list of User objects to add as contributors.
        :param user: A User object, the user who added the contributors.
        :param log: Add log to self
        :param api_key: API key used to add contributors
        :param save: Save after adding contributor

        """
        for contrib in contributors:
            self.add_contributor(contributor=contrib, user=user, log=False, save=False)
        if log:
            self.add_log(
                action=NodeLog.CONTRIB_ADDED,
                params={
                    'project': self.parent_id,
                    'node': self._primary_key,
                    'contributors': [c._id for c in contributors],
                },
                user=user,
                api_key=api_key,
                save=save,
            )
        if save:
            self.save()

    def add_nonregistered_contributor(self, name, email, user, api_key=None, save=False):
        """Add a non-registered contributor to the project.

        :param name: A string, the full name of the person.
        :param email: A string, the email address of the person.
        :param user: A User object, the user who added the person.

        """
        self.contributor_list.append({'nr_name': name, 'nr_email': email})
        self.add_log(
            action=NodeLog.CONTRIB_ADDED,
            params={
                'project': self.parent_id,
                'node': self._primary_key,
                'contributors': [{"nr_name": name, "nr_email": email}],
            },
            user=user,
            api_key=api_key
        )
        if save:
            self.save()

    def set_permissions(self, permissions, user=None, api_key=None):
        """Set the permissions for this node.

        :param permissions: A string, either 'public' or 'private'
        :param user: A User object, the user who set the permissions
        :param api_key: API key used to change permissions

        """
        if permissions == 'public' and not self.is_public:
            self.is_public = True
        elif permissions == 'private' and self.is_public:
            self.is_public = False
        else:
            return False
        action = NodeLog.MADE_PUBLIC if permissions == 'public' else NodeLog.MADE_PRIVATE
        self.add_log(
            action=action,
            params={
                'project':self.parent_id,
                'node':self._primary_key,
            },
            user=user,
            api_key=api_key
        )
        return True

    def get_wiki_page(self, page, version=None):
        # len(wiki_pages_versions) == 1, version 1
        # len() == 2, version 1, 2

        page = urllib.unquote_plus(page)
        page = to_mongo(page)

        page = str(page).lower()
        if version:
            try:
                version = int(version)
            except:
                return None

            if not page in self.wiki_pages_versions:
                return None

            if version > len(self.wiki_pages_versions[page]):
                return None
            else:
                return NodeWikiPage.load(self.wiki_pages_versions[page][version-1])

        if page in self.wiki_pages_current:
            pw = NodeWikiPage.load(self.wiki_pages_current[page])
        else:
            pw = None

        return pw

    def update_node_wiki(self, page, content, user, api_key=None):
        """Update the node's wiki page with new content.

        :param page: A string, the page's name, e.g. ``"home"``.
        :param content: A string, the posted content.
        :param user: A `User` object.
        :param api_key: A string, the api key. Can be ``None``.

        """
        temp_page = page

        page = urllib.unquote_plus(page)
        page = to_mongo(page)
        page = str(page).lower()

        if page not in self.wiki_pages_current:
            version = 1
        else:
            current = NodeWikiPage.load(self.wiki_pages_current[page])
            current.is_current = False
            version = current.version + 1
            current.save()

        v = NodeWikiPage(
            page_name=temp_page,
            version=version,
            user=user,
            is_current=True,
            node=self,
            content=content
        )
        v.save()

        if page not in self.wiki_pages_versions:
            self.wiki_pages_versions[page] = []
        self.wiki_pages_versions[page].append(v._primary_key)
        self.wiki_pages_current[page] = v._primary_key

        self.add_log(
            action=NodeLog.WIKI_UPDATED,
            params={
                'project': self.parent_id,
                'node': self._primary_key,
                'page': v.page_name,
                'version': v.version,
            },
            user=user,
            api_key=api_key,
            log_date=v.date
        )

    def get_stats(self, detailed=False):
        if detailed:
            raise NotImplementedError(
                'Detailed stats exist, but are not yet implemented.'
            )
        else:
            return get_basic_counters('node:%s' % self._primary_key)

    def serialize(self):
        # TODO: incomplete implementation
        return {
            'id': str(self._primary_key),
            'category': self.project_or_component,
            'url': self.url,
            'title': self.title,
            'api_url': self.api_url,
            'is_public': self.is_public
        }


class NodeWikiPage(GuidStoredObject):

    redirect_mode = 'redirect'

    _id = fields.StringField(primary=True)

    page_name = fields.StringField()
    version = fields.IntegerField()
    date = fields.DateTimeField(auto_now_add=datetime.datetime.utcnow)
    is_current = fields.BooleanField()
    content = fields.StringField()

    user = fields.ForeignField('user')
    node = fields.ForeignField('node')

    @property
    def deep_url(self):
        return '{}wiki/{}/'.format(self.node.deep_url, self.page_name)

    @property
    def url(self):
        return '{}wiki/{}/'.format(self.node.url, self.page_name)

    @property
    def html(self):
        """The cleaned HTML of the page"""

        html_output = markdown.markdown(
            self.content,
            extensions=[
                wikilinks.WikiLinkExtension(
                    configs=[('base_url', ''), ('end_url', '')]
                )
            ]
        )

        return sanitize(html_output, **settings.WIKI_WHITELIST)

    @property
    def raw_text(self):
        """ The raw text of the page, suitable for using in a test search"""

        return sanitize(self.html, tags=[], strip=True)

    def save(self, *args, **kwargs):
        rv = super(NodeWikiPage, self).save(*args, **kwargs)
        if self.node:
            self.node.update_solr()
        return rv



class WatchConfig(StoredObject):

    _id = fields.StringField(primary=True, default=lambda: str(ObjectId()))
    node = fields.ForeignField('Node', backref='watched')
    digest = fields.BooleanField(default=False)
    immediate = fields.BooleanField(default=False)<|MERGE_RESOLUTION|>--- conflicted
+++ resolved
@@ -353,16 +353,14 @@
         return self.is_public or self.can_edit(user, api_key)
 
     def save(self, *args, **kwargs):
-<<<<<<< HEAD
+
+        first_save = not self._is_loaded
+        needs_created_log = not self.is_registration and not self.is_fork
+
         saved_fields = super(Node, self).save(*args, **kwargs)
-=======
-        first_save = not self._is_loaded and not self.is_registration \
-            and not self.is_fork
-
-        rv = super(Node, self).save(*args, **kwargs)
 
         # Append to parent and create log on first save only
-        if first_save:
+        if first_save and needs_created_log:
             if getattr(self, 'project', None):
                 # Append log to parent
                 self.project.nodes.append(self)
@@ -391,10 +389,11 @@
                 save=True,
             )
 
->>>>>>> 3aa2b0b7
         # Only update Solr if at least one watched field has changed
         if self.SOLR_UPDATE_FIELDS.intersection(saved_fields):
             self.update_solr()
+
+        # Return expected value for StoredObject::save
         return saved_fields
 
     def get_recent_logs(self, n=10):
@@ -649,12 +648,23 @@
         original = self.load(self._primary_key)
         registered = original.clone()
 
+        registered.is_registration = True
+        registered.registered_date = when
+        registered.registered_user = user
+        registered.registered_schema = schema
+        registered.registered_from = original
+        if not registered.registered_meta:
+            registered.registered_meta = {}
+        registered.registered_meta[template] = data
+
         registered.contributors = self.contributors
         registered.forked_from = self.forked_from
         registered.creator = self.creator
         registered.logs = self.logs
         registered.tags = self.tags
 
+        registered.save()
+
         if os.path.exists(folder_old):
             folder_new = os.path.join(settings.UPLOADS_PATH, registered._primary_key)
             Repo(folder_old).clone(folder_new)
@@ -676,12 +686,6 @@
             if os.path.exists(folder_old):
                 folder_new = os.path.join(settings.UPLOADS_PATH, node_contained._primary_key)
                 Repo(folder_old).clone(folder_new)
-
-            node_contained.contributors = original_node_contained.contributors
-            node_contained.forked_from = original_node_contained.forked_from
-            node_contained.creator = original_node_contained.creator
-            node_contained.logs = original_node_contained.logs
-            node_contained.tags = original_node_contained.tags
 
             node_contained.is_registration = True
             node_contained.registered_date = when
@@ -691,19 +695,16 @@
             if not node_contained.registered_meta:
                 node_contained.registered_meta = {}
             node_contained.registered_meta[template] = data
+            
+            node_contained.contributors = original_node_contained.contributors
+            node_contained.forked_from = original_node_contained.forked_from
+            node_contained.creator = original_node_contained.creator
+            node_contained.logs = original_node_contained.logs
+            node_contained.tags = original_node_contained.tags
+
             node_contained.save()
 
             registered.nodes.append(node_contained)
-
-        registered.is_registration = True
-        registered.registered_date = when
-        registered.registered_user = user
-        registered.registered_schema = schema
-        registered.registered_from = original
-        if not registered.registered_meta:
-            registered.registered_meta = {}
-        registered.registered_meta[template] = data
-        registered.save()
 
         original.add_log(
             action=NodeLog.PROJECT_REGISTERED,
