--- conflicted
+++ resolved
@@ -47,10 +47,7 @@
 from website.util.permissions import CREATOR_PERMISSIONS
 from website.project.metadata.schemas import OSF_META_SCHEMAS
 from website.util.permissions import DEFAULT_CONTRIBUTOR_PERMISSIONS
-<<<<<<< HEAD
 from website.project import signals as project_signals
-=======
->>>>>>> cbfbd12b
 
 html_parser = HTMLParser()
 
@@ -510,9 +507,6 @@
         if User.find(Q('_id', 'eq', user_id)).count() != 1:
             raise ValidationValueError('User does not exist.')
     return True
-<<<<<<< HEAD
-    
-=======
 
 class NodeUpdateError(Exception):
     def __init__(self, reason, key, *args, **kwargs):
@@ -520,7 +514,6 @@
         self.key = key
         self.reason = reason
 
->>>>>>> cbfbd12b
 class Node(GuidStoredObject, AddonModelMixin, IdentifierMixin):
 
     #: Whether this is a pointer or not
@@ -1629,9 +1622,6 @@
         when = datetime.datetime.utcnow()
 
         original = self.load(self._primary_key)
-        before_register_responses = project_signals.before_register_node.send(original)
-        for response in before_register_responses:
-            response[1]()
 
         # Note: Cloning a node copies its `wiki_pages_current` and
         # `wiki_pages_versions` fields, but does not clone the underlying
@@ -1639,8 +1629,6 @@
         # the cloned node must pass itself to its wiki objects to build the
         # correct URLs to that content.
         registered = original.clone()
-
-        # TODO get addon statuses
 
         registered.is_registration = True
         registered.registered_date = when
@@ -1659,7 +1647,12 @@
         registered.piwik_site_id = None
 
         registered.save()
-        project_signals.after_create_registration.send(original, dst=registered, user=auth.user)
+
+        # After register callback
+        for addon in original.get_addons():
+            _, message = addon.after_register(original, registered, auth.user)
+            if message:
+                status.push_status_message(message)
 
         registered.nodes = []
 
