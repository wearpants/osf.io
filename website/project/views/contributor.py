--- conflicted
+++ resolved
@@ -1,11 +1,8 @@
 # -*- coding: utf-8 -*-
 import httplib as http
 import logging
-<<<<<<< HEAD
 import hashlib
-=======
 import time
->>>>>>> 4158c6ad
 
 from modularodm.exceptions import ValidationValueError
 import framework
@@ -249,7 +246,10 @@
             contributor.save()
             unreg_contributor_added.send(node, contributor=contributor,
                 auth=auth)
-        contribs.append(contributor)
+        contribs.append({
+            'user': contributor,
+            'permissions': expand_permissions(contrib_dict['permission'])
+        })
     return contribs
 
 
@@ -260,43 +260,37 @@
         send_claim_email(record['email'], contributor, node, notify=True)
 
 
-<<<<<<< HEAD
 @must_be_valid_project
 @must_have_permission('admin')
-=======
 @must_be_valid_project # returns project
 @must_be_contributor  # returns user, project
->>>>>>> 4158c6ad
 @must_not_be_registration
 def project_contributors_post(**kwargs):
     """ Add contributors to a node. """
-<<<<<<< HEAD
 
     node = kwargs['node'] or kwargs['project']
     auth = kwargs['auth']
-    users = request.json.get('users')
+    user_dicts = request.json.get('users')
     node_ids = request.json.get('node_ids')
 
-    if users is None or node_ids is None:
+    if user_dicts is None or node_ids is None:
         raise HTTPError(http.BAD_REQUEST)
 
     # Prepare input data for `Node::add_contributors`
-    loaded_users = [
-        {
-            'user': User.load(user['id']),
-            'permissions': expand_permissions(user['permission']),
-        }
-        for user in users
-    ]
-    print 'lu', loaded_users
-
-    node.add_contributors(contributors=loaded_users, auth=auth)
+    contribs = deserialize_contributors(node, user_dicts, auth=auth)
+
+    node.add_contributors(contributors=contribs, auth=auth)
     node.save()
 
-    for each_id in node_ids:
-        each = Node.load(each_id)
-        each.add_contributors(contributors=loaded_users, auth=auth)
-        each.save()
+    for child_id in node_ids:
+        child = Node.load(child_id)
+        # Only email unreg users once
+        child_contribs = deserialize_contributors(
+            child, user_dicts, auth=auth,
+            email_unregistered=False,
+        )
+        child.add_contributors(contributors=child_contribs, auth=auth)
+        child.save()
 
     return {'status': 'success'}, 201
 
@@ -326,7 +320,7 @@
         permissions = expand_permissions(contributor['permission'])
         if set(permissions) != set(node.get_permissions(user)):
             node.set_permissions(user, permissions)
-        contributors_updated.append({'id': user._id})
+        contributors_updated.append(user)
 
     node.contributors = contributors_updated
 
@@ -342,44 +336,22 @@
     node.save()
 
 
-def send_claim_email(email, user, node):
-=======
-    node = kwargs['node'] or kwargs['project']
-    auth = kwargs['auth']
-    user_dicts = request.json.get('users', [])
-    node_ids = request.json.get('node_ids', [])
-    contribs = deserialize_contributors(node, user_dicts, auth=auth)
-    node.add_contributors(contribs, auth=auth)
-    node.save()
-    for node_id in node_ids:
-        child = Node.load(node_id)
-        child_contribs = deserialize_contributors(child, user_dicts,
-            auth=auth, email_unregistered=False)  # Only email unreg users once
-        child.add_contributors(child_contribs, auth=auth)
-        child.save()
-    return {'status': 'success'}, 201
-
-
 def get_timestamp():
     return int(time.time())
 
 
 def send_claim_email(email, user, node, notify=True, throttle=30 * 60):
->>>>>>> 4158c6ad
     """Send an email for claiming a user account. Either sends to the given email
     or the referrer's email, depending on the email address provided.
 
     :param str email: The address given in the claim user form
     :param User user: The User record to claim.
     :param Node node: The node where the user claimed their account.
-<<<<<<< HEAD
-
-=======
     :param bool notify: If True and an email is sent to the referrer, an email
         will also be sent to the invited user about their pending verification.
     :param int throttle: Time period after the referrer is emailed during which
         the referrer will not be emailed again.
->>>>>>> 4158c6ad
+
     """
     invited_email = email.lower().strip()
     unclaimed_record = user.get_unclaimed_record(node._primary_key)
@@ -549,12 +521,8 @@
     node = kwargs['node'] or kwargs['project']
     send_claim_email(email, user, node, notify=True)
     unclaimed_data = user.get_unclaimed_record(node._primary_key)
-<<<<<<< HEAD
-    return {'status': 'success', 'fullname': unclaimed_data['name']}
-=======
     return {
         'status': 'success',
         'fullname': unclaimed_data['name'],
         'email': email,
-    }
->>>>>>> 4158c6ad
+    }