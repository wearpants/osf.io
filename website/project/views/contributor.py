# -*- coding: utf-8 -*-
import httplib as http
import logging

import framework
from framework import request, User
from framework.auth.decorators import collect_auth
from framework.exceptions import HTTPError
from ..decorators import must_not_be_registration, must_be_valid_project, \
    must_be_contributor

from website import settings
from website.filters import gravatar
from website.models import Node
from website.profile import utils

logger = logging.getLogger(__name__)


@collect_auth
@must_be_valid_project
def get_node_contributors_abbrev(*args, **kwargs):

    auth = kwargs.get('auth')
    node_to_use = kwargs['node'] or kwargs['project']
    link = request.args.get('key', '').strip('/')

    max_count = kwargs.get('max_count', 3)
    if 'user_ids' in kwargs:
        users = [
            User.load(user_id) for user_id in kwargs['user_ids']
            if user_id in node_to_use.contributors
        ]
    else:
        users = node_to_use.contributors
<<<<<<< HEAD
    if not node_to_use.can_view(user, link, api_key):
=======

    if not node_to_use.can_view(auth):
>>>>>>> 4267ab53
        raise HTTPError(http.FORBIDDEN)

    contributors = []

    n_contributors = len(users)
    others_count, others_suffix = '', ''

    for index, user in enumerate(users[:max_count]):

        if index == max_count - 1 and len(users) > max_count:
            separator = ' &'
            others_count = n_contributors - 3
            others_suffix = 's' if others_count > 1 else ''
        elif index == len(users) - 1:
            separator = ''
        elif index == len(users) - 2:
            separator = ' &'
        else:
            separator = ','

        contributors.append({
            'user_id': user._primary_key,
            'separator': separator,
        })

    return {
        'contributors': contributors,
        'others_count': others_count,
        'others_suffix': others_suffix,
    }


def _add_contributor_json(user):

    return {
        'fullname': user.fullname,
        'id': user._primary_key,
        'gravatar': gravatar(
            user, use_ssl=True,
            size=settings.GRAVATAR_SIZE_ADD_CONTRIBUTOR
        )
    }


def _jsonify_contribs(contribs):

    data = []
    for contrib in contribs:
        if 'id' in contrib:
            user = User.load(contrib['id'])
            if user is None:
                logger.error('User {} not found'.format(contrib['id']))
                continue
            data.append(utils.serialize_user(user))
        else:
            data.append(utils.serialize_unreg_user(contrib))
    return data


@collect_auth
@must_be_valid_project
def get_contributors(*args, **kwargs):

    auth = kwargs.get('auth')
    node_to_use = kwargs['node'] or kwargs['project']
<<<<<<< HEAD
    link = request.args.get('key', '').strip('/')
    if not node_to_use.can_view(user, link, api_key):
=======

    if not node_to_use.can_view(auth):
>>>>>>> 4267ab53
        raise HTTPError(http.FORBIDDEN)

    contribs = _jsonify_contribs(node_to_use.contributor_list)
    return {'contributors': contribs}


@collect_auth
@must_be_valid_project
def get_contributors_from_parent(*args, **kwargs):

    auth = kwargs.get('auth')
    node_to_use = kwargs['node'] or kwargs['project']

    parent = node_to_use.node__parent[0] if node_to_use.node__parent else None
    if not parent:
        raise HTTPError(http.BAD_REQUEST)

    if not node_to_use.can_view(auth):
        raise HTTPError(http.FORBIDDEN)

    contribs = [
        _add_contributor_json(contrib)
        for contrib in parent.contributors
        if contrib not in node_to_use.contributors
    ]

    return {'contributors': contribs}


@must_be_contributor
def get_recently_added_contributors(*args, **kwargs):

    auth = kwargs.get('auth')
    node_to_use = kwargs['node'] or kwargs['project']

    if not node_to_use.can_view(auth):
        raise HTTPError(http.FORBIDDEN)

    contribs = [
        _add_contributor_json(contrib)
        for contrib in auth.user.recently_added
        if contrib not in node_to_use.contributors
    ]

    return {'contributors': contribs}


@must_be_valid_project  # returns project
@must_be_contributor  # returns user, project
@must_not_be_registration
def project_before_remove_contributor(*args, **kwargs):

    node_to_use = kwargs['node'] or kwargs['project']

    contributor = User.load(request.json.get('id'))
    prompts = node_to_use.callback('before_remove_contributor', contributor)

    return {'prompts': prompts}


@must_be_valid_project  # returns project
@must_be_contributor  # returns user, project
@must_not_be_registration
def project_removecontributor(*args, **kwargs):

    node_to_use = kwargs['node'] or kwargs['project']
    auth = kwargs['auth']

    if request.json['id'].startswith('nr-'):
        outcome = node_to_use.remove_nonregistered_contributor(
            user, api_key, request.json['name'],
            request.json['id'].replace('nr-', '')
        )
    else:
        contributor = User.load(request.json['id'])
        if contributor is None:
            raise HTTPError(http.BAD_REQUEST)
        outcome = node_to_use.remove_contributor(
            contributor=contributor, auth=auth,
        )
    if outcome:
        framework.status.push_status_message('Contributor removed', 'info')
        return {'status': 'success'}
    raise HTTPError(http.BAD_REQUEST)


@must_be_valid_project # returns project
@must_be_contributor # returns user, project
@must_not_be_registration
def project_addcontributors_post(*args, **kwargs):
    """ Add contributors to a node. """

    node_to_use = kwargs['node'] or kwargs['project']
    auth = kwargs['auth']
    user_ids = request.json.get('user_ids', [])
    node_ids = request.json.get('node_ids', [])
    users = [
        User.load(user_id)
        for user_id in user_ids
    ]
    node_to_use.add_contributors(contributors=users, auth=auth)
    node_to_use.save()
    for node_id in node_ids:
        node = Node.load(node_id)
        node.add_contributors(contributors=users, auth=auth)
        node.save()
    return {'status': 'success'}, 201<|MERGE_RESOLUTION|>--- conflicted
+++ resolved
@@ -33,12 +33,8 @@
         ]
     else:
         users = node_to_use.contributors
-<<<<<<< HEAD
-    if not node_to_use.can_view(user, link, api_key):
-=======
-
-    if not node_to_use.can_view(auth):
->>>>>>> 4267ab53
+
+    if not node_to_use.can_view(auth, link):
         raise HTTPError(http.FORBIDDEN)
 
     contributors = []
@@ -104,13 +100,9 @@
 
     auth = kwargs.get('auth')
     node_to_use = kwargs['node'] or kwargs['project']
-<<<<<<< HEAD
     link = request.args.get('key', '').strip('/')
-    if not node_to_use.can_view(user, link, api_key):
-=======
-
-    if not node_to_use.can_view(auth):
->>>>>>> 4267ab53
+
+    if not node_to_use.can_view(auth, link):
         raise HTTPError(http.FORBIDDEN)
 
     contribs = _jsonify_contribs(node_to_use.contributor_list)
