--- conflicted
+++ resolved
@@ -124,7 +124,7 @@
         return {'status': 'success'}
     raise HTTPError(http.BAD_REQUEST)
 
-
+# TODO: This should accept json--not form--data
 @must_have_session_auth # returns user
 @must_be_valid_project # returns project
 @must_be_contributor # returns user, project
@@ -135,33 +135,9 @@
     node_to_use = kwargs['node'] or kwargs['project']
     user = kwargs['user']
     api_key = get_api_key()
-<<<<<<< HEAD
-    node_to_use = node or project
-
-    if "user_id" in request.json:
-        user_id = request.json['user_id'].strip()
-        added_user = User.load(user_id)
-        if added_user:
-            node_to_use.add_contributor(contributor=added_user, user=user, log=True)
-            node_to_use.save()
-        else:
-            return {"status": "failure"}, 201
-    elif "email" in request.json and "fullname" in request.json:
-        # TODO: Nothing is done here to make sure that this looks like an email.
-        # todo have same behavior as wtforms
-        email = sanitize(request.json["email"].strip())
-        fullname = sanitize(request.json["fullname"].strip())
-        if email and fullname:
-            node_to_use.add_nonregistered_contributor(name=fullname, email=email,
-                                                        user=user, api_key=api_key)
-            node_to_use.save()
-        else:
-            return {"status": "failure", 'message': "Must include both name and email."}, 201
-    return {'status' : 'success'}, 201
-=======
-
     user_ids_json = request.form.get('user_ids')
     user_ids = json.loads(user_ids_json)
+    # TODO: Move to model
 
     for user_id in user_ids:
         if user_id not in node_to_use.contributors:
@@ -184,5 +160,4 @@
         api_key=api_key,
     )
 
-    return {'status': 'success'}, 201
->>>>>>> e5f1e257
+    return {'status': 'success'}, 201