# -*- coding: utf-8 -*-
import httplib as http
import logging

from framework import request, get_current_user
from framework.auth import get_api_key
from framework.exceptions import HTTPError

from website.project.model import NodeLog
from website.project.decorators import must_be_valid_project


logger = logging.getLogger(__name__)


def get_log(log_id):

    log = NodeLog.load(log_id)
    node_to_use = log.node
    user = get_current_user()
    api_key = get_api_key()
    link = request.args.get('key', '').strip('/')

    if not node_to_use.can_view(user, link, api_key):
        raise HTTPError(http.FORBIDDEN)

    return {'log': log.serialize()}


def _get_logs(node, count, user, api_key=None):
    """

    :param Node node:
    :param int count:
    :param User user:
    :param ApiKey api_key:
    :return list: List of serialized logs

    """
    logs = []

    for log in reversed(node.logs):
        if log and log.node.can_view(user, api_key):
            logs.append(log.serialize())
        if len(logs) >= count:
            break

    return logs

@must_be_valid_project
def get_logs(*args, **kwargs):
    """

    """
    user = get_current_user()
    api_key = get_api_key()
    node_to_use = kwargs['node'] or kwargs['project']
    link = request.args.get('key', '').strip('/')

    if not node_to_use.can_view(user, link, api_key):
        raise HTTPError(http.FORBIDDEN)

    if 'count' in request.args:
        count = int(request.args['count'])
    elif 'count' in kwargs:
        count = kwargs['count']
    elif request.json and 'count' in request.json.keys():
        count = request.json['count']
    else:
        count = 10

    # Serialize up to `count` logs in reverse chronological order; skip
    # logs that the current user / API key cannot access
<<<<<<< HEAD
    chrono_logs = reversed(node_to_use.logs)
    logs = [log for log in chrono_logs[:count]
                    if log and log.node.can_view(user, link, api_key)]
    return {'logs': [log.serialize() for log in logs]}
=======
    logs = _get_logs(node_to_use, count, user, api_key)
    return {'logs': logs}
>>>>>>> 6837392f
<|MERGE_RESOLUTION|>--- conflicted
+++ resolved
@@ -27,7 +27,7 @@
     return {'log': log.serialize()}
 
 
-def _get_logs(node, count, user, api_key=None):
+def _get_logs(node, count, user, link, api_key=None):
     """
 
     :param Node node:
@@ -40,7 +40,7 @@
     logs = []
 
     for log in reversed(node.logs):
-        if log and log.node.can_view(user, api_key):
+        if log and log.node.can_view(user, link, api_key):
             logs.append(log.serialize())
         if len(logs) >= count:
             break
@@ -71,12 +71,5 @@
 
     # Serialize up to `count` logs in reverse chronological order; skip
     # logs that the current user / API key cannot access
-<<<<<<< HEAD
-    chrono_logs = reversed(node_to_use.logs)
-    logs = [log for log in chrono_logs[:count]
-                    if log and log.node.can_view(user, link, api_key)]
-    return {'logs': [log.serialize() for log in logs]}
-=======
-    logs = _get_logs(node_to_use, count, user, api_key)
+    logs = _get_logs(node_to_use, count, user, link, api_key)
     return {'logs': logs}
->>>>>>> 6837392f
