--- conflicted
+++ resolved
@@ -14,21 +14,13 @@
 from website import settings
 
 
-<<<<<<< HEAD
-def _get_dummy_container(node, user, link='', parent=None):
-=======
-def _get_dummy_container(node, auth, parent=None):
->>>>>>> 4267ab53
+def _get_dummy_container(node, auth, link='', parent=None):
     """Create HGrid JSON for a dummy component container.
 
     :return dict: HGrid-formatted dummy container
 
     """
-<<<<<<< HEAD
-    can_view = node.can_view(user, link)
-=======
-    can_view = node.can_view(auth)
->>>>>>> 4267ab53
+    can_view = node.can_view(auth, link)
     return {
         'uid': 'node:{0}'.format(node._id),
         'parent_uid': parent if parent else 'null',
@@ -44,11 +36,8 @@
     }
 
 
-<<<<<<< HEAD
-def _collect_file_trees(node, user, link='', parent='null', **kwargs):
-=======
-def _collect_file_trees(node, auth, parent='null', **kwargs):
->>>>>>> 4267ab53
+
+def _collect_file_trees(node, auth, link='', parent='null', **kwargs):
     """Collect file trees for all add-ons implementing HGrid views. Create
     dummy containers for each child of the target node, and for each add-on
     implementing HGrid views.
@@ -62,11 +51,7 @@
     for addon in node.get_addons():
         if addon.config.has_hgrid_files:
             dummy = addon.config.get_hgrid_dummy(
-<<<<<<< HEAD
-                addon, user, link, parent, **kwargs
-=======
-                addon, auth, parent, **kwargs
->>>>>>> 4267ab53
+                addon, auth, link, parent, **kwargs
             )
             # Skip if dummy folder is falsy
             if dummy:
@@ -76,14 +61,9 @@
 
     # Collect component file trees
     for child in node.nodes:
-<<<<<<< HEAD
-        container = _get_dummy_container(child, user, link, parent)
-        grid_data.append(container)
-=======
         if not child.is_deleted:
-            container = _get_dummy_container(child, auth, parent)
+            container = _get_dummy_container(child, auth, link, parent)
             grid_data.append(container)
->>>>>>> 4267ab53
 
     return grid_data
 
@@ -112,15 +92,9 @@
     auth = kwargs['auth']
     data = request.args.to_dict()
 
-<<<<<<< HEAD
-    grid_data = _collect_file_trees(node, user, link, **data)
+    grid_data = _collect_file_trees(node, auth, link, **data)
     if mode == 'page':
-        rv = _view_project(node, user, link)
-=======
-    grid_data = _collect_file_trees(node, auth, **data)
-    if mode == 'page':
-        rv = _view_project(node, auth)
->>>>>>> 4267ab53
+        rv = _view_project(node, auth, link)
         rv.update({
             'grid_data': json.dumps(grid_data),
             'tree_js': _collect_tree_js(node),
