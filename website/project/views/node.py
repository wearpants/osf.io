--- conflicted
+++ resolved
@@ -9,14 +9,8 @@
 from framework import status
 from framework.mongo import StoredObject
 from framework.auth.decorators import must_be_logged_in, collect_auth
-<<<<<<< HEAD
-from framework.auth.utils import privacy_info_handle
-from framework.exceptions import HTTPError
-=======
 from framework.exceptions import HTTPError, PermissionsError
->>>>>>> 9ed53541
 from framework.mongo.utils import from_mongo
-from framework.forms.utils import sanitize
 
 from website import language
 
@@ -35,7 +29,7 @@
 from website.views import _render_nodes
 from website.profile import utils
 from website.project import new_folder
-from website.util.sanitize import scrub_html
+from website.util.sanitize import strip_html
 
 from .log import _get_logs
 
@@ -49,7 +43,7 @@
     node = kwargs['node'] or kwargs['project']
     post_data = request.json
     edited_field = post_data.get('name')
-    value = scrub_html(post_data.get('value', ''))
+    value = strip_html(post_data.get('value', ''))
     if edited_field == 'title':
         node.set_title(value, auth=auth)
     elif edited_field == 'description':
@@ -138,7 +132,7 @@
     node = Node.load(nid)
     if node.is_deleted or node.is_registration or not node.is_folder:
         raise HTTPError(http.BAD_REQUEST)
-    folder = new_folder(scrub_html(title), user)
+    folder = new_folder(strip_html(title), user)
     folders = [folder]
     _add_pointers(node, folders, auth)
 
@@ -154,7 +148,7 @@
 def add_folder(**kwargs):
     auth = kwargs['auth']
     user = auth.user
-    title = scrub_html(request.json.get('title'))
+    title = strip_html(request.json.get('title'))
     node_id = request.json.get('node_id')
     node = Node.load(node_id)
     if node.is_deleted or node.is_registration or not node.is_folder:
@@ -572,7 +566,7 @@
         'url': redirect_url,
     }
 
-@must_be_valid_project # returns project
+@must_be_valid_project  # injects project
 @must_have_permission('admin')
 @must_not_be_registration
 def delete_folder(**kwargs):
