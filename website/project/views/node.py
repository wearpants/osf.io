--- conflicted
+++ resolved
@@ -21,7 +21,7 @@
 from website.models import WatchConfig
 from website import settings
 from website.views import _render_nodes
-from website.project.serializers import NodeSerializer
+from website.project.serializers import NodeSerializer, LogSerializer
 
 logger = logging.getLogger(__name__)
 
@@ -343,15 +343,9 @@
     else:
         wiki_home = '<p><em>No wiki content</em></p>'
     parent = node_to_use.parent
+    recent_logs = list(reversed(node_to_use.logs)[:10])
+    recent_logs_dicts = LogSerializer(recent_logs).data
     data = {
-<<<<<<< HEAD
-        'node': NodeSerializer(node_to_use, extra={"wiki_home": wiki_home}).data,
-        'parent': NodeSerializer(parent,
-                                only=('id', 'title', 'url', 'api_url', 'is_public'),
-                                extra={
-                                    'is_contributor': parent.is_contributor(user) if parent else ''
-                                }).data,
-=======
         'node': {
             'id': node_to_use._primary_key,
             'title': node_to_use.title,
@@ -367,7 +361,6 @@
             'tags': [tag._primary_key for tag in node_to_use.tags],
             'children': bool(node_to_use.nodes),
             'children_ids': [str(child._primary_key) for child in node_to_use.nodes],
-
             'is_registration': node_to_use.is_registration,
             'registered_from_url': node_to_use.registered_from.url if node_to_use.is_registration else '',
             'registered_date': node_to_use.registered_date.strftime('%Y/%m/%d %I:%M %p') if node_to_use.is_registration else '',
@@ -396,7 +389,6 @@
             'is_public': parent.is_public if parent else '',
             'is_contributor': parent.is_contributor(user) if parent else ''
         },
->>>>>>> b5cbfc38
         'user': {
             'is_contributor': node_to_use.is_contributor(user),
             'can_edit': (node_to_use.can_edit(user, api_key)
