--- conflicted
+++ resolved
@@ -209,7 +209,6 @@
     node.config_addons(request.json, auth)
 
 
-<<<<<<< HEAD
 @must_be_valid_project
 @must_be_contributor # returns user, project
 def node_contributors(**kwargs):
@@ -218,9 +217,10 @@
     node = kwargs['node'] or kwargs['project']
 
     rv = _view_project(node, auth)
-    rv['contributors'] = utils.serialize_contributors(node.contributor_list, node)
+    rv['contributors'] = utils.serialize_contributors(node.contributors, node)
     return rv
-=======
+
+
 @must_be_contributor
 def configure_comments(**kwargs):
     node = kwargs['node'] or kwargs['project']
@@ -233,7 +233,6 @@
         raise HTTPError(http.BAD_REQUEST)
     node.save()
 
->>>>>>> 4158c6ad
 
 ##############################################################################
 # View Project
