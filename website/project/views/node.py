# -*- coding: utf-8 -*-
import logging
import httplib as http
import math
from itertools import islice

from flask import request
from modularodm import Q
from modularodm.exceptions import ModularOdmException, ValidationValueError

from framework import status
from framework.utils import iso8601format
from framework.mongo import StoredObject
from framework.auth.decorators import must_be_logged_in, collect_auth
from framework.exceptions import HTTPError, PermissionsError
from framework.mongo.utils import from_mongo, get_or_http_error

from website import language

from website.util import paths
from website.util import rubeus
from website.exceptions import NodeStateError
from website.project import clean_template_name, new_node, new_private_link
from website.project.decorators import (
    must_be_contributor_or_public,
    must_be_contributor,
    must_be_valid_project,
    must_have_permission,
    must_not_be_registration,
)
from website.util.permissions import ADMIN, READ, WRITE
from website.util.rubeus import collect_addon_js
from website.project.model import has_anonymous_link, get_pointer_parent, NodeUpdateError
from website.project.forms import NewNodeForm
from website.models import Node, Pointer, WatchConfig, PrivateLink
from website import settings
from website.views import _render_nodes, find_dashboard
from website.profile import utils
from website.project import new_folder
from website.util.sanitize import strip_html

logger = logging.getLogger(__name__)


@must_be_valid_project
@must_have_permission(WRITE)
@must_not_be_registration
def edit_node(auth, node, **kwargs):
    post_data = request.json
    edited_field = post_data.get('name')
    value = strip_html(post_data.get('value', ''))
    if edited_field == 'title':
        try:
            node.set_title(value, auth=auth)
        except ValidationValueError:
            raise HTTPError(
                http.BAD_REQUEST,
                data=dict(message_long='Title cannot be blank.')
            )
    elif edited_field == 'description':
        node.set_description(value, auth=auth)
    node.save()
    return {'status': 'success'}


##############################################################################
# New Project
##############################################################################


@must_be_logged_in
def project_new(**kwargs):
    return {}


@must_be_logged_in
def project_new_post(auth, **kwargs):
    user = auth.user

    data = request.get_json()
    title = strip_html(data.get('title'))
    title = title.strip()
    category = data.get('category', 'project')
    template = data.get('template')
    description = strip_html(data.get('description'))

    if not title or len(title) > 200:
        raise HTTPError(http.BAD_REQUEST)

    if template:
        original_node = Node.load(template)
        changes = {
            'title': title,
            'category': category,
            'template_node': original_node,
        }

        if description:
            changes['description'] = description

        project = original_node.use_as_template(
            auth=auth,
            changes={
                template: changes,
            }
        )

    else:
        project = new_node(category, title, user, description)

    return {
        'projectUrl': project.url
    }, http.CREATED


@must_be_logged_in
@must_be_valid_project
def project_new_from_template(auth, node, **kwargs):
    new_node = node.use_as_template(
        auth=auth,
        changes=dict(),
    )
    return {'url': new_node.url}, http.CREATED, None

##############################################################################
# New Folder
##############################################################################


@must_be_logged_in
def folder_new(**kwargs):
    node_id = kwargs['nid']
    return_value = {}
    if node_id is not None:
        return_value = {'node_id': node_id}
    return return_value


@must_be_valid_project
@must_be_logged_in
def folder_new_post(auth, node, **kwargs):
    user = auth.user

    title = request.json.get('title')

    if not title or len(title) > 200:
        raise HTTPError(http.BAD_REQUEST)

    if not node.is_folder:
        raise HTTPError(http.BAD_REQUEST)
    folder = new_folder(strip_html(title), user)
    folders = [folder]
    try:
        _add_pointers(node, folders, auth)
    except ValueError:
        raise HTTPError(http.BAD_REQUEST)

    return {
        'projectUrl': '/dashboard/',
    }, http.CREATED


@collect_auth
def add_folder(auth, **kwargs):
    data = request.get_json()
    node_id = data.get('node_id')
    node = get_or_http_error(Node, node_id)

    user = auth.user
    title = strip_html(data.get('title'))
    if not node.is_folder:
        raise HTTPError(http.BAD_REQUEST)

    folder = new_folder(
        title, user
    )
    folders = [folder]
    try:
        _add_pointers(node, folders, auth)
    except ValueError:
        raise HTTPError(http.BAD_REQUEST)
    return {}, 201, None

##############################################################################
# New Node
##############################################################################


@must_be_valid_project
@must_have_permission(WRITE)
@must_not_be_registration
def project_new_node(auth, node, **kwargs):
    form = NewNodeForm(request.form)
    user = auth.user
    if form.validate():
        node = new_node(
            title=strip_html(form.title.data),
            user=user,
            category=form.category.data,
            parent=node,
        )
        message = (
            'Your component was created successfully. You can keep working on the component page below, '
            'or return to the <u><a href="{url}">Project Page</a></u>.'
        ).format(url=node.url)
        status.push_status_message(message, 'info')

        return {
            'status': 'success',
        }, 201, None, node.url
    else:
        status.push_errors_to_status(form.errors)
    raise HTTPError(http.BAD_REQUEST, redirect_url=node.url)


@must_be_logged_in
@must_be_valid_project
def project_before_fork(auth, node, **kwargs):
    user = auth.user

    prompts = node.callback('before_fork', user=user)

    if node.has_pointers_recursive:
        prompts.append(
            language.BEFORE_FORK_HAS_POINTERS.format(
                category=node.project_or_component
            )
        )

    return {'prompts': prompts}


@must_be_logged_in
@must_be_valid_project
def project_before_template(auth, node, **kwargs):
    prompts = []

    for addon in node.get_addons():
        if 'node' in addon.config.configs:
            if addon.to_json(auth.user)['addon_full_name']:
                prompts.append(addon.to_json(auth.user)['addon_full_name'])

    return {'prompts': prompts}


@must_be_logged_in
@must_be_valid_project
def node_fork_page(auth, node, **kwargs):
    if settings.DISK_SAVING_MODE:
        raise HTTPError(
            http.METHOD_NOT_ALLOWED,
            redirect_url=node.url
        )
    try:
        fork = node.fork_node(auth)
    except PermissionsError:
        raise HTTPError(
            http.FORBIDDEN,
            redirect_url=node.url
        )
    return fork.url


@must_be_valid_project
@must_be_contributor_or_public
def node_registrations(auth, node, **kwargs):
    return _view_project(node, auth, primary=True)


@must_be_valid_project
@must_be_contributor_or_public
def node_forks(auth, node, **kwargs):
    return _view_project(node, auth, primary=True)


@must_be_valid_project
@must_be_logged_in
@must_be_contributor
def node_setting(auth, node, **kwargs):

    ret = _view_project(node, auth, primary=True)

    addons_enabled = []
    addon_enabled_settings = []

    for addon in node.get_addons():
        addons_enabled.append(addon.config.short_name)
        if 'node' in addon.config.configs:
            config = addon.to_json(auth.user)
            # inject the MakoTemplateLookup into the template context
            # TODO inject only short_name and render fully client side
            config['template_lookup'] = addon.config.template_lookup
            addon_enabled_settings.append(config)
    addon_enabled_settings = sorted(addon_enabled_settings, key=lambda addon: addon['addon_full_name'])

    ret['addon_categories'] = settings.ADDON_CATEGORIES
    ret['addons_available'] = sorted([
        addon
        for addon in settings.ADDONS_AVAILABLE
        if 'node' in addon.owners
        and addon.short_name not in settings.SYSTEM_ADDED_ADDONS['node']
    ], key=lambda addon: addon.full_name)

    ret['addons_enabled'] = addons_enabled
    ret['addon_enabled_settings'] = addon_enabled_settings
    ret['addon_capabilities'] = settings.ADDON_CAPABILITIES

    ret['addon_js'] = collect_node_config_js(node.get_addons())

    ret['comments'] = {
        'level': node.comment_level,
    }

    ret['categories'] = Node.CATEGORY_MAP
    ret['categories'].update({
        'project': 'Project'
    })

    return ret
def collect_node_config_js(addons):
    """Collect webpack bundles for each of the addons' node-cfg.js modules. Return
    the URLs for each of the JS modules to be included on the node addons config page.

    :param list addons: List of node's addon config records.
    """
    js_modules = []
    for addon in addons:
        js_path = paths.resolve_addon_path(addon.config, 'node-cfg.js')
        if js_path:
            js_modules.append(js_path)
    return js_modules


@must_have_permission(WRITE)
@must_not_be_registration
def node_choose_addons(auth, node, **kwargs):
    node.config_addons(request.json, auth)


@must_be_valid_project
@must_have_permission(READ)
def node_contributors(auth, node, **kwargs):
    ret = _view_project(node, auth, primary=True)
    ret['contributors'] = utils.serialize_contributors(node.contributors, node)
    ret['adminContributors'] = utils.serialize_contributors(node.admin_contributors, node, admin=True)
    return ret


@must_have_permission(ADMIN)
def configure_comments(node, **kwargs):
    comment_level = request.json.get('commentLevel')
    if not comment_level:
        node.comment_level = None
    elif comment_level in ['public', 'private']:
        node.comment_level = comment_level
    else:
        raise HTTPError(http.BAD_REQUEST)
    node.save()


##############################################################################
# View Project
##############################################################################

@must_be_valid_project(retractions_valid=True)
@must_be_contributor_or_public
def view_project(auth, node, **kwargs):
    primary = '/api/v1' not in request.path
    ret = _view_project(node, auth, primary=primary)
    ret['addon_capabilities'] = settings.ADDON_CAPABILITIES
    # Collect the URIs to the static assets for addons that have widgets
    ret['addon_widget_js'] = list(collect_addon_js(
        node,
        filename='widget-cfg.js',
        config_entry='widget'
    ))
    ret.update(rubeus.collect_addon_assets(node))
    return ret


# Expand/Collapse
@must_be_valid_project
@must_be_contributor_or_public
def expand(auth, node, **kwargs):
    node.expand(user=auth.user)
    return {}, 200, None


@must_be_valid_project
@must_be_contributor_or_public
def collapse(auth, node, **kwargs):
    node.collapse(user=auth.user)
    return {}, 200, None


# Reorder components
@must_be_valid_project
@must_not_be_registration
@must_have_permission(WRITE)
def project_reorder_components(node, **kwargs):
    """Reorders the components in a project's component list.

    :param-json list new_list: List of strings that include node IDs and
        node type delimited by ':'.

    """
    # TODO(sloria): Change new_list parameter to be an array of objects
    # {
    #   'newList': {
    #       {'key': 'abc123', 'type': 'node'}
    #   }
    # }
    new_list = [
        tuple(n.split(':'))
        for n in request.json.get('new_list', [])
    ]
    nodes_new = [
        StoredObject.get_collection(schema).load(key)
        for key, schema in new_list
    ]

    valid_nodes = [
        n for n in node.nodes
        if not n.is_deleted
    ]
    deleted_nodes = [
        n for n in node.nodes
        if n.is_deleted
    ]
    if len(valid_nodes) == len(nodes_new) and set(valid_nodes) == set(nodes_new):
        node.nodes = nodes_new + deleted_nodes
        node.save()
        return {}

    logger.error('Got invalid node list in reorder components')
    raise HTTPError(http.BAD_REQUEST)


##############################################################################


@must_be_valid_project
@must_be_contributor_or_public
def project_statistics(auth, node, **kwargs):
    if not (node.can_edit(auth) or node.is_public):
        raise HTTPError(http.FORBIDDEN)
    return _view_project(node, auth, primary=True)


###############################################################################
# Make Private/Public
###############################################################################


@must_be_valid_project
@must_have_permission(ADMIN)
def project_before_set_public(node, **kwargs):
    prompt = node.callback('before_make_public')
    anonymous_link_warning = any(private_link.anonymous for private_link in node.private_links_active)
    if anonymous_link_warning:
        prompt.append('Anonymized view-only links <b>DO NOT</b> anonymize '
                      'contributors after a project or component is made public.')

    return {
        'prompts': prompt
    }


@must_be_valid_project
@must_have_permission(ADMIN)
def project_set_privacy(auth, node, **kwargs):

    permissions = kwargs.get('permissions')
    if permissions is None:
        raise HTTPError(http.BAD_REQUEST)

    node.set_privacy(permissions, auth)

    return {
        'status': 'success',
        'permissions': permissions,
    }


@must_be_valid_project
@must_be_contributor_or_public
@must_not_be_registration
def watch_post(auth, node, **kwargs):
    user = auth.user
    watch_config = WatchConfig(node=node,
                               digest=request.json.get('digest', False),
                               immediate=request.json.get('immediate', False))
    try:
        user.watch(watch_config)
    except ValueError:  # Node is already being watched
        raise HTTPError(http.BAD_REQUEST)

    user.save()

    return {
        'status': 'success',
        'watchCount': len(node.watchconfig__watched)
    }


@must_be_valid_project
@must_be_contributor_or_public
@must_not_be_registration
def unwatch_post(auth, node, **kwargs):
    user = auth.user
    watch_config = WatchConfig(node=node,
                               digest=request.json.get('digest', False),
                               immediate=request.json.get('immediate', False))
    try:
        user.unwatch(watch_config)
    except ValueError:  # Node isn't being watched
        raise HTTPError(http.BAD_REQUEST)

    return {
        'status': 'success',
        'watchCount': len(node.watchconfig__watched)
    }


@must_be_valid_project
@must_be_contributor_or_public
@must_not_be_registration
def togglewatch_post(auth, node, **kwargs):
    '''View for toggling watch mode for a node.'''
    # TODO: refactor this, watch_post, unwatch_post (@mambocab)
    user = auth.user
    watch_config = WatchConfig(
        node=node,
        digest=request.json.get('digest', False),
        immediate=request.json.get('immediate', False)
    )
    try:
        if user.is_watching(node):
            user.unwatch(watch_config)
        else:
            user.watch(watch_config)
    except ValueError:
        raise HTTPError(http.BAD_REQUEST)

    user.save()

    return {
        'status': 'success',
        'watchCount': len(node.watchconfig__watched),
        'watched': user.is_watching(node)
    }

@must_be_valid_project
@must_not_be_registration
@must_have_permission(ADMIN)
def update_node(auth, node, **kwargs):
    try:
        return {
            'updated_fields': {
                key: getattr(node, key)
                for key in
                node.update(request.get_json(), auth=auth)
            }
        }
    except NodeUpdateError as e:
        raise HTTPError(400, data=dict(
            message_short="Failed to update attribute '{0}'".format(e.key),
            message_long=e.reason
        ))

@must_be_valid_project
@must_have_permission(ADMIN)
@must_not_be_registration
def component_remove(auth, node, **kwargs):
    """Remove component, and recursively remove its children. If node has a
    parent, add log and redirect to parent; else redirect to user dashboard.

    """
    try:
        node.remove_node(auth)
    except NodeStateError as e:
        raise HTTPError(
            http.BAD_REQUEST,
            data={
                'message_short': 'Error',
                'message_long': 'Could not delete component: ' + e.message
            },
        )
    node.save()

    message = '{} deleted'.format(
        node.project_or_component.capitalize()
    )
    status.push_status_message(message)
    parent = node.parent_node
    if parent and parent.can_view(auth):
        redirect_url = node.node__parent[0].url
    else:
        redirect_url = '/dashboard/'

    return {
        'url': redirect_url,
    }


@must_have_permission(ADMIN)
@must_not_be_registration
def delete_folder(auth, node, **kwargs):
    """Remove folder node

    """
    if node is None:
        raise HTTPError(http.BAD_REQUEST)

    if not node.is_folder or node.is_dashboard:
        raise HTTPError(http.BAD_REQUEST)

    try:
        node.remove_node(auth)
    except NodeStateError as e:
        raise HTTPError(
            http.BAD_REQUEST,
            data={
                'message_short': 'Error',
                'message_long': 'Could not delete component: ' + e.message
            },
        )

    return {}


@must_be_valid_project
@must_have_permission("admin")
def remove_private_link(*args, **kwargs):
    link_id = request.json['private_link_id']

    try:
        link = PrivateLink.load(link_id)
        link.is_deleted = True
        link.save()
    except ModularOdmException:
        raise HTTPError(http.NOT_FOUND)


# TODO: Split into separate functions
def _render_addon(node):

    widgets = {}
    configs = {}
    js = []
    css = []

    for addon in node.get_addons():
        configs[addon.config.short_name] = addon.config.to_json()
        js.extend(addon.config.include_js.get('widget', []))
        css.extend(addon.config.include_css.get('widget', []))

        js.extend(addon.config.include_js.get('files', []))
        css.extend(addon.config.include_css.get('files', []))

    return widgets, configs, js, css


def _should_show_wiki_widget(node, user):

    has_wiki = bool(node.get_addon('wiki'))
    wiki_page = node.get_wiki_page('home', None)
    if not node.has_permission(user, 'write'):
        return has_wiki and wiki_page and wiki_page.html(node)
    else:
        return has_wiki


def _view_project(node, auth, primary=False):
    """Build a JSON object containing everything needed to render
    project.view.mako.
    """
    user = auth.user

    parent = node.parent_node
    if user:
        dashboard = find_dashboard(user)
        dashboard_id = dashboard._id
        in_dashboard = dashboard.pointing_at(node._primary_key) is not None
    else:
        in_dashboard = False
        dashboard_id = ''
    view_only_link = auth.private_key or request.args.get('view_only', '').strip('/')
    anonymous = has_anonymous_link(node, auth)
    widgets, configs, js, css = _render_addon(node)
    redirect_url = node.url + '?view_only=None'

    # Before page load callback; skip if not primary call
    if primary:
        for addon in node.get_addons():
            messages = addon.before_page_load(node, user) or []
            for message in messages:
                status.push_status_message(message, dismissible=False)
    data = {
        'node': {
            'id': node._primary_key,
            'title': node.title,
            'category': node.category_display,
            'category_short': node.category,
            'node_type': node.project_or_component,
            'description': node.description or '',
            'url': node.url,
            'api_url': node.api_url,
            'absolute_url': node.absolute_url,
            'redirect_url': redirect_url,
            'display_absolute_url': node.display_absolute_url,
            'update_url': node.api_url_for('update_node'),
            'in_dashboard': in_dashboard,
            'is_public': node.is_public,
            'date_created': iso8601format(node.date_created),
            'date_modified': iso8601format(node.logs[-1].date) if node.logs else '',
            'tags': [tag._primary_key for tag in node.tags],
            'children': bool(node.nodes),
            'is_registration': node.is_registration,
            'is_retracted': node.is_retracted,
            'pending_retraction': node.pending_retraction,
            'retracted_justification': getattr(node.retraction, 'justification', None),
<<<<<<< HEAD
            'is_embargoed': node.is_embargoed,
            'pending_embargo': node.pending_embargo,
=======
>>>>>>> af3f3871
            'registered_from_url': node.registered_from.url if node.is_registration else '',
            'registered_date': iso8601format(node.registered_date) if node.is_registration else '',
            'registered_meta': [
                {
                    'name_no_ext': from_mongo(meta),
                    'name_clean': clean_template_name(meta),
                }
                for meta in node.registered_meta or []
            ],
            'registration_count': len(node.node__registrations),
            'is_fork': node.is_fork,
            'forked_from_id': node.forked_from._primary_key if node.is_fork else '',
            'forked_from_display_absolute_url': node.forked_from.display_absolute_url if node.is_fork else '',
            'forked_date': iso8601format(node.forked_date) if node.is_fork else '',
            'fork_count': len(node.node__forked.find(Q('is_deleted', 'eq', False))),
            'templated_count': len(node.templated_list),
            'watched_count': len(node.watchconfig__watched),
            'private_links': [x.to_json() for x in node.private_links_active],
            'link': view_only_link,
            'anonymous': anonymous,
            'points': len(node.get_points(deleted=False, folders=False)),
            'piwik_site_id': node.piwik_site_id,
            'comment_level': node.comment_level,
            'has_comments': bool(getattr(node, 'commented', [])),
            'has_children': bool(getattr(node, 'commented', False)),
            'identifiers': {
                'doi': node.get_identifier_value('doi'),
                'ark': node.get_identifier_value('ark'),
            },
        },
        'parent_node': {
            'exists': parent is not None,
            'id': parent._primary_key if parent else '',
            'title': parent.title if parent else '',
            'category': parent.category_display if parent else '',
            'url': parent.url if parent else '',
            'api_url': parent.api_url if parent else '',
            'absolute_url': parent.absolute_url if parent else '',
            'registrations_url': parent.web_url_for('node_registrations') if parent else '',
            'is_public': parent.is_public if parent else '',
            'is_contributor': parent.is_contributor(user) if parent else '',
            'can_view': parent.can_view(auth) if parent else False
        },
        'user': {
            'is_contributor': node.is_contributor(user),
            'is_admin_parent': parent.is_admin_parent(user) if parent else False,
            'can_edit': (node.can_edit(auth)
                         and not node.is_registration),
            'has_read_permissions': node.has_permission(user, 'read'),
            'permissions': node.get_permissions(user) if user else [],
            'is_watching': user.is_watching(node) if user else False,
            'piwik_token': user.piwik_token if user else '',
            'id': user._id if user else None,
            'username': user.username if user else None,
            'fullname': user.fullname if user else '',
            'can_comment': node.can_comment(auth),
            'show_wiki_widget': _should_show_wiki_widget(node, user),
            'dashboard_id': dashboard_id,
        },
        'badges': _get_badge(user),
        # TODO: Namespace with nested dicts
        'addons_enabled': node.get_addon_names(),
        'addons': configs,
        'addon_widgets': widgets,
        'addon_widget_js': js,
        'addon_widget_css': css,
        'node_categories': Node.CATEGORY_MAP,
    }
    return data


def _get_badge(user):
    if user:
        badger = user.get_addon('badges')
        if badger:
            return {
                'can_award': badger.can_award,
                'badges': badger.get_badges_json()
            }
    return {}


def _get_children(node, auth, indent=0):

    children = []

    for child in node.nodes_primary:
        if not child.is_deleted and child.can_edit(auth):
            children.append({
                'id': child._primary_key,
                'title': child.title,
                'indent': indent,
                'is_public': child.is_public,
                'parent_id': child.parent_id,
            })
            children.extend(_get_children(child, auth, indent + 1))

    return children


@must_be_valid_project
@must_have_permission(ADMIN)
def private_link_table(node, **kwargs):
    data = {
        'node': {
            'absolute_url': node.absolute_url,
            'private_links': [x.to_json() for x in node.private_links_active],
        }
    }
    return data


@collect_auth
@must_be_valid_project
def get_editable_children(auth, node, **kwargs):

    if not node.can_edit(auth):
        return

    children = _get_children(node, auth)

    return {
        'node': {'id': node._id, 'title': node.title, 'is_public': node.is_public},
        'children': children,
    }


def _get_user_activity(node, auth, rescale_ratio):

    # Counters
    total_count = len(node.logs)

    # Note: It's typically much faster to find logs of a given node
    # attached to a given user using node.logs.find(...) than by
    # loading the logs into Python and checking each one. However,
    # using deep caching might be even faster down the road.

    if auth.user:
        ua_count = node.logs.find(Q('user', 'eq', auth.user)).count()
    else:
        ua_count = 0

    non_ua_count = total_count - ua_count  # base length of blue bar

    # Normalize over all nodes
    try:
        ua = ua_count / rescale_ratio * 100
    except ZeroDivisionError:
        ua = 0
    try:
        non_ua = non_ua_count / rescale_ratio * 100
    except ZeroDivisionError:
        non_ua = 0

    return ua_count, ua, non_ua


@must_be_valid_project
def get_recent_logs(node, **kwargs):
    logs = list(reversed(node.logs._to_primary_keys()))[:3]
    return {'logs': logs}


def _get_summary(node, auth, rescale_ratio, primary=True, link_id=None):
    # TODO(sloria): Refactor this or remove (lots of duplication with _view_project)
    summary = {
        'id': link_id if link_id else node._id,
        'primary': primary,
        'is_registration': node.is_registration,
        'is_fork': node.is_fork,
        'is_retracted': node.is_retracted,
        'pending_retraction': node.pending_retraction,
<<<<<<< HEAD
        'is_embargoed': node.is_embargoed,
        'pending_embargo': node.pending_embargo,
=======
>>>>>>> af3f3871
    }

    if node.can_view(auth):
        summary.update({
            'can_view': True,
            'can_edit': node.can_edit(auth),
            'primary_id': node._id,
            'url': node.url,
            'primary': primary,
            'api_url': node.api_url,
            'title': node.title,
            'category': node.category,
            'node_type': node.project_or_component,
            'is_registration': node.is_registration,
            'anonymous': has_anonymous_link(node, auth),
            'registered_date': node.registered_date.strftime('%Y-%m-%d %H:%M UTC')
            if node.is_registration
            else None,
            'nlogs': None,
            'ua_count': None,
            'ua': None,
            'non_ua': None,
            'addons_enabled': node.get_addon_names(),
            'is_public': node.is_public
        })
        if rescale_ratio:
            ua_count, ua, non_ua = _get_user_activity(node, auth, rescale_ratio)
            summary.update({
                'nlogs': len(node.logs),
                'ua_count': ua_count,
                'ua': ua,
                'non_ua': non_ua,
            })
    else:
        summary['can_view'] = False

    # TODO: Make output format consistent with _view_project
    return {
        'summary': summary,
    }


@collect_auth
@must_be_valid_project(retractions_valid=True)
def get_summary(auth, node, **kwargs):
    rescale_ratio = kwargs.get('rescale_ratio')
    if rescale_ratio is None and request.args.get('rescale_ratio'):
        try:
            rescale_ratio = float(request.args.get('rescale_ratio'))
        except (TypeError, ValueError):
            raise HTTPError(http.BAD_REQUEST)
    primary = kwargs.get('primary')
    link_id = kwargs.get('link_id')

    return _get_summary(
        node, auth, rescale_ratio, primary=primary, link_id=link_id
    )


@must_be_contributor_or_public
def get_children(auth, node, **kwargs):
    user = auth.user
    if request.args.get('permissions'):
        perm = request.args['permissions'].lower().strip()
        nodes = [
            each
            for each in node.nodes
            if perm in each.get_permissions(user) and not each.is_deleted
        ]
    else:
        nodes = [
            each
            for each in node.nodes
            if not each.is_deleted
        ]
    return _render_nodes(nodes, auth)


@must_be_contributor_or_public
def get_folder_pointers(auth, node, **kwargs):
    if not node.is_folder:
        return []
    nodes = [
        each.resolve()._id
        for each in node.nodes
        if each is not None and not each.is_deleted and not each.primary
    ]
    return nodes


@must_be_contributor_or_public
def get_forks(auth, node, **kwargs):
    forks = node.node__forked.find(
        Q('is_deleted', 'eq', False) &
        Q('is_registration', 'eq', False)
    )
    return _render_nodes(forks, auth)


@must_be_contributor_or_public
def get_registrations(auth, node, **kwargs):
    registrations = node.node__registrations
    return _render_nodes(registrations, auth)


@must_be_valid_project
@must_have_permission(ADMIN)
def project_generate_private_link_post(auth, node, **kwargs):
    """ creata a new private link object and add it to the node and its selected children"""

    node_ids = request.json.get('node_ids', [])
    name = request.json.get('name', '')
    anonymous = request.json.get('anonymous', False)

    if node._id not in node_ids:
        node_ids.insert(0, node._id)

    nodes = [Node.load(node_id) for node_id in node_ids]

    has_public_node = any(node.is_public for node in nodes)

    new_link = new_private_link(
        name=name, user=auth.user, nodes=nodes, anonymous=anonymous
    )

    if anonymous and has_public_node:
        status.push_status_message(
            'Anonymized view-only links <b>DO NOT</b> '
            'anonymize contributors of public project or component.'
        )

    return new_link


@must_be_valid_project
@must_have_permission(ADMIN)
def project_private_link_edit(auth, **kwargs):
    new_name = request.json.get('value', '')
    private_link_id = request.json.get('pk', '')
    private_link = PrivateLink.load(private_link_id)
    if private_link:
        private_link.name = new_name
        private_link.save()


def _serialize_node_search(node):
    """Serialize a node for use in pointer search.

    :param Node node: Node to serialize
    :return: Dictionary of node data

    """
    title = node.title
    if node.is_registration:
        title += ' (registration)'

    return {
        'id': node._id,
        'title': title,
        'firstAuthor': node.visible_contributors[0].family_name,
        'etal': len(node.visible_contributors) > 1,
    }


@must_be_logged_in
def search_node(auth, **kwargs):
    """

    """
    # Get arguments
    node = Node.load(request.json.get('nodeId'))
    include_public = request.json.get('includePublic')
    size = float(request.json.get('size', '5').strip())
    page = request.json.get('page', 0)
    query = request.json.get('query', '').strip()

    start = (page * size)
    if not query:
        return {'nodes': []}

    # Build ODM query
    title_query = Q('title', 'icontains', query)
    not_deleted_query = Q('is_deleted', 'eq', False)
    visibility_query = Q('contributors', 'eq', auth.user)
    no_folders_query = Q('is_folder', 'eq', False)
    if include_public:
        visibility_query = visibility_query | Q('is_public', 'eq', True)
    odm_query = title_query & not_deleted_query & visibility_query & no_folders_query

    # Exclude current node from query if provided
    if node:
        nin = [node._id] + node.node_ids
        odm_query = (
            odm_query &
            Q('_id', 'nin', nin)
        )

    nodes = Node.find(odm_query)
    count = nodes.count()
    pages = math.ceil(count / size)

    return {
        'nodes': [
            _serialize_node_search(each)
            for each in islice(nodes, start, start + size)
            if each.contributors
        ],
        'total': count,
        'pages': pages,
        'page': page
    }


def _add_pointers(node, pointers, auth):
    """

    :param Node node: Node to which pointers will be added
    :param list pointers: Nodes to add as pointers

    """
    added = False
    for pointer in pointers:
        node.add_pointer(pointer, auth, save=False)
        added = True

    if added:
        node.save()


@collect_auth
def move_pointers(auth):
    """Move pointer from one node to another node.

    """

    from_node_id = request.json.get('fromNodeId')
    to_node_id = request.json.get('toNodeId')
    pointers_to_move = request.json.get('pointerIds')

    if from_node_id is None or to_node_id is None or pointers_to_move is None:
        raise HTTPError(http.BAD_REQUEST)

    from_node = Node.load(from_node_id)
    to_node = Node.load(to_node_id)

    if to_node is None or from_node is None:
        raise HTTPError(http.BAD_REQUEST)

    for pointer_to_move in pointers_to_move:
        pointer_id = from_node.pointing_at(pointer_to_move)
        pointer_node = Node.load(pointer_to_move)

        pointer = Pointer.load(pointer_id)
        if pointer is None:
            raise HTTPError(http.BAD_REQUEST)

        try:
            from_node.rm_pointer(pointer, auth=auth)
        except ValueError:
            raise HTTPError(http.BAD_REQUEST)

        from_node.save()
        try:
            _add_pointers(to_node, [pointer_node], auth)
        except ValueError:
            raise HTTPError(http.BAD_REQUEST)

    return {}, 200, None


@collect_auth
def add_pointer(auth):
    """Add a single pointer to a node using only JSON parameters

    """
    to_node_id = request.json.get('toNodeID')
    pointer_to_move = request.json.get('pointerID')

    if not (to_node_id and pointer_to_move):
        raise HTTPError(http.BAD_REQUEST)

    pointer = Node.load(pointer_to_move)
    to_node = Node.load(to_node_id)
    try:
        _add_pointers(to_node, [pointer], auth)
    except ValueError:
        raise HTTPError(http.BAD_REQUEST)


@must_have_permission(WRITE)
@must_not_be_registration
def add_pointers(auth, node, **kwargs):
    """Add pointers to a node.

    """
    node_ids = request.json.get('nodeIds')

    if not node_ids:
        raise HTTPError(http.BAD_REQUEST)

    nodes = [
        Node.load(node_id)
        for node_id in node_ids
    ]

    try:
        _add_pointers(node, nodes, auth)
    except ValueError:
        raise HTTPError(http.BAD_REQUEST)

    return {}


@must_have_permission(WRITE)
@must_not_be_registration
def remove_pointer(auth, node, **kwargs):
    """Remove a pointer from a node, raising a 400 if the pointer is not
    in `node.nodes`.

    """
    # TODO: since these a delete request, shouldn't use request body. put pointer
    # id in the URL instead
    pointer_id = request.json.get('pointerId')
    if pointer_id is None:
        raise HTTPError(http.BAD_REQUEST)

    pointer = Pointer.load(pointer_id)
    if pointer is None:
        raise HTTPError(http.BAD_REQUEST)

    try:
        node.rm_pointer(pointer, auth=auth)
    except ValueError:
        raise HTTPError(http.BAD_REQUEST)

    node.save()


@must_be_valid_project  # injects project
@must_have_permission(WRITE)
@must_not_be_registration
def remove_pointer_from_folder(auth, node, pointer_id, **kwargs):
    """Remove a pointer from a node, raising a 400 if the pointer is not
    in `node.nodes`.

    """
    if pointer_id is None:
        raise HTTPError(http.BAD_REQUEST)

    pointer_id = node.pointing_at(pointer_id)

    pointer = Pointer.load(pointer_id)

    if pointer is None:
        raise HTTPError(http.BAD_REQUEST)

    try:
        node.rm_pointer(pointer, auth=auth)
    except ValueError:
        raise HTTPError(http.BAD_REQUEST)

    node.save()


@must_be_valid_project  # injects project
@must_have_permission(WRITE)
@must_not_be_registration
def remove_pointers_from_folder(auth, node, **kwargs):
    """Remove multiple pointers from a node, raising a 400 if the pointer is not
    in `node.nodes`.
    """
    pointer_ids = request.json.get('pointerIds')

    if pointer_ids is None:
        raise HTTPError(http.BAD_REQUEST)

    for pointer_id in pointer_ids:
        pointer_id = node.pointing_at(pointer_id)

        pointer = Pointer.load(pointer_id)

        if pointer is None:
            raise HTTPError(http.BAD_REQUEST)

        try:
            node.rm_pointer(pointer, auth=auth)
        except ValueError:
            raise HTTPError(http.BAD_REQUEST)

    node.save()


@must_have_permission(WRITE)
@must_not_be_registration
def fork_pointer(auth, node, **kwargs):
    """Fork a pointer. Raises BAD_REQUEST if pointer not provided, not found,
    or not present in `nodes`.

    """
    pointer_id = request.json.get('pointerId')
    pointer = Pointer.load(pointer_id)

    if pointer is None:
        # TODO: Change this to 404?
        raise HTTPError(http.BAD_REQUEST)

    try:
        node.fork_pointer(pointer, auth=auth, save=True)
    except ValueError:
        raise HTTPError(http.BAD_REQUEST)


def abbrev_authors(node):
    lead_author = node.visible_contributors[0]
    ret = lead_author.family_name or lead_author.given_name or lead_author.fullname
    if len(node.visible_contributor_ids) > 1:
        ret += ' et al.'
    return ret


def serialize_pointer(pointer, auth):
    node = get_pointer_parent(pointer)
    if node.can_view(auth):
        return {
            'id': node._id,
            'url': node.url,
            'title': node.title,
            'authorShort': abbrev_authors(node),
        }
    return {
        'url': None,
        'title': 'Private Component',
        'authorShort': 'Private Author(s)',
    }


@must_be_contributor_or_public
def get_pointed(auth, node, **kwargs):
    """View that returns the pointers for a project."""
    # exclude folders
    return {'pointed': [
        serialize_pointer(each, auth)
        for each in node.pointed
        if not get_pointer_parent(each).is_folder
    ]}<|MERGE_RESOLUTION|>--- conflicted
+++ resolved
@@ -720,11 +720,8 @@
             'is_retracted': node.is_retracted,
             'pending_retraction': node.pending_retraction,
             'retracted_justification': getattr(node.retraction, 'justification', None),
-<<<<<<< HEAD
             'is_embargoed': node.is_embargoed,
             'pending_embargo': node.pending_embargo,
-=======
->>>>>>> af3f3871
             'registered_from_url': node.registered_from.url if node.is_registration else '',
             'registered_date': iso8601format(node.registered_date) if node.is_registration else '',
             'registered_meta': [
@@ -897,11 +894,8 @@
         'is_fork': node.is_fork,
         'is_retracted': node.is_retracted,
         'pending_retraction': node.pending_retraction,
-<<<<<<< HEAD
         'is_embargoed': node.is_embargoed,
         'pending_embargo': node.pending_embargo,
-=======
->>>>>>> af3f3871
     }
 
     if node.can_view(auth):
