--- conflicted
+++ resolved
@@ -723,11 +723,7 @@
             'is_retracted': node.is_retracted,
             'pending_retraction': node.pending_retraction,
             'retracted_justification': getattr(node.retraction, 'justification', None),
-<<<<<<< HEAD
-            'embargo_end_date': node.embargo_end_date,
-=======
             'embargo_end_date': node.embargo_end_date.strftime("%A, %b. %d, %Y") if node.embargo_end_date else False,
->>>>>>> 69126528
             'pending_embargo': node.pending_embargo,
             'registered_from_url': node.registered_from.url if node.is_registration else '',
             'registered_date': iso8601format(node.registered_date) if node.is_registration else '',
@@ -901,14 +897,9 @@
         'is_fork': node.is_fork,
         'is_retracted': node.is_retracted,
         'pending_retraction': node.pending_retraction,
-<<<<<<< HEAD
-        'embargo_end_date': node.embargo_end_date,
+        'embargo_end_date': node.embargo_end_date.strftime("%A, %b. %d, %Y") if node.embargo_end_date else False,
         'pending_embargo': node.pending_embargo,
         'archiving': node.archiving,
-=======
-        'embargo_end_date': node.embargo_end_date.strftime("%A, %b. %d, %Y") if node.embargo_end_date else False,
-        'pending_embargo': node.pending_embargo,
->>>>>>> 69126528
     }
 
     if node.can_view(auth):
