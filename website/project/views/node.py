--- conflicted
+++ resolved
@@ -725,11 +725,8 @@
             'comment_level': node.comment_level,
             'has_comments': bool(getattr(node, 'commented', [])),
             'has_children': bool(getattr(node, 'commented', False)),
-<<<<<<< HEAD
-=======
             'has_wiki_content': False,
 
->>>>>>> 4b84085e
         },
         'parent_node': {
             'id': parent._primary_key if parent else '',
