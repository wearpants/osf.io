--- conflicted
+++ resolved
@@ -252,11 +252,7 @@
         inst = Institution.find_one(Q('email_domain', 'eq', auth.user.username.split('@')[1]))
         auth.user.affiliated_institutions.append(inst)
         auth.user.save()
-<<<<<<< HEAD
-    except IndexError, NoResultsFound:
-=======
     except (IndexError, NoResultsFound):
->>>>>>> 419bf0b2
         pass
 
     ret = _view_project(node, auth, primary=True)
