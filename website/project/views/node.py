# -*- coding: utf-8 -*-
import logging
import httplib as http
import math
from itertools import islice

from flask import request
from modularodm import Q
from modularodm.exceptions import ModularOdmException, ValidationValueError

from framework import status
from framework.utils import iso8601format
from framework.mongo import StoredObject
from framework.auth.decorators import must_be_logged_in, collect_auth
from framework.exceptions import HTTPError, PermissionsError
from framework.mongo.utils import from_mongo, get_or_http_error

from website import language

from website.util import paths
from website.util import rubeus
from website.exceptions import NodeStateError
from website.project import clean_template_name, new_node, new_private_link
from website.project.decorators import (
    must_be_contributor_or_public,
    must_be_contributor,
    must_be_valid_project,
    must_have_permission,
    must_not_be_registration,
)
from website.util.permissions import ADMIN, READ, WRITE
from website.util.rubeus import collect_addon_js
from website.project.model import has_anonymous_link, get_pointer_parent, NodeUpdateError
from website.project.forms import NewNodeForm
from website.models import Node, Pointer, WatchConfig, PrivateLink
from website import settings
from website.views import _render_nodes, find_dashboard, validate_page_num
from website.profile import utils
from website.project import new_folder
from website.util.sanitize import strip_html

logger = logging.getLogger(__name__)

@must_be_valid_project
@must_have_permission(WRITE)
@must_not_be_registration
def edit_node(auth, node, **kwargs):
    post_data = request.json
    edited_field = post_data.get('name')
    value = strip_html(post_data.get('value', ''))
    if edited_field == 'title':
        try:
            node.set_title(value, auth=auth)
        except ValidationValueError as e:
            raise HTTPError(
                http.BAD_REQUEST,
                data=dict(message_long=e.message)
            )
    elif edited_field == 'description':
        node.set_description(value, auth=auth)
    node.save()
    return {'status': 'success'}


##############################################################################
# New Project
##############################################################################


@must_be_logged_in
def project_new(**kwargs):
    return {}

@must_be_logged_in
def project_new_post(auth, **kwargs):
    user = auth.user

    data = request.get_json()
    title = strip_html(data.get('title'))
    title = title.strip()
    category = data.get('category', 'project')
    template = data.get('template')
    description = strip_html(data.get('description'))
    new_project = {}

    if template:
        original_node = Node.load(template)
        changes = {
            'title': title,
            'category': category,
            'template_node': original_node,
        }

        if description:
            changes['description'] = description

        project = original_node.use_as_template(
            auth=auth,
            changes={
                template: changes,
            }
        )

    else:
        try:
            project = new_node(category, title, user, description)
        except ValidationValueError as e:
            raise HTTPError(
                http.BAD_REQUEST,
                data=dict(message_long=e.message)
            )
        new_project = _view_project(project, auth)
    return {
        'projectUrl': project.url,
        'newNode': new_project['node'] if new_project else None
    }, http.CREATED


@must_be_logged_in
@must_be_valid_project
def project_new_from_template(auth, node, **kwargs):
    new_node = node.use_as_template(
        auth=auth,
        changes=dict(),
    )
    return {'url': new_node.url}, http.CREATED, None

##############################################################################
# New Folder
##############################################################################
@must_be_valid_project
@must_be_logged_in
def folder_new_post(auth, node, **kwargs):
    user = auth.user

    title = request.json.get('title')

    if not node.is_folder:
        raise HTTPError(http.BAD_REQUEST)
    folder = new_folder(strip_html(title), user)
    folders = [folder]
    try:
        _add_pointers(node, folders, auth)
    except ValueError:
        raise HTTPError(http.BAD_REQUEST)

    return {
        'projectUrl': '/dashboard/',
    }, http.CREATED


@collect_auth
def add_folder(auth, **kwargs):
    data = request.get_json()
    node_id = data.get('node_id')
    node = get_or_http_error(Node, node_id)

    user = auth.user
    title = strip_html(data.get('title'))
    if not node.is_folder:
        raise HTTPError(http.BAD_REQUEST)

    folder = new_folder(
        title, user
    )
    folders = [folder]
    try:
        _add_pointers(node, folders, auth)
    except ValueError:
        raise HTTPError(http.BAD_REQUEST)
    return {}, 201, None

##############################################################################
# New Node
##############################################################################

@must_be_valid_project
@must_have_permission(WRITE)
@must_not_be_registration
def project_new_node(auth, node, **kwargs):
    form = NewNodeForm(request.form)
    user = auth.user
    if form.validate():
        try:
            new_component = new_node(
                title=strip_html(form.title.data),
                user=user,
                category=form.category.data,
                parent=node,
            )
        except ValidationValueError as e:
            raise HTTPError(
                http.BAD_REQUEST,
                data=dict(message_long=e.message)
            )

        message = (
            'Your component was created successfully. You can keep working on the component page below, '
            'or return to the <u><a href="{url}">project page</a></u>.'
        ).format(url=node.url)
        status.push_status_message(message, kind='info', trust=True)

        return {
            'status': 'success',
        }, 201, None, new_component.url
    else:
        # TODO: This function doesn't seem to exist anymore?
        status.push_errors_to_status(form.errors)
    raise HTTPError(http.BAD_REQUEST, redirect_url=node.url)


@must_be_logged_in
@must_be_valid_project
def project_before_fork(auth, node, **kwargs):
    user = auth.user

    prompts = node.callback('before_fork', user=user)

    if node.has_pointers_recursive:
        prompts.append(
            language.BEFORE_FORK_HAS_POINTERS.format(
                category=node.project_or_component
            )
        )

    return {'prompts': prompts}


@must_be_logged_in
@must_be_valid_project
def project_before_template(auth, node, **kwargs):
    prompts = []

    for addon in node.get_addons():
        if 'node' in addon.config.configs:
            if addon.to_json(auth.user)['addon_full_name']:
                prompts.append(addon.to_json(auth.user)['addon_full_name'])

    return {'prompts': prompts}


@must_be_logged_in
@must_be_valid_project
def node_fork_page(auth, node, **kwargs):
    if settings.DISK_SAVING_MODE:
        raise HTTPError(
            http.METHOD_NOT_ALLOWED,
            redirect_url=node.url
        )
    try:
        fork = node.fork_node(auth)
    except PermissionsError:
        raise HTTPError(
            http.FORBIDDEN,
            redirect_url=node.url
        )
    return fork.url


@must_be_valid_project
@must_be_contributor_or_public
def node_registrations(auth, node, **kwargs):
    return _view_project(node, auth, primary=True)


@must_be_valid_project
@must_be_contributor_or_public
def node_forks(auth, node, **kwargs):
    return _view_project(node, auth, primary=True)


@must_be_valid_project
@must_be_logged_in
@must_be_contributor
def node_setting(auth, node, **kwargs):

    ret = _view_project(node, auth, primary=True)

    addons_enabled = []
    addon_enabled_settings = []

    for addon in node.get_addons():
        addons_enabled.append(addon.config.short_name)
        if 'node' in addon.config.configs:
            config = addon.to_json(auth.user)
            # inject the MakoTemplateLookup into the template context
            # TODO inject only short_name and render fully client side
            config['template_lookup'] = addon.config.template_lookup
            config['addon_icon_url'] = addon.config.icon_url
            addon_enabled_settings.append(config)
    addon_enabled_settings = sorted(addon_enabled_settings, key=lambda addon: addon['addon_full_name'].lower())

    ret['addon_categories'] = settings.ADDON_CATEGORIES
    ret['addons_available'] = sorted([
        addon
        for addon in settings.ADDONS_AVAILABLE
        if 'node' in addon.owners
        and addon.short_name not in settings.SYSTEM_ADDED_ADDONS['node']
    ], key=lambda addon: addon.full_name.lower())

    ret['addons_enabled'] = addons_enabled
    ret['addon_enabled_settings'] = addon_enabled_settings
    ret['addon_capabilities'] = settings.ADDON_CAPABILITIES

    ret['addon_js'] = collect_node_config_js(node.get_addons())

    ret['comments'] = {
        'level': node.comment_level,
    }

    ret['categories'] = Node.CATEGORY_MAP
    ret['categories'].update({
        'project': 'Project'
    })

    return ret
def collect_node_config_js(addons):
    """Collect webpack bundles for each of the addons' node-cfg.js modules. Return
    the URLs for each of the JS modules to be included on the node addons config page.

    :param list addons: List of node's addon config records.
    """
    js_modules = []
    for addon in addons:
        js_path = paths.resolve_addon_path(addon.config, 'node-cfg.js')
        if js_path:
            js_modules.append(js_path)
    return js_modules


@must_have_permission(WRITE)
@must_not_be_registration
def node_choose_addons(auth, node, **kwargs):
    node.config_addons(request.json, auth)


@must_be_valid_project
@must_have_permission(READ)
def node_contributors(auth, node, **kwargs):
    ret = _view_project(node, auth, primary=True)
    ret['contributors'] = utils.serialize_contributors(node.contributors, node)
    ret['adminContributors'] = utils.serialize_contributors(node.admin_contributors, node, admin=True)
    return ret


@must_have_permission(ADMIN)
def configure_comments(node, **kwargs):
    comment_level = request.json.get('commentLevel')
    if not comment_level:
        node.comment_level = None
    elif comment_level in ['public', 'private']:
        node.comment_level = comment_level
    else:
        raise HTTPError(http.BAD_REQUEST)
    node.save()


##############################################################################
# View Project
##############################################################################

@must_be_valid_project(retractions_valid=True)
@must_be_contributor_or_public
def view_project(auth, node, **kwargs):
    primary = '/api/v1' not in request.path
    ret = _view_project(node, auth, primary=primary)
    ret['addon_capabilities'] = settings.ADDON_CAPABILITIES
    # Collect the URIs to the static assets for addons that have widgets
    ret['addon_widget_js'] = list(collect_addon_js(
        node,
        filename='widget-cfg.js',
        config_entry='widget'
    ))
    ret.update(rubeus.collect_addon_assets(node))
    return ret


# Expand/Collapse
@must_be_valid_project
@must_be_contributor_or_public
def expand(auth, node, **kwargs):
    node.expand(user=auth.user)
    return {}, 200, None


@must_be_valid_project
@must_be_contributor_or_public
def collapse(auth, node, **kwargs):
    node.collapse(user=auth.user)
    return {}, 200, None


# Reorder components
@must_be_valid_project
@must_not_be_registration
@must_have_permission(WRITE)
def project_reorder_components(node, **kwargs):
    """Reorders the components in a project's component list.

    :param-json list new_list: List of strings that include node IDs and
        node type delimited by ':'.

    """
    # TODO(sloria): Change new_list parameter to be an array of objects
    # {
    #   'newList': {
    #       {'key': 'abc123', 'type': 'node'}
    #   }
    # }
    new_list = [
        tuple(n.split(':'))
        for n in request.json.get('new_list', [])
    ]
    nodes_new = [
        StoredObject.get_collection(schema).load(key)
        for key, schema in new_list
    ]

    valid_nodes = [
        n for n in node.nodes
        if not n.is_deleted
    ]
    deleted_nodes = [
        n for n in node.nodes
        if n.is_deleted
    ]
    if len(valid_nodes) == len(nodes_new) and set(valid_nodes) == set(nodes_new):
        node.nodes = nodes_new + deleted_nodes
        node.save()
        return {}

    logger.error('Got invalid node list in reorder components')
    raise HTTPError(http.BAD_REQUEST)


##############################################################################


@must_be_valid_project
@must_be_contributor_or_public
def project_statistics(auth, node, **kwargs):
    if not (node.can_edit(auth) or node.is_public):
        raise HTTPError(http.FORBIDDEN)
    return _view_project(node, auth, primary=True)


###############################################################################
# Make Private/Public
###############################################################################


@must_be_valid_project
@must_have_permission(ADMIN)
def project_before_set_public(node, **kwargs):
    prompt = node.callback('before_make_public')
    anonymous_link_warning = any(private_link.anonymous for private_link in node.private_links_active)
    if anonymous_link_warning:
        prompt.append('Anonymized view-only links <b>DO NOT</b> anonymize '
                      'contributors after a project or component is made public.')

    return {
        'prompts': prompt
    }


@must_be_valid_project
@must_have_permission(ADMIN)
def project_set_privacy(auth, node, **kwargs):

    permissions = kwargs.get('permissions')
    if permissions is None:
        raise HTTPError(http.BAD_REQUEST)

    try:
        node.set_privacy(permissions, auth)
    except NodeStateError as e:
        raise HTTPError(http.BAD_REQUEST, data=dict(
            message_short="Can't change privacy",
            message_long=e.message
        ))

    return {
        'status': 'success',
        'permissions': permissions,
    }


@must_be_valid_project
@must_be_contributor_or_public
@must_not_be_registration
def watch_post(auth, node, **kwargs):
    user = auth.user
    watch_config = WatchConfig(node=node,
                               digest=request.json.get('digest', False),
                               immediate=request.json.get('immediate', False))
    try:
        user.watch(watch_config)
    except ValueError:  # Node is already being watched
        raise HTTPError(http.BAD_REQUEST)

    user.save()

    return {
        'status': 'success',
        'watchCount': len(node.watchconfig__watched)
    }


@must_be_valid_project
@must_be_contributor_or_public
@must_not_be_registration
def unwatch_post(auth, node, **kwargs):
    user = auth.user
    watch_config = WatchConfig(node=node,
                               digest=request.json.get('digest', False),
                               immediate=request.json.get('immediate', False))
    try:
        user.unwatch(watch_config)
    except ValueError:  # Node isn't being watched
        raise HTTPError(http.BAD_REQUEST)

    return {
        'status': 'success',
        'watchCount': len(node.watchconfig__watched)
    }


@must_be_valid_project
@must_be_contributor_or_public
@must_not_be_registration
def togglewatch_post(auth, node, **kwargs):
    '''View for toggling watch mode for a node.'''
    # TODO: refactor this, watch_post, unwatch_post (@mambocab)
    user = auth.user
    watch_config = WatchConfig(
        node=node,
        digest=request.json.get('digest', False),
        immediate=request.json.get('immediate', False)
    )
    try:
        if user.is_watching(node):
            user.unwatch(watch_config)
        else:
            user.watch(watch_config)
    except ValueError:
        raise HTTPError(http.BAD_REQUEST)

    user.save()

    return {
        'status': 'success',
        'watchCount': len(node.watchconfig__watched),
        'watched': user.is_watching(node)
    }

@must_be_valid_project
@must_not_be_registration
@must_have_permission(WRITE)
def update_node(auth, node, **kwargs):
    # in node.update() method there is a key list node.WRITABLE_WHITELIST only allow user to modify
    # category, title, and discription which can be edited by write permission contributor
    try:
        return {
            'updated_fields': {
                key: getattr(node, key)
                for key in
                node.update(request.get_json(), auth=auth)
            }
        }
    except NodeUpdateError as e:
        raise HTTPError(400, data=dict(
            message_short="Failed to update attribute '{0}'".format(e.key),
            message_long=e.reason
        ))

@must_be_valid_project
@must_have_permission(ADMIN)
@must_not_be_registration
def component_remove(auth, node, **kwargs):
    """Remove component, and recursively remove its children. If node has a
    parent, add log and redirect to parent; else redirect to user dashboard.

    """
    try:
        node.remove_node(auth)
    except NodeStateError as e:
        raise HTTPError(
            http.BAD_REQUEST,
            data={
                'message_short': 'Error',
                'message_long': 'Could not delete component: ' + e.message
            },
        )
    node.save()

    message = '{} deleted'.format(
        node.project_or_component.capitalize()
    )
    status.push_status_message(message, kind='success', trust=False)
    parent = node.parent_node
    if parent and parent.can_view(auth):
        redirect_url = node.node__parent[0].url
    else:
        redirect_url = '/dashboard/'

    return {
        'url': redirect_url,
    }


@must_have_permission(ADMIN)
@must_not_be_registration
def delete_folder(auth, node, **kwargs):
    """Remove folder node

    """
    if node is None:
        raise HTTPError(http.BAD_REQUEST)

    if not node.is_folder or node.is_dashboard:
        raise HTTPError(http.BAD_REQUEST)

    try:
        node.remove_node(auth)
    except NodeStateError as e:
        raise HTTPError(
            http.BAD_REQUEST,
            data={
                'message_short': 'Error',
                'message_long': 'Could not delete component: ' + e.message
            },
        )

    return {}


@must_be_valid_project
@must_have_permission(ADMIN)
def remove_private_link(*args, **kwargs):
    link_id = request.json['private_link_id']

    try:
        link = PrivateLink.load(link_id)
        link.is_deleted = True
        link.save()
    except ModularOdmException:
        raise HTTPError(http.NOT_FOUND)


# TODO: Split into separate functions
def _render_addon(node):

    widgets = {}
    configs = {}
    js = []
    css = []

    for addon in node.get_addons():
        configs[addon.config.short_name] = addon.config.to_json()
        js.extend(addon.config.include_js.get('widget', []))
        css.extend(addon.config.include_css.get('widget', []))

        js.extend(addon.config.include_js.get('files', []))
        css.extend(addon.config.include_css.get('files', []))

    return widgets, configs, js, css


def _should_show_wiki_widget(node, user):

    has_wiki = bool(node.get_addon('wiki'))
    wiki_page = node.get_wiki_page('home', None)
    if not node.has_permission(user, 'write'):
        return has_wiki and wiki_page and wiki_page.html(node)
    else:
        return has_wiki


def _view_project(node, auth, primary=False):
    """Build a JSON object containing everything needed to render
    project.view.mako.
    """
    user = auth.user

    parent = node.parent_node
    if user:
        dashboard = find_dashboard(user)
        dashboard_id = dashboard._id
        in_dashboard = dashboard.pointing_at(node._primary_key) is not None
    else:
        in_dashboard = False
        dashboard_id = ''
    view_only_link = auth.private_key or request.args.get('view_only', '').strip('/')
    anonymous = has_anonymous_link(node, auth)
    widgets, configs, js, css = _render_addon(node)
    redirect_url = node.url + '?view_only=None'

    # Before page load callback; skip if not primary call
    if primary:
        for addon in node.get_addons():
            messages = addon.before_page_load(node, user) or []
            for message in messages:
                status.push_status_message(message, kind='info', dismissible=False, trust=True)
    data = {
        'node': {
            'id': node._primary_key,
            'title': node.title,
            'category': node.category_display,
            'category_short': node.category,
            'node_type': node.project_or_component,
            'description': node.description or '',
            'url': node.url,
            'api_url': node.api_url,
            'absolute_url': node.absolute_url,
            'redirect_url': redirect_url,
            'display_absolute_url': node.display_absolute_url,
            'update_url': node.api_url_for('update_node'),
            'in_dashboard': in_dashboard,
            'is_public': node.is_public,
            'is_archiving': node.archiving,
            'date_created': iso8601format(node.date_created),
            'date_modified': iso8601format(node.logs[-1].date) if node.logs else '',
            'tags': [tag._primary_key for tag in node.tags],
            'children': bool(node.nodes),
            'is_registration': node.is_registration,
            'is_retracted': node.is_retracted,
            'pending_retraction': node.pending_retraction,
            'retracted_justification': getattr(node.retraction, 'justification', None),
            'embargo_end_date': node.embargo_end_date.strftime("%A, %b. %d, %Y") if node.embargo_end_date else False,
            'pending_embargo': node.pending_embargo,
            'registered_from_url': node.registered_from.url if node.is_registration else '',
            'registered_date': iso8601format(node.registered_date) if node.is_registration else '',
            'root_id': node.root._id,
            'registered_meta': [
                {
                    'name_no_ext': from_mongo(meta),
                    'name_clean': clean_template_name(meta),
                }
                for meta in node.registered_meta or []
            ],
            'registration_count': len(node.node__registrations),
            'is_fork': node.is_fork,
            'forked_from_id': node.forked_from._primary_key if node.is_fork else '',
            'forked_from_display_absolute_url': node.forked_from.display_absolute_url if node.is_fork else '',
            'forked_date': iso8601format(node.forked_date) if node.is_fork else '',
            'fork_count': len(node.forks),
            'templated_count': len(node.templated_list),
            'watched_count': len(node.watchconfig__watched),
            'private_links': [x.to_json() for x in node.private_links_active],
            'link': view_only_link,
            'anonymous': anonymous,
            'points': len(node.get_points(deleted=False, folders=False)),
            'piwik_site_id': node.piwik_site_id,
            'comment_level': node.comment_level,
            'has_comments': bool(getattr(node, 'commented', [])),
            'has_children': bool(getattr(node, 'commented', False)),
            'identifiers': {
                'doi': node.get_identifier_value('doi'),
                'ark': node.get_identifier_value('ark'),
            },
        },
        'parent_node': {
            'exists': parent is not None,
            'id': parent._primary_key if parent else '',
            'title': parent.title if parent else '',
            'category': parent.category_display if parent else '',
            'url': parent.url if parent else '',
            'api_url': parent.api_url if parent else '',
            'absolute_url': parent.absolute_url if parent else '',
            'registrations_url': parent.web_url_for('node_registrations') if parent else '',
            'is_public': parent.is_public if parent else '',
            'is_contributor': parent.is_contributor(user) if parent else '',
            'can_view': parent.can_view(auth) if parent else False
        },
        'user': {
            'is_contributor': node.is_contributor(user),
            'is_admin_parent': parent.is_admin_parent(user) if parent else False,
            'can_edit': (node.can_edit(auth)
                         and not node.is_registration),
            'has_read_permissions': node.has_permission(user, 'read'),
            'permissions': node.get_permissions(user) if user else [],
            'is_watching': user.is_watching(node) if user else False,
            'piwik_token': user.piwik_token if user else '',
            'id': user._id if user else None,
            'username': user.username if user else None,
            'fullname': user.fullname if user else '',
            'can_comment': node.can_comment(auth),
            'show_wiki_widget': _should_show_wiki_widget(node, user),
            'dashboard_id': dashboard_id,
        },
        'badges': _get_badge(user),
        # TODO: Namespace with nested dicts
        'addons_enabled': node.get_addon_names(),
        'addons': configs,
        'addon_widgets': widgets,
        'addon_widget_js': js,
        'addon_widget_css': css,
        'node_categories': Node.CATEGORY_MAP,
    }
    return data


def _get_badge(user):
    if user:
        badger = user.get_addon('badges')
        if badger:
            return {
                'can_award': badger.can_award,
                'badges': badger.get_badges_json()
            }
    return {}


def _get_children(node, auth, indent=0):

    children = []

    for child in node.nodes_primary:
        if not child.is_deleted and child.can_edit(auth):
            children.append({
                'id': child._primary_key,
                'title': child.title,
                'indent': indent,
                'is_public': child.is_public,
                'parent_id': child.parent_id,
            })
            children.extend(_get_children(child, auth, indent + 1))

    return children


@must_be_valid_project
@must_have_permission(ADMIN)
def private_link_table(node, **kwargs):
    data = {
        'node': {
            'absolute_url': node.absolute_url,
            'private_links': [x.to_json() for x in node.private_links_active],
        }
    }
    return data


@collect_auth
@must_be_valid_project
def get_editable_children(auth, node, **kwargs):

    if not node.can_edit(auth):
        return

    children = _get_children(node, auth)

    return {
        'node': {'id': node._id, 'title': node.title, 'is_public': node.is_public},
        'children': children,
    }


def _get_user_activity(node, auth, rescale_ratio):

    # Counters
    total_count = len(node.logs)

    # Note: It's typically much faster to find logs of a given node
    # attached to a given user using node.logs.find(...) than by
    # loading the logs into Python and checking each one. However,
    # using deep caching might be even faster down the road.

    if auth.user:
        ua_count = node.logs.find(Q('user', 'eq', auth.user)).count()
    else:
        ua_count = 0

    non_ua_count = total_count - ua_count  # base length of blue bar

    # Normalize over all nodes
    try:
        ua = ua_count / rescale_ratio * 100
    except ZeroDivisionError:
        ua = 0
    try:
        non_ua = non_ua_count / rescale_ratio * 100
    except ZeroDivisionError:
        non_ua = 0

    return ua_count, ua, non_ua


@must_be_valid_project
def get_recent_logs(node, **kwargs):
    logs = list(reversed(node.logs._to_primary_keys()))[:3]
    return {'logs': logs}


def _get_summary(node, auth, rescale_ratio, primary=True, link_id=None, show_path=False):
    # TODO(sloria): Refactor this or remove (lots of duplication with _view_project)
    summary = {
        'id': link_id if link_id else node._id,
        'primary': primary,
        'is_registration': node.is_registration,
        'is_fork': node.is_fork,
        'is_retracted': node.is_retracted,
        'pending_retraction': node.pending_retraction,
        'embargo_end_date': node.embargo_end_date.strftime("%A, %b. %d, %Y") if node.embargo_end_date else False,
        'pending_embargo': node.pending_embargo,
        'archiving': node.archiving,
    }

    if node.can_view(auth):
        summary.update({
            'can_view': True,
            'can_edit': node.can_edit(auth),
            'primary_id': node._id,
            'url': node.url,
            'primary': primary,
            'api_url': node.api_url,
            'title': node.title,
            'category': node.category,
            'node_type': node.project_or_component,
            'is_fork': node.is_fork,
            'is_registration': node.is_registration,
            'anonymous': has_anonymous_link(node, auth),
            'registered_date': node.registered_date.strftime('%Y-%m-%d %H:%M UTC')
            if node.is_registration
            else None,
            'forked_date': node.forked_date.strftime('%Y-%m-%d %H:%M UTC')
            if node.is_fork
            else None,
            'nlogs': None,
            'ua_count': None,
            'ua': None,
            'non_ua': None,
            'addons_enabled': node.get_addon_names(),
            'is_public': node.is_public,
            'parent_title': node.parent_node.title if node.parent_node else None,
            'parent_is_public': node.parent_node.is_public if node.parent_node else False,
            'show_path': show_path
        })
        if rescale_ratio:
            ua_count, ua, non_ua = _get_user_activity(node, auth, rescale_ratio)
            summary.update({
                'nlogs': len(node.logs),
                'ua_count': ua_count,
                'ua': ua,
                'non_ua': non_ua,
            })
    else:
        summary['can_view'] = False

    # TODO: Make output format consistent with _view_project
    return {
        'summary': summary,
    }


@collect_auth
@must_be_valid_project(retractions_valid=True)
def get_summary(auth, node, **kwargs):
    rescale_ratio = kwargs.get('rescale_ratio')
    if rescale_ratio is None and request.args.get('rescale_ratio'):
        try:
            rescale_ratio = float(request.args.get('rescale_ratio'))
        except (TypeError, ValueError):
            raise HTTPError(http.BAD_REQUEST)
    primary = kwargs.get('primary')
    link_id = kwargs.get('link_id')
    show_path = kwargs.get('show_path', False)

    return _get_summary(
        node, auth, rescale_ratio, primary=primary, link_id=link_id, show_path=show_path
    )


@must_be_contributor_or_public
def get_children(auth, node, **kwargs):
    user = auth.user
    if request.args.get('permissions'):
        perm = request.args['permissions'].lower().strip()
        nodes = [
            each
            for each in node.nodes
            if perm in each.get_permissions(user) and not each.is_deleted
        ]
    else:
        nodes = [
            each
            for each in node.nodes
            if not each.is_deleted
        ]
    return _render_nodes(nodes, auth)


@must_be_contributor_or_public
def get_folder_pointers(auth, node, **kwargs):
    if not node.is_folder:
        return []
    nodes = [
        each.resolve()._id
        for each in node.nodes
        if each is not None and not each.is_deleted and not each.primary
    ]
    return nodes


@must_be_contributor_or_public
def get_forks(auth, node, **kwargs):
    fork_list = sorted(node.forks, key=lambda fork: fork.forked_date, reverse=True)
    return _render_nodes(nodes=fork_list, auth=auth)


@must_be_contributor_or_public
def get_registrations(auth, node, **kwargs):
    registrations = [n for n in reversed(node.node__registrations) if not n.is_deleted]  # get all registrations, including archiving
    return _render_nodes(registrations, auth)


@must_be_valid_project
@must_have_permission(ADMIN)
def project_generate_private_link_post(auth, node, **kwargs):
    """ creata a new private link object and add it to the node and its selected children"""

    node_ids = request.json.get('node_ids', [])
    name = request.json.get('name', '')
    anonymous = request.json.get('anonymous', False)

    if node._id not in node_ids:
        node_ids.insert(0, node._id)

    nodes = [Node.load(node_id) for node_id in node_ids]

    has_public_node = any(node.is_public for node in nodes)

    new_link = new_private_link(
        name=name, user=auth.user, nodes=nodes, anonymous=anonymous
    )

    if anonymous and has_public_node:
        status.push_status_message(
            'Anonymized view-only links <b>DO NOT</b> '
<<<<<<< HEAD
            'anonymize contributors of public project or component.',
            trust=True
=======
            'anonymize contributors of public projects or components.'
>>>>>>> 4e657239
        )

    return new_link


@must_be_valid_project
@must_have_permission(ADMIN)
def project_private_link_edit(auth, **kwargs):
    new_name = request.json.get('value', '')
    private_link_id = request.json.get('pk', '')
    private_link = PrivateLink.load(private_link_id)
    if private_link:
        private_link.name = new_name
        private_link.save()


def _serialize_node_search(node):
    """Serialize a node for use in pointer search.

    :param Node node: Node to serialize
    :return: Dictionary of node data

    """
    title = node.title
    if node.is_registration:
        title += ' (registration)'

    first_author = node.visible_contributors[0]

    return {
        'id': node._id,
        'title': title,
        'firstAuthor': first_author.family_name or first_author.given_name or first_author.full_name,
        'etal': len(node.visible_contributors) > 1,
    }


@must_be_logged_in
def search_node(auth, **kwargs):
    """

    """
    # Get arguments
    node = Node.load(request.json.get('nodeId'))
    include_public = request.json.get('includePublic')
    size = float(request.json.get('size', '5').strip())
    page = request.json.get('page', 0)
    query = request.json.get('query', '').strip()

    start = (page * size)
    if not query:
        return {'nodes': []}

    # Build ODM query
    title_query = Q('title', 'icontains', query)
    not_deleted_query = Q('is_deleted', 'eq', False)
    visibility_query = Q('contributors', 'eq', auth.user)
    no_folders_query = Q('is_folder', 'eq', False)
    if include_public:
        visibility_query = visibility_query | Q('is_public', 'eq', True)
    odm_query = title_query & not_deleted_query & visibility_query & no_folders_query

    # Exclude current node from query if provided
    if node:
        nin = [node._id] + node.node_ids
        odm_query = (
            odm_query &
            Q('_id', 'nin', nin)
        )

    nodes = Node.find(odm_query)
    count = nodes.count()
    pages = math.ceil(count / size)
    validate_page_num(page, pages)

    return {
        'nodes': [
            _serialize_node_search(each)
            for each in islice(nodes, start, start + size)
            if each.contributors
        ],
        'total': count,
        'pages': pages,
        'page': page
    }


def _add_pointers(node, pointers, auth):
    """

    :param Node node: Node to which pointers will be added
    :param list pointers: Nodes to add as pointers

    """
    added = False
    for pointer in pointers:
        node.add_pointer(pointer, auth, save=False)
        added = True

    if added:
        node.save()


@collect_auth
def move_pointers(auth):
    """Move pointer from one node to another node.

    """

    from_node_id = request.json.get('fromNodeId')
    to_node_id = request.json.get('toNodeId')
    pointers_to_move = request.json.get('pointerIds')

    if from_node_id is None or to_node_id is None or pointers_to_move is None:
        raise HTTPError(http.BAD_REQUEST)

    from_node = Node.load(from_node_id)
    to_node = Node.load(to_node_id)

    if to_node is None or from_node is None:
        raise HTTPError(http.BAD_REQUEST)

    for pointer_to_move in pointers_to_move:
        pointer_id = from_node.pointing_at(pointer_to_move)
        pointer_node = Node.load(pointer_to_move)

        pointer = Pointer.load(pointer_id)
        if pointer is None:
            raise HTTPError(http.BAD_REQUEST)

        try:
            from_node.rm_pointer(pointer, auth=auth)
        except ValueError:
            raise HTTPError(http.BAD_REQUEST)

        from_node.save()
        try:
            _add_pointers(to_node, [pointer_node], auth)
        except ValueError:
            raise HTTPError(http.BAD_REQUEST)

    return {}, 200, None


@collect_auth
def add_pointer(auth):
    """Add a single pointer to a node using only JSON parameters

    """
    to_node_id = request.json.get('toNodeID')
    pointer_to_move = request.json.get('pointerID')

    if not (to_node_id and pointer_to_move):
        raise HTTPError(http.BAD_REQUEST)

    pointer = Node.load(pointer_to_move)
    to_node = Node.load(to_node_id)
    try:
        _add_pointers(to_node, [pointer], auth)
    except ValueError:
        raise HTTPError(http.BAD_REQUEST)


@must_have_permission(WRITE)
@must_not_be_registration
def add_pointers(auth, node, **kwargs):
    """Add pointers to a node.

    """
    node_ids = request.json.get('nodeIds')

    if not node_ids:
        raise HTTPError(http.BAD_REQUEST)

    nodes = [
        Node.load(node_id)
        for node_id in node_ids
    ]

    try:
        _add_pointers(node, nodes, auth)
    except ValueError:
        raise HTTPError(http.BAD_REQUEST)

    return {}


@must_have_permission(WRITE)
@must_not_be_registration
def remove_pointer(auth, node, **kwargs):
    """Remove a pointer from a node, raising a 400 if the pointer is not
    in `node.nodes`.

    """
    # TODO: since these a delete request, shouldn't use request body. put pointer
    # id in the URL instead
    pointer_id = request.json.get('pointerId')
    if pointer_id is None:
        raise HTTPError(http.BAD_REQUEST)

    pointer = Pointer.load(pointer_id)
    if pointer is None:
        raise HTTPError(http.BAD_REQUEST)

    try:
        node.rm_pointer(pointer, auth=auth)
    except ValueError:
        raise HTTPError(http.BAD_REQUEST)

    node.save()


@must_be_valid_project  # injects project
@must_have_permission(WRITE)
@must_not_be_registration
def remove_pointer_from_folder(auth, node, pointer_id, **kwargs):
    """Remove a pointer from a node, raising a 400 if the pointer is not
    in `node.nodes`.

    """
    if pointer_id is None:
        raise HTTPError(http.BAD_REQUEST)

    pointer_id = node.pointing_at(pointer_id)

    pointer = Pointer.load(pointer_id)

    if pointer is None:
        raise HTTPError(http.BAD_REQUEST)

    try:
        node.rm_pointer(pointer, auth=auth)
    except ValueError:
        raise HTTPError(http.BAD_REQUEST)

    node.save()


@must_be_valid_project  # injects project
@must_have_permission(WRITE)
@must_not_be_registration
def remove_pointers_from_folder(auth, node, **kwargs):
    """Remove multiple pointers from a node, raising a 400 if the pointer is not
    in `node.nodes`.
    """
    pointer_ids = request.json.get('pointerIds')

    if pointer_ids is None:
        raise HTTPError(http.BAD_REQUEST)

    for pointer_id in pointer_ids:
        pointer_id = node.pointing_at(pointer_id)

        pointer = Pointer.load(pointer_id)

        if pointer is None:
            raise HTTPError(http.BAD_REQUEST)

        try:
            node.rm_pointer(pointer, auth=auth)
        except ValueError:
            raise HTTPError(http.BAD_REQUEST)

    node.save()


@must_have_permission(WRITE)
@must_not_be_registration
def fork_pointer(auth, node, **kwargs):
    """Fork a pointer. Raises BAD_REQUEST if pointer not provided, not found,
    or not present in `nodes`.

    """
    pointer_id = request.json.get('pointerId')
    pointer = Pointer.load(pointer_id)

    if pointer is None:
        # TODO: Change this to 404?
        raise HTTPError(http.BAD_REQUEST)

    try:
        node.fork_pointer(pointer, auth=auth, save=True)
    except ValueError:
        raise HTTPError(http.BAD_REQUEST)


def abbrev_authors(node):
    lead_author = node.visible_contributors[0]
    ret = lead_author.family_name or lead_author.given_name or lead_author.fullname
    if len(node.visible_contributor_ids) > 1:
        ret += ' et al.'
    return ret


def serialize_pointer(pointer, auth):
    node = get_pointer_parent(pointer)
    if node.can_view(auth):
        return {
            'id': node._id,
            'url': node.url,
            'title': node.title,
            'authorShort': abbrev_authors(node),
        }
    return {
        'url': None,
        'title': 'Private Component',
        'authorShort': 'Private Author(s)',
    }


@must_be_contributor_or_public
def get_pointed(auth, node, **kwargs):
    """View that returns the pointers for a project."""
    # exclude folders
    return {'pointed': [
        serialize_pointer(each, auth)
        for each in node.pointed
        if not get_pointer_parent(each).is_folder
    ]}<|MERGE_RESOLUTION|>--- conflicted
+++ resolved
@@ -1037,12 +1037,8 @@
     if anonymous and has_public_node:
         status.push_status_message(
             'Anonymized view-only links <b>DO NOT</b> '
-<<<<<<< HEAD
-            'anonymize contributors of public project or component.',
+            'anonymize contributors of public projects or components.',
             trust=True
-=======
-            'anonymize contributors of public projects or components.'
->>>>>>> 4e657239
         )
 
     return new_link
