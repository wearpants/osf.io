# -*- coding: utf-8 -*-
import datetime
import json
import httplib as http

from flask import request
from modularodm import Q
from modularodm.exceptions import NoResultsFound, ValidationValueError
<<<<<<< HEAD

from framework import status
from framework.exceptions import HTTPError

=======

from framework import status
from framework.exceptions import HTTPError, PermissionsError
from framework.flask import redirect  # VOL-aware redirect

>>>>>>> b7ad27d8
from framework.mongo.utils import to_mongo
from framework.forms.utils import process_payload, unprocess_payload
from framework.auth.decorators import must_be_signed
from website.archiver.utils import handle_archive_addon_error
from website.archiver import ARCHIVER_SUCCESS

from website import settings
<<<<<<< HEAD
from website.exceptions import InvalidRetractionApprovalToken, InvalidRetractionDisapprovalToken
from website.project.decorators import (
    must_be_valid_project, must_be_contributor_or_public,
    must_have_permission,
    must_not_be_registration, must_be_registration,
=======
from website.exceptions import (
    InvalidRetractionApprovalToken, InvalidRetractionDisapprovalToken,
    InvalidEmbargoApprovalToken, InvalidEmbargoDisapprovalToken,
    NodeStateError
)
from website.project.decorators import (
    must_be_valid_project, must_be_contributor_or_public,
    must_have_permission, must_not_be_registration,
>>>>>>> b7ad27d8
    must_be_public_registration
)
from website.identifiers.model import Identifier
from website.identifiers.metadata import datacite_metadata_for_node
from website.project.metadata.schemas import OSF_META_SCHEMAS
from website.project.utils import serialize_node
from website.util.permissions import ADMIN
<<<<<<< HEAD
from website.models import MetaSchema
from website.models import NodeLog
from website import language, mails
from website.project import signals as project_signals
from website import util
=======
from website.models import MetaSchema, NodeLog
from website import language, mails
>>>>>>> b7ad27d8

from website.identifiers.client import EzidClient

from .node import _view_project
from .. import clean_template_name


@must_be_valid_project
@must_have_permission(ADMIN)
@must_not_be_registration
def node_register_page(auth, node, **kwargs):

    ret = {
        'options': [
            {
                'template_name': metaschema['name'],
                'template_name_clean': clean_template_name(metaschema['name'])
            }
            for metaschema in OSF_META_SCHEMAS
        ]
    }
    ret.update(_view_project(node, auth, primary=True))
    return ret

@must_be_valid_project
@must_have_permission(ADMIN)
<<<<<<< HEAD
@must_be_public_registration
=======
>>>>>>> b7ad27d8
def node_registration_retraction_get(auth, node, **kwargs):
    """Prepares node object for registration retraction page.

    :return: serialized Node to be retracted
    :raises: 400: BAD_REQUEST if registration already pending retraction
    """

<<<<<<< HEAD
    # node = kwargs['node'] or kwargs['project']
=======
    if not node.is_registration:
        raise HTTPError(http.BAD_REQUEST, data={
            'message_short': 'Invalid Request',
            'message_long': 'Retractions of non-registrations is not permitted.'
        })
>>>>>>> b7ad27d8
    if node.pending_retraction:
        raise HTTPError(http.BAD_REQUEST, data={
            'message_short': 'Invalid Request',
            'message_long': 'This registration is already pending a retraction.'
        })

    return serialize_node(node, auth, primary=True)

@must_be_valid_project
@must_have_permission(ADMIN)
<<<<<<< HEAD
@must_be_public_registration
=======
>>>>>>> b7ad27d8
def node_registration_retraction_post(auth, node, **kwargs):
    """Handles retraction of public registrations

    :param auth: Authentication object for User
    :return: Redirect URL for successful POST
    """

<<<<<<< HEAD
    data = request.get_json()
    try:
        node.retract_registration(auth.user, data['justification'])
        node.save()
    except ValidationValueError:
        raise HTTPError(http.BAD_REQUEST)
=======
    if not node.is_registration:
        raise HTTPError(http.BAD_REQUEST, data={
            'message_short': 'Invalid Request',
            'message_long': 'Retractions of non-registrations is not permitted.'
        })

    data = request.get_json()
    try:
        node.retract_registration(auth.user, data.get('justification', None))
        node.add_log(
            action=NodeLog.RETRACTION_INITIATED,
            params={
                'node': node._id,
                'retraction_id': node.retraction._id,
            },
            auth=auth,
            log_date=datetime.datetime.utcnow(),
            save=False,
        )
        node.save()
    except NodeStateError as err:
        raise HTTPError(http.BAD_REQUEST, data=dict(message_long=err.message))
>>>>>>> b7ad27d8

    for contributor in node.contributors:
        _send_retraction_email(node, contributor)

    return {'redirectUrl': node.web_url_for('view_project')}

def _send_retraction_email(node, user):
    """ Sends Approve/Disapprove email for retraction of a public registration to user
        :param node: Node being retracted
        :param user: Admin user to be emailed
    """

    registration_link = node.web_url_for('view_project', _absolute=True)
    approval_time_span = settings.RETRACTION_PENDING_TIME.days * 24
    initiators_fullname = node.retraction.initiated_by.fullname

    if node.has_permission(user, 'admin'):
        approval_token = node.retraction.approval_state[user._id]['approval_token']
        disapproval_token = node.retraction.approval_state[user._id]['disapproval_token']
        approval_link = node.web_url_for(
            'node_registration_retraction_approve',
            token=approval_token,
            _absolute=True)
        disapproval_link = node.web_url_for(
            'node_registration_retraction_disapprove',
            token=disapproval_token,
            _absolute=True)

        mails.send_mail(
            user.username,
            mails.PENDING_RETRACTION_ADMIN,
            'plain',
            user=user,
            initiated_by=initiators_fullname,
            approval_link=approval_link,
            disapproval_link=disapproval_link,
            registration_link=registration_link,
            approval_time_span=approval_time_span,
        )
    else:
        mails.send_mail(
            user.username,
            mails.PENDING_RETRACTION_NON_ADMIN,
            user=user,
            initiated_by=initiators_fullname,
            registration_link=registration_link
        )

@must_be_valid_project
@must_have_permission(ADMIN)
<<<<<<< HEAD
@must_be_public_registration
=======
>>>>>>> b7ad27d8
def node_registration_retraction_approve(auth, node, token, **kwargs):
    """Handles disapproval of registration retractions
    :param auth: User wanting to disapprove retraction
    :return: Redirect to registration or
    :raises: HTTPError if invalid token or user is not admin
    """

    if not node.pending_retraction:
        raise HTTPError(http.BAD_REQUEST, data={
            'message_short': 'Invalid Token',
            'message_long': 'This registration is not pending a retraction.'
        })

    try:
        node.retraction.approve_retraction(auth.user, token)
        node.retraction.save()
    except InvalidRetractionApprovalToken as e:
        raise HTTPError(http.BAD_REQUEST, data={
            'message_short': e.message_short,
            'message_long': e.message_long
        })
<<<<<<< HEAD
    except ValidationValueError as e:
=======
    # FIXME(hrybacki) should be PermissionsError
    except PermissionsError as e:
>>>>>>> b7ad27d8
        raise HTTPError(http.BAD_REQUEST, data={
            'message_short': 'Unauthorized access',
            'message_long': e.message
        })

    status.push_status_message('Your approval has been accepted.')
    return redirect(node.web_url_for('view_project'))

@must_be_valid_project
@must_have_permission(ADMIN)
@must_be_public_registration
def node_registration_retraction_disapprove(auth, node, token, **kwargs):
    """Handles approval of registration retractions
    :param auth: User wanting to approve retraction
    :param kwargs:
    :return: Redirect to registration or
    :raises: HTTPError if invalid token or user is not admin
    """

    if not node.pending_retraction:
        raise HTTPError(http.BAD_REQUEST, data={
            'message_short': 'Invalid Token',
            'message_long': 'This registration is not pending a retraction.'
        })

    try:
        node.retraction.disapprove_retraction(auth.user, token)
        node.retraction.save()
    except InvalidRetractionDisapprovalToken as e:
        raise HTTPError(http.BAD_REQUEST, data={
            'message_short': e.message_short,
            'message_long': e.message_long
        })
<<<<<<< HEAD
    except ValidationValueError as e:
=======
    # FIXME(hrybacki) should be PermissionsError
    except PermissionsError as e:
>>>>>>> b7ad27d8
        raise HTTPError(http.BAD_REQUEST, data={
            'message_short': 'Unauthorized access',
            'message_long': e.message
        })

    status.push_status_message('Your disapproval has been accepted and the retraction has been cancelled.')
    return redirect(node.web_url_for('view_project'))
<<<<<<< HEAD
=======

@must_be_valid_project
@must_have_permission(ADMIN)
def node_registration_embargo_approve(auth, node, token, **kwargs):
    """Handles approval of registration embargoes
    :param auth: User wanting to approve the embargo
    :param kwargs:
    :return: Redirect to registration or
    :raises: HTTPError if invalid token or user is not admin
    """

    if not node.pending_embargo:
        raise HTTPError(http.BAD_REQUEST, data={
            'message_short': 'Invalid Token',
            'message_long': 'This registration is not pending an embargo.'
        })

    try:
        node.embargo.approve_embargo(auth.user, token)
        node.embargo.save()
    except InvalidEmbargoApprovalToken as e:
        raise HTTPError(http.BAD_REQUEST, data={
            'message_short': e.message_short,
            'message_long': e.message_long
        })
    except PermissionsError as e:
        raise HTTPError(http.FORBIDDEN, data={
            'message_short': 'Unauthorized access',
            'message_long': e.message
        })

    status.push_status_message('Your approval has been accepted.')
    return redirect(node.web_url_for('view_project'))

@must_be_valid_project
@must_have_permission(ADMIN)
def node_registration_embargo_disapprove(auth, node, token, **kwargs):
    """Handles disapproval of registration embargoes
    :param auth: User wanting to disapprove the embargo
    :return: Redirect to registration or
    :raises: HTTPError if invalid token or user is not admin
    """

    if not node.pending_embargo:
        raise HTTPError(http.BAD_REQUEST, data={
            'message_short': 'Invalid Token',
            'message_long': 'This registration is not pending an embargo.'
        })
    # Note(hryabcki): node.registered_from not accessible after disapproval
    if node.embargo.for_existing_registration:
        redirect_url = node.web_url_for('view_project')
    else:
        redirect_url = node.registered_from.web_url_for('view_project')
    try:
        node.embargo.disapprove_embargo(auth.user, token)
        node.embargo.save()
    except InvalidEmbargoDisapprovalToken as e:
        raise HTTPError(http.BAD_REQUEST, data={
            'message_short': e.message_short,
            'message_long': e.message_long
        })
    except PermissionsError as e:
        raise HTTPError(http.BAD_REQUEST, data={
            'message_short': 'Unauthorized access',
            'message_long': e.message
        })

    status.push_status_message('Your disapproval has been accepted and the embargo has been cancelled.')
    return redirect(redirect_url)
>>>>>>> b7ad27d8

@must_be_valid_project
@must_be_contributor_or_public
def node_register_template_page(auth, node, **kwargs):

    template_name = kwargs['template'].replace(' ', '_')
    # Error to raise if template can't be found
    not_found_error = HTTPError(
        http.NOT_FOUND,
        data=dict(
            message_short='Template not found.',
            message_long='The registration template you entered '
                         'in the URL is not valid.'
        )
    )

    if node.is_registration and node.registered_meta:
        registered = True
        payload = node.registered_meta.get(to_mongo(template_name))
        payload = json.loads(payload)
        payload = unprocess_payload(payload)

        if node.registered_schema:
            meta_schema = node.registered_schema
        else:
            try:
                meta_schema = MetaSchema.find_one(
                    Q('name', 'eq', template_name) &
                    Q('schema_version', 'eq', 1)
                )
            except NoResultsFound:
                raise not_found_error
    else:
        # Anyone with view access can see this page if the current node is
        # registered, but only admins can view the registration page if not
        # TODO: Test me @jmcarp
        if not node.has_permission(auth.user, ADMIN):
            raise HTTPError(http.FORBIDDEN)
        registered = False
        payload = None
        metaschema_query = MetaSchema.find(
            Q('name', 'eq', template_name)
        ).sort('-schema_version')
        if metaschema_query:
            meta_schema = metaschema_query[0]
        else:
            raise not_found_error
    schema = meta_schema.schema

    # TODO: Notify if some components will not be registered

    ret = {
        'template_name': template_name,
        'schema': json.dumps(schema),
        'metadata_version': meta_schema.metadata_version,
        'schema_version': meta_schema.schema_version,
        'registered': registered,
        'payload': payload,
        'children_ids': node.nodes._to_primary_keys(),
    }
    ret.update(_view_project(node, auth, primary=True))
    return ret


@must_be_valid_project  # returns project
@must_have_permission(ADMIN)
@must_not_be_registration
def project_before_register(auth, node, **kwargs):
    """Returns prompt informing user that addons, if any, won't be registered."""
<<<<<<< HEAD
=======

    user = auth.user
>>>>>>> b7ad27d8

    messages = {
        'full': {
            'addons': [],
            'message': 'The content and version history of <strong>{0}</strong> will be copied to the registration.',
        },
        'partial': {
            'addons': [],
            'message': 'The current version of the content in <strong>{0}</strong> will be copied to the registration, but version history will be lost.'
        },
        'none': {
            'addons': [],
            'message': 'The contents of <strong>{0}</strong> cannot be registered at this time,  and will not be included as part of this registration.',
        },
    }
    for addon in node.get_addons():
        name = addon.config.short_name
        if name in settings.ADDONS_ARCHIVABLE:
            messages[settings.ADDONS_ARCHIVABLE[name]]['addons'].append(addon.config.full_name)
        else:
            messages['none']['addons'].append(addon.config.full_name)
    prompts = [
        m['message'].format(util.conjunct(m['addons']))
        for m in messages.values()
    ]

    if node.has_pointers_recursive:
        prompts.append(
            language.BEFORE_REGISTER_HAS_POINTERS.format(
                category=node.project_or_component
            )
        )

    return {'prompts': prompts}


def _send_embargo_email(node, user):
    """ Sends pending embargo announcement email to contributors. Project
    admins will also receive approval/disapproval information.
    :param node: Node being embargoed
    :param user: User to be emailed
    """

    embargo_end_date = node.embargo.end_date
    registration_link = node.web_url_for('view_project', _absolute=True)
    initiators_fullname = node.embargo.initiated_by.fullname

    if node.has_permission(user, 'admin'):
        approval_token = node.embargo.approval_state[user._id]['approval_token']
        disapproval_token = node.embargo.approval_state[user._id]['disapproval_token']
        approval_link = node.web_url_for(
            'node_registration_embargo_approve',
            token=approval_token,
            _absolute=True)
        disapproval_link = node.web_url_for(
            'node_registration_embargo_disapprove',
            token=disapproval_token,
            _absolute=True)
        approval_time_span = settings.EMBARGO_PENDING_TIME.days * 24

        mails.send_mail(
            user.username,
            mails.PENDING_EMBARGO_ADMIN,
            'plain',
            user=user,
            initiated_by=initiators_fullname,
            approval_link=approval_link,
            disapproval_link=disapproval_link,
            registration_link=registration_link,
            embargo_end_date=embargo_end_date,
            approval_time_span=approval_time_span
        )
    else:
        mails.send_mail(
            user.username,
            mails.PENDING_EMBARGO_NON_ADMIN,
            user=user,
            initiated_by=initiators_fullname,
            registration_link=registration_link,
            embargo_end_date=embargo_end_date,

        )


@must_be_valid_project
@must_have_permission(ADMIN)
@must_not_be_registration
def node_register_template_page_post(auth, node, **kwargs):
    data = request.json

    if settings.DISK_SAVING_MODE:
        raise HTTPError(
            http.METHOD_NOT_ALLOWED,
            redirect_url=node.url
        )

    # Sanitize payload data
    clean_data = process_payload(data)

    template = kwargs['template']
    # TODO: Using json.dumps because node_to_use.registered_meta's values are
    # expected to be strings (not dicts). Eventually migrate all these to be
    # dicts, as this is unnecessary
    schema = MetaSchema.find(
        Q('name', 'eq', template)
    ).sort('-schema_version')[0]
<<<<<<< HEAD
    node.register_node(
        schema, auth, template, json.dumps(clean_data),
    )
=======

    # Create the registration
    register = node.register_node(
        schema, auth, template, json.dumps(clean_data),
    )

    if data['registrationChoice'] == 'Make registration public immediately':
        register.is_public = True
        register.save()
    elif data['registrationChoice'] == 'Enter registration into embargo':
        # Sanitize embargo end date
        embargo_end_date = datetime.datetime.strptime(
            data['embargoEndDate'],
            "%a, %d %b %Y %H:%M:%S %Z"
        )

        # Initiate embargo
        try:
            register.embargo_registration(auth.user, embargo_end_date)
            register.add_log(
                action=NodeLog.EMBARGO_INITIATED,
                params={
                    'node': register._id,
                    'embargo_id': register.embargo._id,
                },
                auth=auth,
                log_date=datetime.datetime.utcnow(),
                save=False,
            )
            register.save()
        except ValidationValueError as err:
            raise HTTPError(http.BAD_REQUEST, data=dict(message_long=err.message))

        for contributor in register.contributors:
            _send_embargo_email(register, contributor)

>>>>>>> b7ad27d8
    return {
        'status': 'initiated',
    }, http.CREATED


def _build_ezid_metadata(node):
    """Build metadata for submission to EZID using the DataCite profile. See
    http://ezid.cdlib.org/doc/apidoc.html for details.
    """
    doi = settings.EZID_FORMAT.format(namespace=settings.DOI_NAMESPACE, guid=node._id)
    metadata = {
        '_target': node.absolute_url,
        'datacite': datacite_metadata_for_node(node=node, doi=doi)
    }
    return doi, metadata


def _get_or_create_identifiers(node):
    """
    Note: ARKs include a leading slash. This is stripped here to avoid multiple
    consecutive slashes in internal URLs (e.g. /ids/ark/<ark>/). Frontend code
    that build ARK URLs is responsible for adding the leading slash.
    """
    doi, metadata = _build_ezid_metadata(node)
    client = EzidClient(settings.EZID_USERNAME, settings.EZID_PASSWORD)
    try:
        resp = client.create_identifier(doi, metadata)
        return dict(
            [each.strip('/') for each in pair.strip().split(':')]
            for pair in resp['success'].split('|')
        )
    except HTTPError as error:
        if 'identifier already exists' not in error.message.lower():
            raise
        resp = client.get_identifier(doi)
        doi = resp['success']
        suffix = doi.strip(settings.DOI_NAMESPACE)
        return {
            'doi': doi.replace('doi:', ''),
            'ark': '{0}{1}'.format(settings.ARK_NAMESPACE.replace('ark:', ''), suffix),
        }


@must_be_valid_project
@must_be_contributor_or_public
def node_identifiers_get(node, **kwargs):
    """Retrieve identifiers for a node. Node must be a public registration.
    """
    if not node.is_registration or not node.is_public:
        raise HTTPError(http.BAD_REQUEST)
    return {
        'doi': node.get_identifier_value('doi'),
        'ark': node.get_identifier_value('ark'),
    }


@must_be_valid_project
@must_have_permission(ADMIN)
def node_identifiers_post(auth, node, **kwargs):
    """Create identifier pair for a node. Node must be a public registration.
    """
    # TODO: Fail if `node` is retracted
    if not node.is_registration or not node.is_public:  # or node.is_retracted:
        raise HTTPError(http.BAD_REQUEST)
    if node.get_identifier('doi') or node.get_identifier('ark'):
        raise HTTPError(http.BAD_REQUEST)
    try:
        identifiers = _get_or_create_identifiers(node)
    except HTTPError:
        raise HTTPError(http.BAD_REQUEST)
    for category, value in identifiers.iteritems():
        node.set_identifier_value(category, value)
    node.add_log(
        NodeLog.EXTERNAL_IDS_ADDED,
        params={
            'parent_node': node.parent_id,
            'node': node._id,
            'identifiers': identifiers,
        },
        auth=auth,
    )
    return identifiers, http.CREATED


def get_referent_by_identifier(category, value):
    """Look up identifier by `category` and `value` and redirect to its referent
    if found.
    """
    try:
        identifier = Identifier.find_one(
            Q('category', 'eq', category) &
            Q('value', 'eq', value)
        )
    except NoResultsFound:
        raise HTTPError(http.NOT_FOUND)
    if identifier.referent.url:
        return redirect(identifier.referent.url)
    raise HTTPError(http.NOT_FOUND)

@must_be_signed
@must_be_registration
def registration_callbacks(node, payload, *args, **kwargs):
    registration = node
    errors = payload.get('errors')
    src_provider = payload['source']['provider']
    if errors:
        handle_archive_addon_error(registration, src_provider, errors)
    else:
        registration.archived_providers[src_provider].update({
            'status': ARCHIVER_SUCCESS,
        })
    registration.save()
    project_signals.archive_callback.send(node)<|MERGE_RESOLUTION|>--- conflicted
+++ resolved
@@ -6,18 +6,11 @@
 from flask import request
 from modularodm import Q
 from modularodm.exceptions import NoResultsFound, ValidationValueError
-<<<<<<< HEAD
-
-from framework import status
-from framework.exceptions import HTTPError
-
-=======
 
 from framework import status
 from framework.exceptions import HTTPError, PermissionsError
 from framework.flask import redirect  # VOL-aware redirect
 
->>>>>>> b7ad27d8
 from framework.mongo.utils import to_mongo
 from framework.forms.utils import process_payload, unprocess_payload
 from framework.auth.decorators import must_be_signed
@@ -25,13 +18,6 @@
 from website.archiver import ARCHIVER_SUCCESS
 
 from website import settings
-<<<<<<< HEAD
-from website.exceptions import InvalidRetractionApprovalToken, InvalidRetractionDisapprovalToken
-from website.project.decorators import (
-    must_be_valid_project, must_be_contributor_or_public,
-    must_have_permission,
-    must_not_be_registration, must_be_registration,
-=======
 from website.exceptions import (
     InvalidRetractionApprovalToken, InvalidRetractionDisapprovalToken,
     InvalidEmbargoApprovalToken, InvalidEmbargoDisapprovalToken,
@@ -39,8 +25,8 @@
 )
 from website.project.decorators import (
     must_be_valid_project, must_be_contributor_or_public,
-    must_have_permission, must_not_be_registration,
->>>>>>> b7ad27d8
+    must_have_permission,
+    must_not_be_registration, must_be_registration,
     must_be_public_registration
 )
 from website.identifiers.model import Identifier
@@ -48,16 +34,10 @@
 from website.project.metadata.schemas import OSF_META_SCHEMAS
 from website.project.utils import serialize_node
 from website.util.permissions import ADMIN
-<<<<<<< HEAD
-from website.models import MetaSchema
-from website.models import NodeLog
+from website.models import MetaSchema, NodeLog
 from website import language, mails
 from website.project import signals as project_signals
 from website import util
-=======
-from website.models import MetaSchema, NodeLog
-from website import language, mails
->>>>>>> b7ad27d8
 
 from website.identifiers.client import EzidClient
 
@@ -84,10 +64,6 @@
 
 @must_be_valid_project
 @must_have_permission(ADMIN)
-<<<<<<< HEAD
-@must_be_public_registration
-=======
->>>>>>> b7ad27d8
 def node_registration_retraction_get(auth, node, **kwargs):
     """Prepares node object for registration retraction page.
 
@@ -95,15 +71,11 @@
     :raises: 400: BAD_REQUEST if registration already pending retraction
     """
 
-<<<<<<< HEAD
-    # node = kwargs['node'] or kwargs['project']
-=======
     if not node.is_registration:
         raise HTTPError(http.BAD_REQUEST, data={
             'message_short': 'Invalid Request',
             'message_long': 'Retractions of non-registrations is not permitted.'
         })
->>>>>>> b7ad27d8
     if node.pending_retraction:
         raise HTTPError(http.BAD_REQUEST, data={
             'message_short': 'Invalid Request',
@@ -114,10 +86,6 @@
 
 @must_be_valid_project
 @must_have_permission(ADMIN)
-<<<<<<< HEAD
-@must_be_public_registration
-=======
->>>>>>> b7ad27d8
 def node_registration_retraction_post(auth, node, **kwargs):
     """Handles retraction of public registrations
 
@@ -125,14 +93,6 @@
     :return: Redirect URL for successful POST
     """
 
-<<<<<<< HEAD
-    data = request.get_json()
-    try:
-        node.retract_registration(auth.user, data['justification'])
-        node.save()
-    except ValidationValueError:
-        raise HTTPError(http.BAD_REQUEST)
-=======
     if not node.is_registration:
         raise HTTPError(http.BAD_REQUEST, data={
             'message_short': 'Invalid Request',
@@ -155,7 +115,6 @@
         node.save()
     except NodeStateError as err:
         raise HTTPError(http.BAD_REQUEST, data=dict(message_long=err.message))
->>>>>>> b7ad27d8
 
     for contributor in node.contributors:
         _send_retraction_email(node, contributor)
@@ -206,10 +165,6 @@
 
 @must_be_valid_project
 @must_have_permission(ADMIN)
-<<<<<<< HEAD
-@must_be_public_registration
-=======
->>>>>>> b7ad27d8
 def node_registration_retraction_approve(auth, node, token, **kwargs):
     """Handles disapproval of registration retractions
     :param auth: User wanting to disapprove retraction
@@ -231,12 +186,8 @@
             'message_short': e.message_short,
             'message_long': e.message_long
         })
-<<<<<<< HEAD
-    except ValidationValueError as e:
-=======
     # FIXME(hrybacki) should be PermissionsError
     except PermissionsError as e:
->>>>>>> b7ad27d8
         raise HTTPError(http.BAD_REQUEST, data={
             'message_short': 'Unauthorized access',
             'message_long': e.message
@@ -270,12 +221,8 @@
             'message_short': e.message_short,
             'message_long': e.message_long
         })
-<<<<<<< HEAD
-    except ValidationValueError as e:
-=======
     # FIXME(hrybacki) should be PermissionsError
     except PermissionsError as e:
->>>>>>> b7ad27d8
         raise HTTPError(http.BAD_REQUEST, data={
             'message_short': 'Unauthorized access',
             'message_long': e.message
@@ -283,8 +230,6 @@
 
     status.push_status_message('Your disapproval has been accepted and the retraction has been cancelled.')
     return redirect(node.web_url_for('view_project'))
-<<<<<<< HEAD
-=======
 
 @must_be_valid_project
 @must_have_permission(ADMIN)
@@ -354,7 +299,6 @@
 
     status.push_status_message('Your disapproval has been accepted and the embargo has been cancelled.')
     return redirect(redirect_url)
->>>>>>> b7ad27d8
 
 @must_be_valid_project
 @must_be_contributor_or_public
@@ -424,11 +368,6 @@
 @must_not_be_registration
 def project_before_register(auth, node, **kwargs):
     """Returns prompt informing user that addons, if any, won't be registered."""
-<<<<<<< HEAD
-=======
-
-    user = auth.user
->>>>>>> b7ad27d8
 
     messages = {
         'full': {
@@ -535,11 +474,6 @@
     schema = MetaSchema.find(
         Q('name', 'eq', template)
     ).sort('-schema_version')[0]
-<<<<<<< HEAD
-    node.register_node(
-        schema, auth, template, json.dumps(clean_data),
-    )
-=======
 
     # Create the registration
     register = node.register_node(
@@ -576,7 +510,6 @@
         for contributor in register.contributors:
             _send_embargo_email(register, contributor)
 
->>>>>>> b7ad27d8
     return {
         'status': 'initiated',
     }, http.CREATED
