--- conflicted
+++ resolved
@@ -28,45 +28,18 @@
 @must_be_logged_in
 def configure_subscription(auth):
     user = auth.user
-<<<<<<< HEAD
     json_data = request.get_json()
+    target_id = json_data.get('id')
     event = json_data.get('event')
     notification_type = json_data.get('notification_type')
-=======
-    target_id = request.get_json().get('id')
-    event = request.get_json().get('event')
-    notification_type = request.get_json().get('notification_type')
->>>>>>> cec97ca7
 
     if not event or (notification_type not in NOTIFICATION_TYPES and notification_type != 'adopt_parent'):
         raise HTTPError(http.BAD_REQUEST, data=dict(
             message_long="Must provide an event and notification type for subscription.")
         )
 
-<<<<<<< HEAD
-    uid = json_data.get('id')
-    event_id = utils.to_subscription_key(uid, event)
-
-    node = Node.load(uid)
-    if node:
-        parent = node.parent_node
-        if parent:
-            if not parent.child_node_subscriptions:
-                parent.child_node_subscriptions = {}
-                parent.save()
-            if not parent.child_node_subscriptions.get(user._id, None):
-                parent.child_node_subscriptions[user._id] = []
-                parent.save()
-
-    if notification_type == 'adopt_parent':
-        try:
-            sub = NotificationSubscription.find_one(Q('_id', 'eq', event_id))
-        except NoResultsFound:
-            return
-=======
     node = Node.load(target_id)
     event_id = utils.to_subscription_key(target_id, event)
->>>>>>> cec97ca7
 
     if not node:
         # if target_id is not a node it currently must be the current user
