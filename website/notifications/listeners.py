import logging
from website.notifications.exceptions import InvalidSubscriptionError
from website.notifications.utils import subscribe_user_to_notifications
from website.project.signals import contributor_added, project_created

logger = logging.getLogger(__name__)

@project_created.connect
def subscribe_creator(node):
    try:
        subscribe_user_to_notifications(node, node.creator)
    except InvalidSubscriptionError as err:
        user = node.creator._id if node.creator else 'None'
        logger.warn('Skipping subscription of user {} to node {}'.format(user, node._id))
        logger.warn('Reason: {}'.format(str(err)))

@contributor_added.connect
<<<<<<< HEAD
def subscribe_contributor(node, contributor, auth=None):
    subscribe_user_to_notifications(node, contributor)
=======
def subscribe_contributor(node, contributor, auth=None, *args, **kwargs):
    try:
        subscribe_user_to_notifications(node, contributor)
    except InvalidSubscriptionError as err:
        logger.warn('Skipping subscription of user {} to node {}'.format(contributor, node._id))
        logger.warn('Reason: {}'.format(str(err)))
    else:
        notify_added_contributor(node, contributor, auth)
>>>>>>> 5cb0cc2c
<|MERGE_RESOLUTION|>--- conflicted
+++ resolved
@@ -15,16 +15,9 @@
         logger.warn('Reason: {}'.format(str(err)))
 
 @contributor_added.connect
-<<<<<<< HEAD
-def subscribe_contributor(node, contributor, auth=None):
-    subscribe_user_to_notifications(node, contributor)
-=======
 def subscribe_contributor(node, contributor, auth=None, *args, **kwargs):
     try:
         subscribe_user_to_notifications(node, contributor)
     except InvalidSubscriptionError as err:
         logger.warn('Skipping subscription of user {} to node {}'.format(contributor, node._id))
-        logger.warn('Reason: {}'.format(str(err)))
-    else:
-        notify_added_contributor(node, contributor, auth)
->>>>>>> 5cb0cc2c
+        logger.warn('Reason: {}'.format(str(err)))