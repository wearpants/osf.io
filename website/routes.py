# -*- coding: utf-8 -*-
import os
import httplib as http

from flask import request
from flask import send_from_directory

from framework import status
from framework import sentry
from framework.auth import cas
from framework.routing import Rule
from framework.flask import redirect
from framework.sessions import session
from framework.routing import WebRenderer
from framework.exceptions import HTTPError
from framework.auth import get_display_name
from framework.routing import xml_renderer
from framework.routing import json_renderer
from framework.routing import process_rules
from framework.auth import views as auth_views
from framework.routing import render_mako_string
from framework.auth.core import _get_current_user

from website import util
from website import settings
from website import language
from website.util import paths
from website.util import sanitize
from website import landing_pages as landing_page_views
from website import views as website_views
from website.citations import views as citation_views
from website.search import views as search_views
from website.oauth import views as oauth_views
from website.profile import views as profile_views
from website.project import views as project_views
from website.addons.base import views as addon_views
from website.discovery import views as discovery_views
from website.conferences import views as conference_views
from website.notifications import views as notification_views

def get_globals():
    """Context variables that are available for every template rendered by
    OSFWebRenderer.
    """
    user = _get_current_user()
    return {
        'user_name': user.username if user else '',
        'user_full_name': user.fullname if user else '',
        'user_id': user._primary_key if user else '',
        'user_url': user.url if user else '',
        'user_gravatar': profile_views.current_user_gravatar(size=25)['gravatar_url'] if user else '',
        'user_api_url': user.api_url if user else '',
        'display_name': get_display_name(user.fullname) if user else '',
        'use_cdn': settings.USE_CDN_FOR_CLIENT_LIBS,
        'piwik_host': settings.PIWIK_HOST,
        'piwik_site_id': settings.PIWIK_SITE_ID,
        'sentry_dsn_js': settings.SENTRY_DSN_JS if sentry.enabled else None,
        'dev_mode': settings.DEV_MODE,
        'allow_login': settings.ALLOW_LOGIN,
        'cookie_name': settings.COOKIE_NAME,
        'status': status.pop_status_messages(),
        'domain': settings.DOMAIN,
        'disk_saving_mode': settings.DISK_SAVING_MODE,
        'language': language,
        'web_url_for': util.web_url_for,
        'api_url_for': util.api_url_for,
        'api_v2_url': util.api_v2_url,  # URL function for templates
        'api_v2_base': util.api_v2_url(''),  # Base url used by JS api helper
        'sanitize': sanitize,
        'js_str': lambda x: x.replace("'", r"\'").replace('"', r'\"'),
        'webpack_asset': paths.webpack_asset,
        'waterbutler_url': settings.WATERBUTLER_URL,
        'login_url': cas.get_login_url(request.url, auto=True),
        'access_token': session.data.get('auth_user_access_token') or '',
    }


class OsfWebRenderer(WebRenderer):

    def __init__(self, *args, **kwargs):
        kwargs['data'] = get_globals
        super(OsfWebRenderer, self).__init__(*args, **kwargs)

#: Use if a view only redirects or raises error
notemplate = OsfWebRenderer('', render_mako_string)


# Static files (robots.txt, etc.)

def favicon():
    return send_from_directory(
        settings.STATIC_FOLDER,
        'favicon.ico',
        mimetype='image/vnd.microsoft.icon'
    )


def robots():
    """Serves the robots.txt file."""
    # Allow local robots.txt
    if os.path.exists(os.path.join(settings.STATIC_FOLDER,
                                   'robots.local.txt')):
        robots_file = 'robots.local.txt'
    else:
        robots_file = 'robots.txt'
    return send_from_directory(
        settings.STATIC_FOLDER,
        robots_file,
        mimetype='text/plain'
    )


def goodbye():
    # Redirect to dashboard if logged in
    if _get_current_user():
        return redirect(util.web_url_for('dashboard'))
    status.push_status_message(language.LOGOUT, 'info')
    return {}


def make_url_map(app):
    '''Set up all the routes for the OSF app.

    :param app: A Flask/Werkzeug app to bind the rules to.
    '''

    # Set default views to 404, using URL-appropriate renderers
    process_rules(app, [
        Rule('/<path:_>', ['get', 'post'], HTTPError(http.NOT_FOUND),
             OsfWebRenderer('', render_mako_string)),
        Rule('/api/v1/<path:_>', ['get', 'post'],
             HTTPError(http.NOT_FOUND), json_renderer),
    ])

    ### GUID ###
    process_rules(app, [

        Rule(
            [
                '/<guid>/',
                '/<guid>/<path:suffix>',
            ],
            ['get', 'post', 'put', 'patch', 'delete'],
            website_views.resolve_guid,
            notemplate,
        ),

        Rule(
            [
                '/api/v1/<guid>/',
                '/api/v1/<guid>/<path:suffix>',
            ],
            ['get', 'post', 'put', 'patch', 'delete'],
            website_views.resolve_guid,
            json_renderer,
        ),

    ])

    # Static files
    process_rules(app, [
        Rule('/favicon.ico', 'get', favicon, json_renderer),
        Rule('/robots.txt', 'get', robots, json_renderer),
    ])

    ### Base ###

    process_rules(app, [

        Rule('/dashboard/', 'get', website_views.dashboard, OsfWebRenderer('dashboard.mako')),
        #TODO
        Rule('/preregAdmin/', 'get', website_views.preregAdmin, OsfWebRenderer('preregAdmin.mako')),
        Rule('/reproducibility/', 'get',
             website_views.reproducibility, OsfWebRenderer('', render_mako_string)),

        Rule('/about/', 'get', {}, OsfWebRenderer('public/pages/about.mako')),
        Rule('/howosfworks/', 'get', {}, OsfWebRenderer('public/pages/howosfworks.mako')),
        Rule('/faq/', 'get', {}, OsfWebRenderer('public/pages/faq.mako')),
        Rule('/getting-started/', 'get', {}, OsfWebRenderer('public/pages/getting_started.mako')),
        Rule('/explore/', 'get', {}, OsfWebRenderer('public/explore.mako')),
        Rule(['/messages/', '/help/'], 'get', {}, OsfWebRenderer('public/comingsoon.mako')),

        Rule(
            '/view/<meeting>/',
            'get',
            conference_views.conference_results,
            OsfWebRenderer('public/pages/meeting.mako'),
        ),

        Rule(
            '/view/<meeting>/plain/',
            'get',
            conference_views.conference_results,
            OsfWebRenderer('public/pages/meeting_plain.mako'),
            endpoint_suffix='__plain',
        ),

        Rule(
            '/api/v1/view/<meeting>/',
            'get',
            conference_views.conference_data,
            json_renderer,
        ),

        Rule(
            '/meetings/',
            'get',
            conference_views.conference_view,
            OsfWebRenderer('public/pages/meeting_landing.mako'),
        ),

        Rule(
            '/presentations/',
            'get',
            conference_views.redirect_to_meetings,
            json_renderer,
        ),

        Rule('/news/', 'get', {}, OsfWebRenderer('public/pages/news.mako')),

    ])

    # Site-wide API routes

    process_rules(app, [
        Rule(
            '/citations/styles/',
            'get',
            citation_views.list_citation_styles,
            json_renderer,
        ),
    ], prefix='/api/v1')

    process_rules(app, [
        Rule(
            [
                '/project/<pid>/<addon>/settings/disable/',
                '/project/<pid>/node/<nid>/<addon>/settings/disable/',
            ],
            'post',
            addon_views.disable_addon,
            json_renderer,
        ),

        Rule(
            '/profile/<uid>/<addon>/settings/',
            'get',
            addon_views.get_addon_user_config,
            json_renderer,
        ),
    ], prefix='/api/v1')

    # OAuth

    process_rules(app, [
        Rule(
            '/oauth/connect/<service_name>/',
            'get',
            oauth_views.oauth_connect,
            json_renderer,
        ),

        Rule(
            '/oauth/callback/<service_name>/',
            'get',
            oauth_views.oauth_callback,
            OsfWebRenderer('util/oauth_complete.mako'),
        ),
    ])
    process_rules(app, [
        Rule(
            [
                '/oauth/accounts/<external_account_id>/',
            ],
            'delete',
            oauth_views.oauth_disconnect,
            json_renderer,
        )
    ], prefix='/api/v1')

    process_rules(app, [
        Rule('/dashboard/get_nodes/', 'get', website_views.get_dashboard_nodes, json_renderer),
        Rule(
            [
                '/dashboard/<nid>',
                '/dashboard/',
            ],
            'get', website_views.get_dashboard, json_renderer),
    ], prefix='/api/v1')

    ### Metadata ###

    process_rules(app, [

        Rule(
            [
                '/project/<pid>/comments/',
                '/project/<pid>/node/<nid>/comments/',
            ],
            'get',
            project_views.comment.list_comments,
            json_renderer,
        ),

        Rule(
            [
                '/project/<pid>/comments/discussion/',
                '/project/<pid>/node/<nid>/comments/discussion/',
            ],
            'get',
            project_views.comment.comment_discussion,
            json_renderer,
        ),

        Rule(
            [
                '/project/<pid>/comment/',
                '/project/<pid>/node/<nid>/comment/',
            ],
            'post',
            project_views.comment.add_comment,
            json_renderer,
        ),

        Rule(
            [
                '/project/<pid>/comment/<cid>/',
                '/project/<pid>/node/<nid>/comment/<cid>/',
            ],
            'put',
            project_views.comment.edit_comment,
            json_renderer,
        ),

        Rule(
            [
                '/project/<pid>/comment/<cid>/',
                '/project/<pid>/node/<nid>/comment/<cid>/',
            ],
            'delete',
            project_views.comment.delete_comment,
            json_renderer,
        ),

        Rule(
            [
                '/project/<pid>/comment/<cid>/undelete/',
                '/project/<pid>/node/<nid>/comment/<cid>/undelete/',
            ],
            'put',
            project_views.comment.undelete_comment,
            json_renderer,
        ),

        Rule(
            [
                '/project/<pid>/comments/timestamps/',
                '/project/<pid>/node/<nid>/comments/timestamps/',
            ],
            'put',
            project_views.comment.update_comments_timestamp,
            json_renderer,
        ),

        Rule(
            [
                '/project/<pid>/comment/<cid>/report/',
                '/project/<pid>/node/<nid>/comment/<cid>/report/',
            ],
            'post',
            project_views.comment.report_abuse,
            json_renderer,
        ),

        Rule(
            [
                '/project/<pid>/comment/<cid>/unreport/',
                '/project/<pid>/node/<nid>/comment/<cid>/unreport/',
            ],
            'post',
            project_views.comment.unreport_abuse,
            json_renderer,
        ),

        Rule(
            [
                '/project/<pid>/citation/',
                '/project/<pid>/node/<nid>/citation/',
            ],
            'get',
            citation_views.node_citation,
            json_renderer,
        ),

    ], prefix='/api/v1')

    ### Forms ###

    process_rules(app, [
        Rule('/forms/registration/', 'get', website_views.registration_form, json_renderer),
        Rule('/forms/signin/', 'get', website_views.signin_form, json_renderer),
        Rule('/forms/forgot_password/', 'get', website_views.forgot_password_form, json_renderer),
        Rule('/forms/reset_password/', 'get', website_views.reset_password_form, json_renderer),
    ], prefix='/api/v1')

    ### Discovery ###

    process_rules(app, [

        Rule('/explore/activity/', 'get', discovery_views.activity,
             OsfWebRenderer('public/pages/active_nodes.mako')),

    ])

    ### Auth ###

    # Web

    process_rules(app, [

        Rule(
            '/confirm/<uid>/<token>/',
            'get',
            auth_views.confirm_email_get,
            # View will either redirect or display error message
            OsfWebRenderer('error.mako', render_mako_string)
        ),

        Rule(
            '/resetpassword/<verification_key>/',
            ['get', 'post'],
            auth_views.reset_password,
            OsfWebRenderer('public/resetpassword.mako', render_mako_string)
        ),

        # Resend confirmation URL linked to in CAS login page
        Rule(
            '/resend/',
            ['get', 'post'],
            auth_views.resend_confirmation,
            OsfWebRenderer('resend.mako', render_mako_string)
        ),

        # TODO: Remove `auth_register_post`
        Rule('/register/', 'post', auth_views.auth_register_post,
             OsfWebRenderer('public/login.mako')),
        Rule('/api/v1/register/', 'post', auth_views.register_user, json_renderer),

        Rule(['/login/', '/account/'], 'get',
             auth_views.auth_login, OsfWebRenderer('public/login.mako')),
        Rule('/login/first/', 'get', auth_views.auth_login,
             OsfWebRenderer('public/login.mako'),
             endpoint_suffix='__first', view_kwargs={'first': True}),
        Rule('/logout/', 'get', auth_views.auth_logout, notemplate),
        Rule('/forgotpassword/', 'get', auth_views.forgot_password_get,
             OsfWebRenderer('public/forgot_password.mako')),
        Rule('/forgotpassword/', 'post', auth_views.forgot_password_post,
             OsfWebRenderer('public/login.mako')),

        Rule([
            '/midas/', '/summit/', '/accountbeta/', '/decline/'
        ], 'get', auth_views.auth_registerbeta, OsfWebRenderer('', render_mako_string)),

        Rule('/login/connected_tools/',
             'get',
             landing_page_views.connected_tools,
             OsfWebRenderer('public/login_landing.mako')),

        Rule('/login/enriched_profile/',
             'get',
             landing_page_views.enriched_profile,
             OsfWebRenderer('public/login_landing.mako')),

    ])

    ### Profile ###

    # Web

    process_rules(app, [
        Rule('/profile/', 'get', profile_views.profile_view, OsfWebRenderer('profile.mako')),
        Rule('/profile/<uid>/', 'get', profile_views.profile_view_id,
             OsfWebRenderer('profile.mako')),
        Rule('/settings/key_history/<kid>/', 'get', profile_views.user_key_history,
             OsfWebRenderer('profile/key_history.mako')),
        Rule(["/user/merge/"], 'get', auth_views.merge_user_get,
             OsfWebRenderer("merge_accounts.mako")),
        Rule(["/user/merge/"], 'post', auth_views.merge_user_post,
             OsfWebRenderer("merge_accounts.mako")),
        # Route for claiming and setting email and password.
        # Verification token must be querystring argument
        Rule(['/user/<uid>/<pid>/claim/'], ['get', 'post'],
             project_views.contributor.claim_user_form, OsfWebRenderer('claim_account.mako')),
        Rule(['/user/<uid>/<pid>/claim/verify/<token>/'], ['get', 'post'],
             project_views.contributor.claim_user_registered,
             OsfWebRenderer('claim_account_registered.mako')),


        Rule(
            '/settings/',
            'get',
            profile_views.user_profile,
            OsfWebRenderer('profile/settings.mako'),
        ),

        Rule(
            '/settings/account/',
            'get',
            profile_views.user_account,
            OsfWebRenderer('profile/account.mako'),
        ),

        Rule(
            '/settings/account/password',
            'post',
            profile_views.user_account_password,
            OsfWebRenderer('profile/account.mako'),
        ),

        Rule(
            '/settings/addons/',
            'get',
            profile_views.user_addons,
            OsfWebRenderer('profile/addons.mako'),
        ),

        Rule(
            '/settings/notifications/',
            'get',
            profile_views.user_notifications,
            OsfWebRenderer('profile/notifications.mako'),
        ),

    ])

    # API

    process_rules(app, [

        Rule('/profile/', 'get', profile_views.profile_view, json_renderer),
        Rule('/profile/', 'put', profile_views.update_user, json_renderer),
        Rule('/resend/', 'put', profile_views.resend_confirmation, json_renderer),
        Rule('/profile/<uid>/', 'get', profile_views.profile_view_id, json_renderer),

        # Used by profile.html
        Rule('/profile/<uid>/edit/', 'post', profile_views.edit_profile, json_renderer),
        Rule('/profile/<uid>/public_projects/', 'get',
             profile_views.get_public_projects, json_renderer),
        Rule('/profile/<uid>/public_components/', 'get',
             profile_views.get_public_components, json_renderer),

        Rule('/settings/keys/', 'get', profile_views.get_keys, json_renderer),
        Rule('/settings/create_key/', 'post', profile_views.create_user_key, json_renderer),
        Rule('/settings/revoke_key/', 'post', profile_views.revoke_user_key, json_renderer),
        Rule('/settings/key_history/<kid>/', 'get', profile_views.user_key_history, json_renderer),

        Rule('/profile/<user_id>/summary/', 'get',
             profile_views.get_profile_summary, json_renderer),
        Rule('/user/<uid>/<pid>/claim/email/', 'post',
             project_views.contributor.claim_user_post, json_renderer),

        Rule(
            '/profile/export/',
            'post',
            profile_views.request_export,
            json_renderer,
        ),

        Rule(
            '/profile/deactivate/',
            'post',
            profile_views.request_deactivation,
            json_renderer,
        ),

        Rule(
            [
                '/profile/gravatar/',
                '/users/gravatar/',
                '/profile/gravatar/<size>',
                '/users/gravatar/<size>',
            ],
            'get',
            profile_views.current_user_gravatar,
            json_renderer,
        ),

        Rule(
            [
                '/profile/<uid>/gravatar/',
                '/users/<uid>/gravatar/',
                '/profile/<uid>/gravatar/<size>',
                '/users/<uid>/gravatar/<size>',
            ],
            'get',
            profile_views.get_gravatar,
            json_renderer,
        ),


        # Rules for user profile configuration
        Rule('/settings/names/', 'get', profile_views.serialize_names, json_renderer),
        Rule('/settings/names/', 'put', profile_views.unserialize_names, json_renderer),
        Rule('/settings/names/impute/', 'get', profile_views.impute_names, json_renderer),

        Rule(
            [
                '/settings/social/',
                '/settings/social/<uid>/',
            ],
            'get',
            profile_views.serialize_social,
            json_renderer,
        ),

        Rule(
            [
                '/settings/jobs/',
                '/settings/jobs/<uid>/',
            ],
            'get',
            profile_views.serialize_jobs,
            json_renderer,
        ),

        Rule(
            [
                '/settings/schools/',
                '/settings/schools/<uid>/',
            ],
            'get',
            profile_views.serialize_schools,
            json_renderer,
        ),

        Rule(
            [
                '/settings/social/',
                '/settings/social/<uid>/',
            ],
            'put',
            profile_views.unserialize_social,
            json_renderer
        ),

        Rule(
            [
                '/settings/jobs/',
                '/settings/jobs/<uid>/',
            ],
            'put',
            profile_views.unserialize_jobs,
            json_renderer
        ),

        Rule(
            [
                '/settings/schools/',
                '/settings/schools/<uid>/',
            ],
            'put',
            profile_views.unserialize_schools,
            json_renderer
        ),

    ], prefix='/api/v1',)

    ### Search ###

    # Web

    process_rules(app, [

        Rule('/search/', 'get', {}, OsfWebRenderer('search.mako')),
        Rule('/share/', 'get', {}, OsfWebRenderer('share_search.mako')),
        Rule('/share/registration/', 'get', {'register': settings.SHARE_REGISTRATION_URL}, OsfWebRenderer('share_registration.mako')),
        Rule('/share/help/', 'get', {'help': settings.SHARE_API_DOCS_URL}, OsfWebRenderer('share_api_docs.mako')),
        Rule('/share_dashboard/', 'get', {}, OsfWebRenderer('share_dashboard.mako')),
        Rule('/share/atom/', 'get', search_views.search_share_atom, xml_renderer),
        Rule('/api/v1/user/search/', 'get', search_views.search_contributor, json_renderer),

        Rule(
            '/api/v1/search/node/',
            'post',
            project_views.node.search_node,
            json_renderer,
        ),

    ])

    # API

    process_rules(app, [

        Rule(['/search/', '/search/<type>/'], ['get', 'post'], search_views.search_search, json_renderer),
        Rule('/search/projects/', 'get', search_views.search_projects_by_title, json_renderer),
        Rule('/share/search/', ['get', 'post'], search_views.search_share, json_renderer),
        Rule('/share/stats/', 'get', search_views.search_share_stats, json_renderer),
        Rule('/share/providers/', 'get', search_views.search_share_providers, json_renderer),

    ], prefix='/api/v1')

    # Project

    # Web

    process_rules(app, [

        Rule('/', 'get', website_views.index, OsfWebRenderer('index.mako')),
        Rule('/goodbye/', 'get', goodbye, OsfWebRenderer('index.mako')),

        Rule([
            '/project/<pid>/',
            '/project/<pid>/node/<nid>/',
        ], 'get', project_views.node.view_project, OsfWebRenderer('project/project.mako')),

        # Create a new subproject/component
        Rule('/project/<pid>/newnode/', 'post', project_views.node.project_new_node,
             OsfWebRenderer('', render_mako_string)),

        Rule([
            '/project/<pid>/key_history/<kid>/',
            '/project/<pid>/node/<nid>/key_history/<kid>/',
        ], 'get', project_views.key.node_key_history, OsfWebRenderer('project/key_history.mako')),

        # # TODO: Add API endpoint for tags
        # Rule('/tags/<tag>/', 'get', project_views.tag.project_tag, OsfWebRenderer('tags.mako')),
        Rule('/api/v1/folder/<nid>', 'post', project_views.node.folder_new_post, json_renderer),
        Rule('/project/new/<pid>/beforeTemplate/', 'get',
             project_views.node.project_before_template, json_renderer),

        Rule(
            [
                '/project/<pid>/contributors/',
                '/project/<pid>/node/<nid>/contributors/',
            ],
            'get',
            project_views.node.node_contributors,
            OsfWebRenderer('project/contributors.mako'),
        ),

        Rule(
            [
                '/project/<pid>/settings/',
                '/project/<pid>/node/<nid>/settings/',
            ],
            'get',
            project_views.node.node_setting,
            OsfWebRenderer('project/settings.mako')
        ),

        # Permissions
        Rule(
            [
                '/project/<pid>/permissions/<permissions>/',
                '/project/<pid>/node/<nid>/permissions/<permissions>/',
            ],
            'post',
            project_views.node.project_set_privacy,
            OsfWebRenderer('project/project.mako')
        ),

        ### Logs ###

        # View forks
        Rule([
            '/project/<pid>/forks/',
            '/project/<pid>/node/<nid>/forks/',
        ], 'get', project_views.node.node_forks, OsfWebRenderer('project/forks.mako')),

        # Registrations
        Rule([
            '/project/<pid>/register/',
            '/project/<pid>/node/<nid>/register/',
        ], 'get', project_views.register.node_register_page,
            OsfWebRenderer('project/register.mako')),

        Rule([
            '/project/<pid>/register/<template>/',
            '/project/<pid>/node/<nid>/register/<template>/',
        ], 'get', project_views.register.node_register_template_page,
            OsfWebRenderer('project/register.mako')),

        Rule([
            '/project/<pid>/registrations/',
            '/project/<pid>/node/<nid>/registrations/',
        ], 'get', project_views.node.node_registrations,
            OsfWebRenderer('project/registrations.mako')),
        Rule([
            '/project/<pid>/registrations/edit/<did>/',
            '/project/<pid>/node/<nid>/registrations/edit/<did>',
        ], 'get', project_views.node.edit_registration,
            OsfWebRenderer('project/edit_draft.mako')),
        Rule([
            '/project/<pid>/retraction/',
            '/project/<pid>/node/<nid>/retraction/',
        ], 'get', project_views.register.node_registration_retraction_get,
            OsfWebRenderer('project/retract_registration.mako')),
        Rule([
            '/project/<pid>/retraction/approve/<token>/',
            '/project/<pid>/node/<nid>/retraction/approve/<token>/',
        ], 'get', project_views.register.node_registration_retraction_approve,
            OsfWebRenderer('error.mako', render_mako_string)),
        Rule([
            '/project/<pid>/retraction/disapprove/<token>/',
            '/project/<pid>/node/<nid>/retraction/disapprove/<token>/',
        ], 'get', project_views.register.node_registration_retraction_disapprove,
            OsfWebRenderer('error.mako', render_mako_string)),
        Rule([
            '/project/<pid>/embargo/approve/<token>/',
            '/project/<pid>/node/<nid>/embargo/approve/<token>/',
        ], 'get', project_views.register.node_registration_embargo_approve,
            OsfWebRenderer('error.mako', render_mako_string)),
        Rule([
            '/project/<pid>/embargo/disapprove/<token>/',
            '/project/<pid>/node/<nid>/embargo/disapprove/<token>/',
        ], 'get', project_views.register.node_registration_embargo_disapprove,
            OsfWebRenderer('error.mako', render_mako_string)),

        Rule(
            '/ids/<category>/<path:value>/',
            'get',
            project_views.register.get_referent_by_identifier,
            notemplate,
        ),

        # Statistics
        Rule([
            '/project/<pid>/statistics/',
            '/project/<pid>/node/<nid>/statistics/',
        ], 'get', project_views.node.project_statistics,
            OsfWebRenderer('project/statistics.mako')),

        ### Files ###

        # Note: Web endpoint for files view must pass `mode` = `page` to
        # include project view data and JS includes
        Rule(
            [
                '/project/<pid>/files/',
                '/project/<pid>/node/<nid>/files/',
            ],
            'get',
            project_views.file.collect_file_trees,
            OsfWebRenderer('project/files.mako'),
            view_kwargs={'mode': 'page'},
        ),
        Rule(
            [
                '/project/<pid>/files/<provider>/<path:path>/',
                '/project/<pid>/node/<nid>/files/<provider>/<path:path>/',
            ],
            'get',
            addon_views.addon_view_or_download_file,
            OsfWebRenderer('project/view_file.mako')
        ),
        Rule(
            [

                # Legacy Addon view file paths
                '/project/<pid>/<provider>/files/<path:path>/',
                '/project/<pid>/node/<nid>/<provider>/files/<path:path>/',

                '/project/<pid>/<provider>/files/<path:path>/download/',
                '/project/<pid>/node/<nid>/<provider>/files/<path:path>/download/',

                # Legacy routes for `download_file`
                '/project/<pid>/osffiles/<fid>/download/',
                '/project/<pid>/node/<nid>/osffiles/<fid>/download/',

                # Legacy routes for `view_file`
                '/project/<pid>/osffiles/<fid>/',
                '/project/<pid>/node/<nid>/osffiles/<fid>/',

                # Note: Added these old URLs for backwards compatibility with
                # hard-coded links.
                '/project/<pid>/osffiles/download/<fid>/',
                '/project/<pid>/node/<nid>/osffiles/download/<fid>/',
                '/project/<pid>/files/<fid>/',
                '/project/<pid>/node/<nid>/files/<fid>/',
                '/project/<pid>/files/download/<fid>/',
                '/project/<pid>/node/<nid>/files/download/<fid>/',

                # Legacy routes for `download_file_by_version`
                '/project/<pid>/osffiles/<fid>/version/<vid>/download/',
                '/project/<pid>/node/<nid>/osffiles/<fid>/version/<vid>/download/',
                # Note: Added these old URLs for backwards compatibility with
                # hard-coded links.
                '/project/<pid>/osffiles/<fid>/version/<vid>/',
                '/project/<pid>/node/<nid>/osffiles/<fid>/version/<vid>/',
                '/project/<pid>/osffiles/download/<fid>/version/<vid>/',
                '/project/<pid>/node/<nid>/osffiles/download/<fid>/version/<vid>/',
                '/project/<pid>/files/<fid>/version/<vid>/',
                '/project/<pid>/node/<nid>/files/<fid>/version/<vid>/',
                '/project/<pid>/files/download/<fid>/version/<vid>/',
                '/project/<pid>/node/<nid>/files/download/<fid>/version/<vid>/',
            ],
            'get',
            addon_views.addon_view_or_download_file_legacy,
            OsfWebRenderer('project/view_file.mako'),
        ),
        Rule(
            [
                # api/v1 Legacy routes for `download_file`
                '/api/v1/project/<pid>/osffiles/<fid>/',
                '/api/v1/project/<pid>/node/<nid>/osffiles/<fid>/',
                '/api/v1/project/<pid>/files/download/<fid>/',
                '/api/v1/project/<pid>/node/<nid>/files/download/<fid>/',

                #api/v1 Legacy routes for `download_file_by_version`
                '/api/v1/project/<pid>/osffiles/<fid>/version/<vid>/',
                '/api/v1/project/<pid>/node/<nid>/osffiles/<fid>/version/<vid>/',
                '/api/v1/project/<pid>/files/download/<fid>/version/<vid>/',
                '/api/v1/project/<pid>/node/<nid>/files/download/<fid>/version/<vid>/',
            ],
            'get',
            addon_views.addon_view_or_download_file_legacy,
            json_renderer
        ),
    ])

    # API

    process_rules(app, [

        Rule(
            '/email/meeting/',
            'post',
            conference_views.meeting_hook,
            json_renderer,
        ),
        Rule('/mailchimp/hooks/', 'get', profile_views.mailchimp_get_endpoint, json_renderer),

        Rule('/mailchimp/hooks/', 'post', profile_views.sync_data_from_mailchimp, json_renderer),

        # Create project, used by projectCreator.js
        Rule('/project/new/', 'post', project_views.node.project_new_post, json_renderer),

        Rule([
            '/project/<pid>/contributors_abbrev/',
            '/project/<pid>/node/<nid>/contributors_abbrev/',
        ], 'get', project_views.contributor.get_node_contributors_abbrev, json_renderer),

        Rule('/tags/<tag>/', 'get', project_views.tag.project_tag, json_renderer),

        Rule([
            '/project/<pid>/',
            '/project/<pid>/node/<nid>/',
        ], 'get', project_views.node.view_project, json_renderer),
        Rule([
            '/project/<pid>/expand/',
            '/project/<pid>/node/<nid>/expand/',
        ], 'post', project_views.node.expand, json_renderer),
        Rule([
            '/project/<pid>/collapse/',
            '/project/<pid>/node/<nid>/collapse/',
        ], 'post', project_views.node.collapse, json_renderer),

        Rule(
            [
                '/project/<pid>/pointer/',
                '/project/<pid>/node/<nid>/pointer/',
            ],
            'get',
            project_views.node.get_pointed,
            json_renderer,
        ),
        Rule(
            [
                '/project/<pid>/pointer/',
                '/project/<pid>/node/<nid>/pointer/',
            ],
            'post',
            project_views.node.add_pointers,
            json_renderer,
        ),
        Rule(
            [
                '/pointer/',
            ],
            'post',
            project_views.node.add_pointer,
            json_renderer,
        ),
        Rule(
            [
                '/pointers/move/',
            ],
            'post',
            project_views.node.move_pointers,
            json_renderer,
        ),
        Rule(
            [
                '/project/<pid>/pointer/',
                '/project/<pid>/node/<nid>pointer/',
            ],
            'delete',
            project_views.node.remove_pointer,
            json_renderer,
        ),
        Rule(
            [
                '/folder/<pid>/pointer/<pointer_id>',
            ],
            'delete',
            project_views.node.remove_pointer_from_folder,
            json_renderer,
        ),
        Rule(
            [
                '/folder/<pid>/pointers/',
            ],
            'delete',
            project_views.node.remove_pointers_from_folder,
            json_renderer,
        ),
        Rule(
            [
                '/folder/<pid>',
            ],
            'delete',
            project_views.node.delete_folder,
            json_renderer,
        ),
        Rule('/folder/', 'put', project_views.node.add_folder, json_renderer),
        Rule([
            '/project/<pid>/get_summary/',
            '/project/<pid>/node/<nid>/get_summary/',
        ], 'get', project_views.node.get_summary, json_renderer),

        Rule([
            '/project/<pid>/get_children/',
            '/project/<pid>/node/<nid>/get_children/',
        ], 'get', project_views.node.get_children, json_renderer),
        Rule([
            '/project/<pid>/get_folder_pointers/'
        ], 'get', project_views.node.get_folder_pointers, json_renderer),
        Rule([
            '/project/<pid>/get_forks/',
            '/project/<pid>/node/<nid>/get_forks/',
        ], 'get', project_views.node.get_forks, json_renderer),
        Rule([
            '/project/<pid>/get_registrations/',
            '/project/<pid>/node/<nid>/get_registrations/',
        ], 'get', project_views.node.get_registrations, json_renderer),

        # Draft Registrations
        Rule([
<<<<<<< HEAD
            '/project/<pid>/draft/submit/<uid>/',
        ], 'post', project_views.drafts.submit_for_review, json_renderer),
=======
            '/drafts/',
        ], 'get', project_views.drafts.get_all_draft_registrations, json_renderer),
        Rule([
            '/project/<pid>/draft/needs_review',
        ], 'post', project_views.drafts.send_for_review, json_renderer),
>>>>>>> c9a87bef
        Rule([
            '/project/<pid>/draft/',
        ], 'get', project_views.drafts.get_draft_registrations, json_renderer),
        Rule([
            '/project/<pid>/draft/<draft_pk>/',
        ], 'get', project_views.drafts.get_draft_registration, json_renderer),
        Rule([
            '/project/<pid>/draft/',
        ], 'post', project_views.drafts.create_draft_registration, json_renderer),
        Rule([
            '/project/<pid>/draft/<draft_pk>/',
        ], 'put', project_views.drafts.update_draft_registration, json_renderer),
        Rule([
            '/project/<pid>/draft/<draft_pk>/',
        ], 'delete', project_views.drafts.delete_draft_registration, json_renderer),
        # Meta Schemas
        Rule([
            '/project/schema/',
        ], 'get', project_views.drafts.get_metaschemas, json_renderer),
        Rule([
            '/project/schema/<schema_name>/',
            '/project/schema/<schema_name>/version/<schema_version>/',
        ], 'get', project_views.drafts.get_metaschema, json_renderer),

        Rule('/log/<log_id>/', 'get', project_views.log.get_log, json_renderer),

        Rule([
            '/project/<pid>/log/',
            '/project/<pid>/node/<nid>/log/',
        ], 'get', project_views.log.get_logs, json_renderer),

        Rule([
            '/project/<pid>/get_contributors/',
            '/project/<pid>/node/<nid>/get_contributors/',
        ], 'get', project_views.contributor.get_contributors, json_renderer),

        Rule([
            '/project/<pid>/get_contributors_from_parent/',
            '/project/<pid>/node/<nid>/get_contributors_from_parent/',
        ], 'get', project_views.contributor.get_contributors_from_parent, json_renderer),

        # Reorder contributors
        Rule(
            [
                '/project/<pid>/contributors/manage/',
                '/project/<pid>/node/<nid>/contributors/manage/',
            ],
            'POST',
            project_views.contributor.project_manage_contributors,
            json_renderer,
        ),

        Rule([
            '/project/<pid>/get_most_in_common_contributors/',
            '/project/<pid>/node/<nid>/get_most_in_common_contributors/',
        ], 'get', project_views.contributor.get_most_in_common_contributors, json_renderer),

        Rule([
            '/project/<pid>/get_recently_added_contributors/',
            '/project/<pid>/node/<nid>/get_recently_added_contributors/',
        ], 'get', project_views.contributor.get_recently_added_contributors, json_renderer),

        Rule([
            '/project/<pid>/get_editable_children/',
            '/project/<pid>/node/<nid>/get_editable_children/',
        ], 'get', project_views.node.get_editable_children, json_renderer),


        # Private Link
        Rule([
            '/project/<pid>/private_link/',
            '/project/<pid>/node/<nid>/private_link/',
        ], 'post', project_views.node.project_generate_private_link_post, json_renderer),

        Rule([
            '/project/<pid>/private_link/edit/',
            '/project/<pid>/node/<nid>/private_link/edit/',
        ], 'put', project_views.node.project_private_link_edit, json_renderer),

        Rule([
            '/project/<pid>/private_link/',
            '/project/<pid>/node/<nid>/private_link/',
        ], 'delete', project_views.node.remove_private_link, json_renderer),

        Rule([
            '/project/<pid>/private_link/',
            '/project/<pid>/node/<nid>/private_link/',
        ], 'get', project_views.node.private_link_table, json_renderer),

        # Create, using existing project as a template
        Rule([
            '/project/new/<nid>/',
        ], 'post', project_views.node.project_new_from_template, json_renderer),

        # Update
        Rule(
            [
                '/project/<pid>/',
                '/project/<pid>/node/<nid>/',
            ],
            'put',
            project_views.node.update_node,
            json_renderer,
        ),

        # Remove
        Rule(
            [
                '/project/<pid>/',
                '/project/<pid>/node/<nid>/',
            ],
            'delete',
            project_views.node.component_remove,
            json_renderer,
        ),

        # API keys
        Rule([
            '/project/<pid>/create_key/',
            '/project/<pid>/node/<nid>/create_key/',
        ], 'post', project_views.key.create_node_key, json_renderer),
        Rule([
            '/project/<pid>/revoke_key/',
            '/project/<pid>/node/<nid>/revoke_key/'
        ], 'post', project_views.key.revoke_node_key, json_renderer),
        Rule([
            '/project/<pid>/keys/',
            '/project/<pid>/node/<nid>/keys/',
        ], 'get', project_views.key.get_node_keys, json_renderer),

        # Reorder components
        Rule('/project/<pid>/reorder_components/', 'post',
             project_views.node.project_reorder_components, json_renderer),

        # Edit node
        Rule([
            '/project/<pid>/edit/',
            '/project/<pid>/node/<nid>/edit/',
        ], 'post', project_views.node.edit_node, json_renderer),

        # Tags
        Rule([
            '/project/<pid>/addtag/<tag>/',
            '/project/<pid>/node/<nid>/addtag/<tag>/',
        ], 'post', project_views.tag.project_addtag, json_renderer),
        Rule([
            '/project/<pid>/removetag/<tag>/',
            '/project/<pid>/node/<nid>/removetag/<tag>/',
        ], 'post', project_views.tag.project_removetag, json_renderer),

        # Add / remove contributors
        Rule([
            '/project/<pid>/contributors/',
            '/project/<pid>/node/<nid>/contributors/',
        ], 'post', project_views.contributor.project_contributors_post, json_renderer),
        Rule([
            '/project/<pid>/beforeremovecontributors/',
            '/project/<pid>/node/<nid>/beforeremovecontributors/',
        ], 'post', project_views.contributor.project_before_remove_contributor, json_renderer),
        # TODO(sloria): should be a delete request to /contributors/
        Rule([
            '/project/<pid>/removecontributors/',
            '/project/<pid>/node/<nid>/removecontributors/',
        ], 'post', project_views.contributor.project_removecontributor, json_renderer),

        # Forks
        Rule(
            [
                '/project/<pid>/fork/before/',
                '/project/<pid>/node/<nid>/fork/before/',
            ], 'get', project_views.node.project_before_fork, json_renderer,
        ),
        Rule(
            [
                '/project/<pid>/fork/',
                '/project/<pid>/node/<nid>/fork/',
            ], 'post', project_views.node.node_fork_page, json_renderer,
        ),
        Rule(
            [
                '/project/<pid>/pointer/fork/',
                '/project/<pid>/node/<nid>/pointer/fork/',
            ], 'post', project_views.node.fork_pointer, json_renderer,
        ),
        # TODO
        Rule([
            '/project/<pid>/draft/<template>/',
            '/project/<pid>/node/<nid>/draft/<template>/',
        ], 'get', project_views.register.node_draft_template_page, json_renderer),
        # View forks
        Rule([
            '/project/<pid>/forks/',
            '/project/<pid>/node/<nid>/forks/',
        ], 'get', project_views.node.node_forks, json_renderer),

        # Registrations
        Rule([
            '/project/<pid>/beforeregister/',
            '/project/<pid>/node/<nid>/beforeregister',
        ], 'get', project_views.register.project_before_register, json_renderer),
        Rule([
            '/project/<pid>/register/<template>/',
            '/project/<pid>/node/<nid>/register/<template>/',
        ], 'get', project_views.register.node_register_template_page, json_renderer),
        Rule([
            '/project/<pid>/retraction/',
            '/project/<pid>/node/<nid>/retraction/'
        ], 'post', project_views.register.node_registration_retraction_post, json_renderer),

        Rule([
            '/project/<pid>/register/<template>/',
            '/project/<pid>/node/<nid>/register/<template>/',
        ], 'post', project_views.register.node_register_template_page_post, json_renderer),

        Rule(
            [
                '/project/<pid>/identifiers/',
                '/project/<pid>/node/<nid>/identifiers/',
            ],
            'get',
            project_views.register.node_identifiers_get,
            json_renderer,
        ),

        Rule(
            [
                '/project/<pid>/identifiers/',
                '/project/<pid>/node/<nid>/identifiers/',
            ],
            'post',
            project_views.register.node_identifiers_post,
            json_renderer,
        ),

        # Statistics
        Rule([
            '/project/<pid>/statistics/',
            '/project/<pid>/node/<nid>/statistics/',
        ], 'get', project_views.node.project_statistics, json_renderer),

        # Permissions
        Rule([
            '/project/<pid>/permissions/<permissions>/',
            '/project/<pid>/node/<nid>/permissions/<permissions>/',
        ], 'post', project_views.node.project_set_privacy, json_renderer),

        Rule([
            '/project/<pid>/permissions/beforepublic/',
            '/project/<pid>/node/<nid>/permissions/beforepublic/',
        ], 'get', project_views.node.project_before_set_public, json_renderer),

        ### Wiki ###

        ### Watching ###
        Rule([
            '/project/<pid>/watch/',
            '/project/<pid>/node/<nid>/watch/'
        ], 'post', project_views.node.watch_post, json_renderer),

        Rule([
            '/project/<pid>/unwatch/',
            '/project/<pid>/node/<nid>/unwatch/'
        ], 'post', project_views.node.unwatch_post, json_renderer),

        Rule([
            '/project/<pid>/togglewatch/',
            '/project/<pid>/node/<nid>/togglewatch/'
        ], 'post', project_views.node.togglewatch_post, json_renderer),

        Rule([
            '/watched/logs/'
        ], 'get', website_views.watched_logs_get, json_renderer),
        ### Accounts ###
        Rule([
            '/user/merge/'
        ], 'post', auth_views.merge_user_post, json_renderer),

        # Combined files
        Rule(
            [
                '/project/<pid>/files/',
                '/project/<pid>/node/<nid>/files/'
            ],
            'get',
            project_views.file.collect_file_trees,
            json_renderer,
        ),

        # Endpoint to fetch Rubeus.JS/Hgrid-formatted data
        Rule(
            [
                '/project/<pid>/files/grid/',
                '/project/<pid>/node/<nid>/files/grid/'
            ],
            'get',
            project_views.file.grid_data,
            json_renderer
        ),

        # Settings

        Rule(
            '/files/auth/',
            'get',
            addon_views.get_auth,
            json_renderer,
        ),

        Rule(
            [
                '/project/<pid>/waterbutler/logs/',
                '/project/<pid>/node/<nid>/waterbutler/logs/',
            ],
            'put',
            addon_views.create_waterbutler_log,
            json_renderer,
        ),
        Rule(
            [
                '/registration/<pid>/callbacks/',
            ],
            'put',
            project_views.register.registration_callbacks,
            json_renderer,
        ),
        Rule(
            '/settings/addons/',
            'post',
            profile_views.user_choose_addons,
            json_renderer,
        ),

        Rule(
            '/settings/notifications/',
            'get',
            profile_views.user_notifications,
            json_renderer,
        ),

        Rule(
            '/settings/notifications/',
            'post',
            profile_views.user_choose_mailing_lists,
            json_renderer,
        ),

        Rule(
            '/subscriptions/',
            'get',
            notification_views.get_subscriptions,
            json_renderer,
        ),

        Rule(
            [
                '/project/<pid>/subscriptions/',
                '/project/<pid>/node/<nid>/subscriptions/'
            ],
            'get',
            notification_views.get_node_subscriptions,
            json_renderer,
        ),

        Rule(
            '/subscriptions/',
            'post',
            notification_views.configure_subscription,
            json_renderer,
        ),

        Rule(
            [
                '/project/<pid>/settings/addons/',
                '/project/<pid>/node/<nid>/settings/addons/',
            ],
            'post',
            project_views.node.node_choose_addons,
            json_renderer,
        ),

        Rule(
            [
                '/project/<pid>/settings/comments/',
                '/project/<pid>/node/<nid>/settings/comments/',
            ],
            'post',
            project_views.node.configure_comments,
            json_renderer,
        ),

        # Invite Users
        Rule(
            [
                '/project/<pid>/invite_contributor/',
                '/project/<pid>/node/<nid>/invite_contributor/'
            ],
            'post',
            project_views.contributor.invite_contributor_post,
            json_renderer
        ),
    ], prefix='/api/v1')

    # Set up static routing for addons
    # NOTE: We use nginx to serve static addon assets in production
    addon_base_path = os.path.abspath('website/addons')
    if settings.DEV_MODE:
        @app.route('/static/addons/<addon>/<path:filename>')
        def addon_static(addon, filename):
            addon_path = os.path.join(addon_base_path, addon, 'static')
            return send_from_directory(addon_path, filename)<|MERGE_RESOLUTION|>--- conflicted
+++ resolved
@@ -1047,16 +1047,8 @@
 
         # Draft Registrations
         Rule([
-<<<<<<< HEAD
             '/project/<pid>/draft/submit/<uid>/',
         ], 'post', project_views.drafts.submit_for_review, json_renderer),
-=======
-            '/drafts/',
-        ], 'get', project_views.drafts.get_all_draft_registrations, json_renderer),
-        Rule([
-            '/project/<pid>/draft/needs_review',
-        ], 'post', project_views.drafts.send_for_review, json_renderer),
->>>>>>> c9a87bef
         Rule([
             '/project/<pid>/draft/',
         ], 'get', project_views.drafts.get_draft_registrations, json_renderer),
