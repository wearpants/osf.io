# -*- coding: utf-8 -*-
import os
import httplib as http

from flask import request
from flask import send_from_directory

from framework import status
from framework import sentry
from framework.auth import cas
from framework.routing import Rule
from framework.flask import redirect
from framework.routing import WebRenderer
from framework.exceptions import HTTPError
from framework.auth import get_display_name
from framework.routing import xml_renderer
from framework.routing import json_renderer
from framework.routing import process_rules
from framework.auth import views as auth_views
from framework.routing import render_mako_string
from framework.auth.core import _get_current_user

from modularodm import Q
from modularodm.exceptions import QueryException, NoResultsFound

from website import util
from website import prereg
from website import settings
from website import language
from website.util import paths
from website.util import sanitize
from website.models import Institution
from website import landing_pages as landing_page_views
from website import views as website_views
from website.citations import views as citation_views
from website.search import views as search_views
from website.oauth import views as oauth_views
from website.profile import views as profile_views
from website.project import views as project_views
from website.addons.base import views as addon_views
from website.discovery import views as discovery_views
from website.conferences import views as conference_views
from website.institutions import views as institution_views
from website.notifications import views as notification_views

def get_globals():
    """Context variables that are available for every template rendered by
    OSFWebRenderer.
    """
    user = _get_current_user()
    if request.host_url != settings.DOMAIN:
        try:
            inst_id = (Institution.find_one(Q('domains', 'eq', request.host.lower())))._id
            login_url = '{}institutions/{}'.format(settings.DOMAIN, inst_id)
        except NoResultsFound:
            login_url = request.url.replace(request.host_url, settings.DOMAIN)
    else:
        login_url = request.url
    return {
        'private_link_anonymous': is_private_link_anonymous_view(),
        'user_name': user.username if user else '',
        'user_full_name': user.fullname if user else '',
        'user_id': user._primary_key if user else '',
        'user_locale': user.locale if user and user.locale else '',
        'user_timezone': user.timezone if user and user.timezone else '',
        'user_url': user.url if user else '',
        'user_gravatar': profile_views.current_user_gravatar(size=25)['gravatar_url'] if user else '',
        'user_api_url': user.api_url if user else '',
        'display_name': get_display_name(user.fullname) if user else '',
        'use_cdn': settings.USE_CDN_FOR_CLIENT_LIBS,
        'piwik_host': settings.PIWIK_HOST,
        'piwik_site_id': settings.PIWIK_SITE_ID,
        'sentry_dsn_js': settings.SENTRY_DSN_JS if sentry.enabled else None,
        'dev_mode': settings.DEV_MODE,
        'allow_login': settings.ALLOW_LOGIN,
        'cookie_name': settings.COOKIE_NAME,
        'status': status.pop_status_messages(),
        'domain': settings.DOMAIN,
        'api_domain': settings.API_DOMAIN,
        'disk_saving_mode': settings.DISK_SAVING_MODE,
        'language': language,
        'noteworthy_links_node': settings.NEW_AND_NOTEWORTHY_LINKS_NODE,
        'popular_links_node': settings.POPULAR_LINKS_NODE,
        'web_url_for': util.web_url_for,
        'api_url_for': util.api_url_for,
        'api_v2_url': util.api_v2_url,  # URL function for templates
        'api_v2_base': util.api_v2_url(''),  # Base url used by JS api helper
        'sanitize': sanitize,
        'sjson': lambda s: sanitize.safe_json(s),
        'webpack_asset': paths.webpack_asset,
        'waterbutler_url': settings.WATERBUTLER_URL,
        'login_url': cas.get_login_url(login_url, auto=True),
        'reauth_url': util.web_url_for('auth_logout', redirect_url=request.url, reauth=True),
        'profile_url': cas.get_profile_url(),
        'enable_institutions': settings.ENABLE_INSTITUTIONS,
        'keen_project_id': settings.KEEN_PROJECT_ID,
        'keen_write_key': settings.KEEN_WRITE_KEY,
    }

def is_private_link_anonymous_view():
    try:
        # Avoid circular import
        from website.project.model import PrivateLink
        return PrivateLink.find_one(
            Q('key', 'eq', request.args.get('view_only'))
        ).anonymous
    except QueryException:
        return False


class OsfWebRenderer(WebRenderer):
    """Render a Mako template with OSF context vars.

    :param trust: Optional. If ``False``, markup-safe escaping will be enabled
    """
    def __init__(self, *args, **kwargs):
        kwargs['data'] = get_globals
        super(OsfWebRenderer, self).__init__(*args, **kwargs)

#: Use if a view only redirects or raises error
notemplate = OsfWebRenderer('', renderer=render_mako_string, trust=False)


# Static files (robots.txt, etc.)

def favicon():
    return send_from_directory(
        settings.STATIC_FOLDER,
        'favicon.ico',
        mimetype='image/vnd.microsoft.icon'
    )


def robots():
    """Serves the robots.txt file."""
    # Allow local robots.txt
    if os.path.exists(os.path.join(settings.STATIC_FOLDER,
                                   'robots.local.txt')):
        robots_file = 'robots.local.txt'
    else:
        robots_file = 'robots.txt'
    return send_from_directory(
        settings.STATIC_FOLDER,
        robots_file,
        mimetype='text/plain'
    )


def goodbye():
    # Redirect to dashboard if logged in
    if _get_current_user():
        return redirect(util.web_url_for('index'))
    status.push_status_message(language.LOGOUT, kind='success', trust=False)
    return {}

def make_url_map(app):
    """Set up all the routes for the OSF app.

    :param app: A Flask/Werkzeug app to bind the rules to.
    """

    # Set default views to 404, using URL-appropriate renderers
    process_rules(app, [
        Rule(
            '/<path:_>',
            ['get', 'post'],
            HTTPError(http.NOT_FOUND),
            OsfWebRenderer('', render_mako_string, trust=False)
        ),
        Rule(
            '/api/v1/<path:_>',
            ['get', 'post'],
            HTTPError(http.NOT_FOUND),
            json_renderer
        ),
    ])

    ### GUID ###
    process_rules(app, [

        Rule(
            [
                '/<guid>/',
                '/<guid>/<path:suffix>',
            ],
            ['get', 'post', 'put', 'patch', 'delete'],
            website_views.resolve_guid,
            notemplate,
        ),

        Rule(
            [
                '/api/v1/<guid>/',
                '/api/v1/<guid>/<path:suffix>',
            ],
            ['get', 'post', 'put', 'patch', 'delete'],
            website_views.resolve_guid,
            json_renderer,
        ),

    ])

    # Static files
    process_rules(app, [
        Rule('/favicon.ico', 'get', favicon, json_renderer),
        Rule('/robots.txt', 'get', robots, json_renderer),
    ])

    ### Base ###

    process_rules(app, [

        Rule(
            '/dashboard/',
            'get',
            website_views.redirect_to_home,
            OsfWebRenderer('home.mako', trust=False)
        ),
        Rule(
            '/myprojects/',
            'get',
            website_views.dashboard,
            OsfWebRenderer('dashboard.mako', trust=False)
        ),

        Rule(
            '/reproducibility/',
            'get',
            website_views.reproducibility,
            notemplate
        ),

<<<<<<< HEAD
        Rule(
            '/about/',
            'get',
            website_views.redirect_about,
            json_renderer
        ),
        Rule(
            '/howosfworks/',
            'get',
            website_views.redirect_howosfworks,
            json_renderer
        ),

        Rule(
            '/faq/',
            'get',
            {},
            OsfWebRenderer('public/pages/faq.mako', trust=False)
        ),
        Rule(
            '/getting-started/',
            'get',
            {},
            OsfWebRenderer('public/pages/getting_started.mako', trust=False)
        ),
        Rule(
            '/getting-started/email/',
            'get',
            website_views.redirect_meetings_analytics_link,
            json_renderer
        ),
        Rule(
            '/support/',
            'get',
            {},
            OsfWebRenderer('public/pages/support.mako', trust=False)
        ),
=======
        Rule('/about/', 'get', website_views.redirect_about, notemplate),

        Rule('/faq/', 'get', {}, OsfWebRenderer('public/pages/faq.mako')),
        Rule(['/getting-started/', '/getting-started/email/', '/howosfworks/'], 'get', website_views.redirect_getting_started, notemplate),
        Rule('/support/', 'get', {}, OsfWebRenderer('public/pages/support.mako')),
>>>>>>> 5043f791

        Rule(
            '/explore/',
            'get',
            {},
            OsfWebRenderer('public/explore.mako', trust=False)
        ),
        Rule(
            [
                '/messages/',
                '/help/'
            ],
            'get',
            {},
            OsfWebRenderer('public/comingsoon.mako', trust=False)
        ),

        Rule(
            '/view/<meeting>/',
            'get',
            conference_views.conference_results,
            OsfWebRenderer('public/pages/meeting.mako', trust=False),
        ),

        Rule(
            '/view/<meeting>/plain/',
            'get',
            conference_views.conference_results,
            OsfWebRenderer('public/pages/meeting_plain.mako', trust=False),
            endpoint_suffix='__plain',
        ),

        Rule(
            '/api/v1/view/<meeting>/',
            'get',
            conference_views.conference_data,
            json_renderer,
        ),

        Rule(
            '/meetings/',
            'get',
            conference_views.conference_view,
            OsfWebRenderer('public/pages/meeting_landing.mako', trust=False),
        ),

        Rule(
            '/api/v1/meetings/submissions/',
            'get',
            conference_views.conference_submissions,
            json_renderer,
        ),

        Rule(
            '/presentations/',
            'get',
            conference_views.redirect_to_meetings,
            json_renderer,
        ),

        Rule(
            '/news/',
            'get',
            {},
            OsfWebRenderer('public/pages/news.mako', trust=False)
        ),

        Rule(
            '/prereg/',
            'get',
            prereg.prereg_landing_page,
            OsfWebRenderer('prereg_landing_page.mako', trust=False)
        ),

        Rule(
            '/api/v1/prereg/draft_registrations/',
            'get',
            prereg.prereg_draft_registrations,
            json_renderer,
        ),
    ])

    # Site-wide API routes

    process_rules(app, [
        Rule(
            '/citations/styles/',
            'get',
            citation_views.list_citation_styles,
            json_renderer,
        ),
    ], prefix='/api/v1')

    process_rules(app, [
        Rule(
            [
                '/project/<pid>/<addon>/settings/disable/',
                '/project/<pid>/node/<nid>/<addon>/settings/disable/',
            ],
            'post',
            addon_views.disable_addon,
            json_renderer,
        ),

        Rule(
            '/profile/<uid>/<addon>/settings/',
            'get',
            addon_views.get_addon_user_config,
            json_renderer,
        ),
    ], prefix='/api/v1')

    # OAuth

    process_rules(app, [
        Rule(
            '/oauth/connect/<service_name>/',
            'get',
            oauth_views.oauth_connect,
            json_renderer,
        ),

        Rule(
            '/oauth/callback/<service_name>/',
            'get',
            oauth_views.oauth_callback,
            OsfWebRenderer('util/oauth_complete.mako', trust=False),
        ),
    ])
    process_rules(app, [
        Rule(
            [
                '/oauth/accounts/<external_account_id>/',
            ],
            'delete',
            oauth_views.oauth_disconnect,
            json_renderer,
        )
    ], prefix='/api/v1')
    ### Metadata ###
    process_rules(app, [

        Rule(
            [
                '/project/<pid>/comments/timestamps/',
                '/project/<pid>/node/<nid>/comments/timestamps/',
            ],
            'put',
            project_views.comment.update_comments_timestamp,
            json_renderer,
        ),

        Rule(
            [
                '/project/<pid>/citation/',
                '/project/<pid>/node/<nid>/citation/',
            ],
            'get',
            citation_views.node_citation,
            json_renderer,
        ),

    ], prefix='/api/v1')

    ### Forms ###

    process_rules(app, [
        Rule('/forms/registration/', 'get', website_views.registration_form, json_renderer),
        Rule('/forms/signin/', 'get', website_views.signin_form, json_renderer),
        Rule('/forms/forgot_password/', 'get', website_views.forgot_password_form, json_renderer),
        Rule('/forms/reset_password/', 'get', website_views.reset_password_form, json_renderer),
    ], prefix='/api/v1')

    ### Discovery ###

    process_rules(app, [

        Rule(
            '/explore/activity/',
            'get',
            discovery_views.activity,
            OsfWebRenderer('public/pages/active_nodes.mako', trust=False)
        ),
    ])

    ### Auth ###

    # Web

    process_rules(app, [

        Rule(
            '/confirm/<uid>/<token>/',
            'get',
            auth_views.confirm_email_get,
            # View will either redirect or display error message
            notemplate
        ),

        Rule(
            '/resetpassword/<verification_key>/',
            ['get', 'post'],
            auth_views.reset_password,
            OsfWebRenderer('public/resetpassword.mako', render_mako_string, trust=False)
        ),

        # Resend confirmation URL linked to in CAS login page
        Rule(
            '/resend/',
            ['get', 'post'],
            auth_views.resend_confirmation,
            OsfWebRenderer('resend.mako', render_mako_string, trust=False)
        ),

        # TODO: Remove `auth_register_post`
        Rule(
            '/register/',
            'post',
            auth_views.auth_register_post,
            OsfWebRenderer('public/login.mako', trust=False)
        ),
        Rule('/api/v1/register/', 'post', auth_views.register_user, json_renderer),

        Rule(
            [
                '/login/',
                '/account/'
            ],
            'get',
            auth_views.auth_login,
            OsfWebRenderer('public/login.mako', trust=False)
        ),
        Rule(
            '/login/first/',
            'get',
            auth_views.auth_login,
            OsfWebRenderer('public/login.mako', trust=False),
            endpoint_suffix='__first', view_kwargs={'first': True}
        ),
        Rule(
            '/logout/',
            'get',
            auth_views.auth_logout,
            notemplate
        ),
        Rule(
            '/forgotpassword/',
            'get',
            auth_views.forgot_password_get,
            OsfWebRenderer('public/forgot_password.mako', trust=False)
        ),
        Rule(
            '/forgotpassword/',
            'post',
            auth_views.forgot_password_post,
            OsfWebRenderer('public/login.mako', trust=False)
        ),

        Rule(
            [
                '/midas/',
                '/summit/',
                '/accountbeta/',
                '/decline/'
            ],
            'get',
            auth_views.auth_registerbeta,
            notemplate
        ),

        # FIXME or REDIRECTME: This redirects to settings when logged in, but gives an error (no template) when logged out
        Rule(
            '/login/connected_tools/',
            'get',
            landing_page_views.connected_tools,
            OsfWebRenderer('public/login_landing.mako', trust=False)
        ),

        # FIXME or REDIRECTME: mod-meta error when logged out: signin form not rendering for login_landing sidebar
        Rule(
            '/login/enriched_profile/',
            'get',
            landing_page_views.enriched_profile,
            OsfWebRenderer('public/login_landing.mako', trust=False)
        ),

    ])

    ### Profile ###

    # Web

    process_rules(app, [
        Rule(
            '/profile/',
            'get',
            profile_views.profile_view,
            OsfWebRenderer('profile.mako', trust=False)
        ),
        Rule(
            '/profile/<uid>/',
            'get',
            profile_views.profile_view_id,
            OsfWebRenderer('profile.mako', trust=False)
        ),
        Rule(
            ['/user/merge/'],
            'get',
            auth_views.merge_user_get,
            OsfWebRenderer('merge_accounts.mako', trust=False)
        ),
        Rule(
            ['/user/merge/'],
            'post',
            auth_views.merge_user_post,
            OsfWebRenderer('merge_accounts.mako', trust=False)
        ),
        # Route for claiming and setting email and password.
        # Verification token must be querystring argument
        Rule(
            ['/user/<uid>/<pid>/claim/'],
            ['get', 'post'],
            project_views.contributor.claim_user_form,
            OsfWebRenderer('claim_account.mako', trust=False)
        ),
        Rule(
            ['/user/<uid>/<pid>/claim/verify/<token>/'],
            ['get', 'post'],
            project_views.contributor.claim_user_registered,
            OsfWebRenderer('claim_account_registered.mako', trust=False)
        ),

        Rule(
            '/settings/',
            'get',
            profile_views.user_profile,
            OsfWebRenderer('profile/settings.mako', trust=False),
        ),

        Rule(
            '/settings/account/',
            'get',
            profile_views.user_account,
            OsfWebRenderer('profile/account.mako', trust=False),
        ),

        Rule(
            '/settings/account/password',
            'post',
            profile_views.user_account_password,
            OsfWebRenderer('profile/account.mako', trust=False),
        ),

        Rule(
            '/settings/addons/',
            'get',
            profile_views.user_addons,
            OsfWebRenderer('profile/addons.mako', trust=False),
        ),

        Rule(
            '/settings/notifications/',
            'get',
            profile_views.user_notifications,
            OsfWebRenderer('profile/notifications.mako', trust=False),
        ),

        Rule(
            '/settings/applications/',
            'get',
            profile_views.oauth_application_list,
            OsfWebRenderer('profile/oauth_app_list.mako', trust=False)
        ),

        Rule(
            '/settings/applications/create/',
            'get',
            profile_views.oauth_application_register,
            OsfWebRenderer('profile/oauth_app_detail.mako', trust=False)
        ),

        Rule(
            '/settings/applications/<client_id>/',
            'get',
            profile_views.oauth_application_detail,
            OsfWebRenderer('profile/oauth_app_detail.mako', trust=False)
        ),

        Rule(
            '/settings/tokens/',
            'get',
            profile_views.personal_access_token_list,
            OsfWebRenderer('profile/personal_tokens_list.mako', trust=False)
        ),

        Rule(
            '/settings/tokens/create/',
            'get',
            profile_views.personal_access_token_register,
            OsfWebRenderer('profile/personal_tokens_detail.mako', trust=False)
        ),

        Rule(
            '/settings/tokens/<_id>/',
            'get',
            profile_views.personal_access_token_detail,
            OsfWebRenderer('profile/personal_tokens_detail.mako', trust=False)
        ),


        # TODO: Uncomment once outstanding issues with this feature are addressed
        # Rule(
        #     '/@<twitter_handle>/',
        #     'get',
        #     profile_views.redirect_to_twitter,
        #     OsfWebRenderer('error.mako', render_mako_string, trust=False)
        # ),
    ])

    # API

    process_rules(app, [

        Rule('/profile/', 'get', profile_views.profile_view, json_renderer),
        Rule('/profile/', 'put', profile_views.update_user, json_renderer),
        Rule('/resend/', 'put', profile_views.resend_confirmation, json_renderer),
        Rule('/profile/<uid>/', 'get', profile_views.profile_view_id, json_renderer),

        # Used by profile.html
        Rule('/profile/<uid>/edit/', 'post', profile_views.edit_profile, json_renderer),
        Rule('/profile/<uid>/public_projects/', 'get',
             profile_views.get_public_projects, json_renderer),
        Rule('/profile/<uid>/public_components/', 'get',
             profile_views.get_public_components, json_renderer),

        Rule('/profile/<user_id>/summary/', 'get',
             profile_views.get_profile_summary, json_renderer),
        Rule('/user/<uid>/<pid>/claim/email/', 'post',
             project_views.contributor.claim_user_post, json_renderer),

        Rule(
            '/profile/export/',
            'post',
            profile_views.request_export,
            json_renderer,
        ),

        Rule(
            '/profile/deactivate/',
            'post',
            profile_views.request_deactivation,
            json_renderer,
        ),

        Rule(
            [
                '/profile/gravatar/',
                '/users/gravatar/',
                '/profile/gravatar/<size>',
                '/users/gravatar/<size>',
            ],
            'get',
            profile_views.current_user_gravatar,
            json_renderer,
        ),

        Rule(
            [
                '/profile/<uid>/gravatar/',
                '/users/<uid>/gravatar/',
                '/profile/<uid>/gravatar/<size>',
                '/users/<uid>/gravatar/<size>',
            ],
            'get',
            profile_views.get_gravatar,
            json_renderer,
        ),


        # Rules for user profile configuration
        Rule('/settings/names/', 'get', profile_views.serialize_names, json_renderer),
        Rule('/settings/names/', 'put', profile_views.unserialize_names, json_renderer),
        Rule('/settings/names/impute/', 'get', profile_views.impute_names, json_renderer),

        Rule(
            [
                '/settings/social/',
                '/settings/social/<uid>/',
            ],
            'get',
            profile_views.serialize_social,
            json_renderer,
        ),

        Rule(
            [
                '/settings/jobs/',
                '/settings/jobs/<uid>/',
            ],
            'get',
            profile_views.serialize_jobs,
            json_renderer,
        ),

        Rule(
            [
                '/settings/schools/',
                '/settings/schools/<uid>/',
            ],
            'get',
            profile_views.serialize_schools,
            json_renderer,
        ),

        Rule(
            [
                '/settings/social/',
                '/settings/social/<uid>/',
            ],
            'put',
            profile_views.unserialize_social,
            json_renderer
        ),

        Rule(
            [
                '/settings/jobs/',
                '/settings/jobs/<uid>/',
            ],
            'put',
            profile_views.unserialize_jobs,
            json_renderer
        ),

        Rule(
            [
                '/settings/schools/',
                '/settings/schools/<uid>/',
            ],
            'put',
            profile_views.unserialize_schools,
            json_renderer
        ),

    ], prefix='/api/v1',)

    ### Search ###

    # Web

    process_rules(app, [

        Rule(
            '/search/',
            'get',
            {},
            OsfWebRenderer('search.mako', trust=False)
        ),
        Rule(
            '/share/',
            'get',
            {},
            OsfWebRenderer('share_search.mako', trust=False)
        ),
        Rule(
            '/share/registration/',
            'get',
            {'register': settings.SHARE_REGISTRATION_URL},
            OsfWebRenderer('share_registration.mako', trust=False)
        ),
        Rule(
            '/share/help/',
            'get',
            {'help': settings.SHARE_API_DOCS_URL},
            OsfWebRenderer('share_api_docs.mako', trust=False)
        ),
        Rule(  # FIXME: Dead route; possible that template never existed; confirm deletion candidate with ErinB
            '/share_dashboard/',
            'get',
            {},
            OsfWebRenderer('share_dashboard.mako', trust=False)
        ),
        Rule(
            '/share/atom/',
            'get',
            search_views.search_share_atom,
            xml_renderer
        ),
        Rule('/api/v1/user/search/', 'get', search_views.search_contributor, json_renderer),

        Rule(
            '/api/v1/search/node/',
            'post',
            project_views.node.search_node,
            json_renderer,
        ),

    ])

    # API

    process_rules(app, [

        Rule(['/search/', '/search/<type>/'], ['get', 'post'], search_views.search_search, json_renderer),
        Rule('/search/projects/', 'get', search_views.search_projects_by_title, json_renderer),
        Rule('/share/search/', ['get', 'post'], search_views.search_share, json_renderer),
        Rule('/share/stats/', 'get', search_views.search_share_stats, json_renderer),
        Rule('/share/providers/', 'get', search_views.search_share_providers, json_renderer),

    ], prefix='/api/v1')

    # Institution

    process_rules(app, [
        Rule('/institutions/<inst_id>/', 'get', institution_views.view_institution, OsfWebRenderer('institution.mako', trust=False))
    ])

    # Project

    # Web

    process_rules(app, [
        # '/' route loads home.mako if logged in, otherwise loads landing.mako
        Rule('/', 'get', website_views.index, OsfWebRenderer('index.mako', trust=False)),
        Rule('/goodbye/', 'get', goodbye, OsfWebRenderer('landing.mako', trust=False)),

        Rule(
            [
                '/project/<pid>/',
                '/project/<pid>/node/<nid>/',
            ],
            'get',
            project_views.node.view_project,
            OsfWebRenderer('project/project.mako', trust=False)
        ),

        # Create a new subproject/component
        Rule(
            '/project/<pid>/newnode/',
            'post',
            project_views.node.project_new_node,
            notemplate
        ),

        # # TODO: Add API endpoint for tags
        # Rule('/tags/<tag>/', 'get', project_views.tag.project_tag, OsfWebRenderer('tags.mako', trust=False)),
        Rule('/project/new/<pid>/beforeTemplate/', 'get',
             project_views.node.project_before_template, json_renderer),

        Rule(
            [
                '/project/<pid>/contributors/',
                '/project/<pid>/node/<nid>/contributors/',
            ],
            'get',
            project_views.node.node_contributors,
            OsfWebRenderer('project/contributors.mako', trust=False),
        ),

        Rule(
            [
                '/project/<pid>/settings/',
                '/project/<pid>/node/<nid>/settings/',
            ],
            'get',
            project_views.node.node_setting,
            OsfWebRenderer('project/settings.mako', trust=False)
        ),

        # Permissions
        Rule(  # TODO: Where, if anywhere, is this route used?
            [
                '/project/<pid>/permissions/<permissions>/',
                '/project/<pid>/node/<nid>/permissions/<permissions>/',
            ],
            'post',
            project_views.node.project_set_privacy,
            OsfWebRenderer('project/project.mako', trust=False)
        ),

        ### Logs ###

        # View forks
        Rule(
            [
                '/project/<pid>/forks/',
                '/project/<pid>/node/<nid>/forks/',
            ],
            'get',
            project_views.node.node_forks,
            OsfWebRenderer('project/forks.mako', trust=False)
        ),

        # Registrations
        Rule(
            [
                '/project/<pid>/register/',
                '/project/<pid>/node/<nid>/register/',
            ],
            'get',
            project_views.register.node_register_page,
            OsfWebRenderer('project/register.mako', trust=False)
        ),

        Rule(
            [
                '/project/<pid>/register/<metaschema_id>/',
                '/project/<pid>/node/<nid>/register/<metaschema_id>/',
            ],
            'get',
            project_views.register.node_register_template_page,
            OsfWebRenderer('project/register.mako', trust=False)
        ),
        Rule(
            [
                '/project/<pid>/registrations/',
                '/project/<pid>/node/<nid>/registrations/',
            ],
            'get',
            project_views.node.node_registrations,
            OsfWebRenderer('project/registrations.mako', trust=False)
        ),
        Rule(
            [
                '/project/<pid>/registrations/',
                '/project/<pid>/node/<nid>/registrations/',
            ],
            'post',
            project_views.drafts.new_draft_registration,
            OsfWebRenderer('project/edit_draft_registration.mako', trust=False)),
        Rule(
            [
                '/project/<pid>/drafts/<draft_id>/',
                '/project/<pid>/node/<nid>/drafts/<draft_id>/',
            ],
            'get',
            project_views.drafts.edit_draft_registration_page,
            OsfWebRenderer('project/edit_draft_registration.mako', trust=False)),
        Rule(
            [
                '/project/<pid>/drafts/<draft_id>/register/',
                '/project/<pid>/node/<nid>/drafts/<draft_id>/register/',
            ],
            'get',
            project_views.drafts.draft_before_register_page,
            OsfWebRenderer('project/register_draft.mako', trust=False)),

        Rule(
            [
                '/project/<pid>/retraction/',
                '/project/<pid>/node/<nid>/retraction/',
            ],
            'get',
            project_views.register.node_registration_retraction_redirect,
            notemplate,
        ),

        Rule(
            [
                '/project/<pid>/withdraw/',
                '/project/<pid>/node/<nid>/withdraw/',
            ],
            'get',
            project_views.register.node_registration_retraction_get,
            OsfWebRenderer('project/retract_registration.mako', trust=False)
        ),

        Rule(
            '/ids/<category>/<path:value>/',
            'get',
            project_views.register.get_referent_by_identifier,
            notemplate,
        ),

        # Statistics
        Rule(
            [
                '/project/<pid>/statistics/',
                '/project/<pid>/node/<nid>/statistics/',
            ],
            'get',
            project_views.node.project_statistics_redirect,
            notemplate,
        ),

        Rule(
            [
                '/project/<pid>/analytics/',
                '/project/<pid>/node/<nid>/analytics/',
            ],
            'get',
            project_views.node.project_statistics,
            OsfWebRenderer('project/statistics.mako', trust=False)
        ),

        ### Files ###

        # Note: Web endpoint for files view must pass `mode` = `page` to
        # include project view data and JS includes
        # TODO: Start waterbutler to test
        Rule(
            [
                '/project/<pid>/files/',
                '/project/<pid>/node/<nid>/files/',
            ],
            'get',
            project_views.file.collect_file_trees,
            OsfWebRenderer('project/files.mako', trust=False),
            view_kwargs={'mode': 'page'},
        ),
        Rule(
            [
                '/project/<pid>/files/<provider>/<path:path>/',
                '/project/<pid>/node/<nid>/files/<provider>/<path:path>/',
            ],
            'get',
            addon_views.addon_view_or_download_file,
            OsfWebRenderer('project/view_file.mako', trust=False)
        ),
        Rule(
            [
                '/project/<pid>/files/deleted/<trashed_id>/',
                '/project/<pid>/node/<nid>/files/deleted/<trashed_id>/',
            ],
            'get',
            addon_views.addon_deleted_file,
            OsfWebRenderer('project/view_file.mako', trust=False)
        ),
        Rule(
            [
                # Legacy Addon view file paths
                '/project/<pid>/<provider>/files/<path:path>/',
                '/project/<pid>/node/<nid>/<provider>/files/<path:path>/',

                '/project/<pid>/<provider>/files/<path:path>/download/',
                '/project/<pid>/node/<nid>/<provider>/files/<path:path>/download/',

                # Legacy routes for `download_file`
                '/project/<pid>/osffiles/<fid>/download/',
                '/project/<pid>/node/<nid>/osffiles/<fid>/download/',

                # Legacy routes for `view_file`
                '/project/<pid>/osffiles/<fid>/',
                '/project/<pid>/node/<nid>/osffiles/<fid>/',

                # Note: Added these old URLs for backwards compatibility with
                # hard-coded links.
                '/project/<pid>/osffiles/download/<fid>/',
                '/project/<pid>/node/<nid>/osffiles/download/<fid>/',
                '/project/<pid>/files/<fid>/',
                '/project/<pid>/node/<nid>/files/<fid>/',
                '/project/<pid>/files/download/<fid>/',
                '/project/<pid>/node/<nid>/files/download/<fid>/',

                # Legacy routes for `download_file_by_version`
                '/project/<pid>/osffiles/<fid>/version/<vid>/download/',
                '/project/<pid>/node/<nid>/osffiles/<fid>/version/<vid>/download/',
                # Note: Added these old URLs for backwards compatibility with
                # hard-coded links.
                '/project/<pid>/osffiles/<fid>/version/<vid>/',
                '/project/<pid>/node/<nid>/osffiles/<fid>/version/<vid>/',
                '/project/<pid>/osffiles/download/<fid>/version/<vid>/',
                '/project/<pid>/node/<nid>/osffiles/download/<fid>/version/<vid>/',
                '/project/<pid>/files/<fid>/version/<vid>/',
                '/project/<pid>/node/<nid>/files/<fid>/version/<vid>/',
                '/project/<pid>/files/download/<fid>/version/<vid>/',
                '/project/<pid>/node/<nid>/files/download/<fid>/version/<vid>/',
            ],
            'get',
            addon_views.addon_view_or_download_file_legacy,
            OsfWebRenderer('project/view_file.mako', trust=False),
        ),
        Rule(
            [
                # api/v1 Legacy routes for `download_file`
                '/api/v1/project/<pid>/osffiles/<fid>/',
                '/api/v1/project/<pid>/node/<nid>/osffiles/<fid>/',
                '/api/v1/project/<pid>/files/download/<fid>/',
                '/api/v1/project/<pid>/node/<nid>/files/download/<fid>/',

                #api/v1 Legacy routes for `download_file_by_version`
                '/api/v1/project/<pid>/osffiles/<fid>/version/<vid>/',
                '/api/v1/project/<pid>/node/<nid>/osffiles/<fid>/version/<vid>/',
                '/api/v1/project/<pid>/files/download/<fid>/version/<vid>/',
                '/api/v1/project/<pid>/node/<nid>/files/download/<fid>/version/<vid>/',
            ],
            'get',
            addon_views.addon_view_or_download_file_legacy,
            json_renderer
        ),
    ])

    # API

    process_rules(app, [

        Rule(
            '/email/meeting/',
            'post',
            conference_views.meeting_hook,
            json_renderer,
        ),
        Rule('/mailchimp/hooks/', 'get', profile_views.mailchimp_get_endpoint, json_renderer),

        Rule('/mailchimp/hooks/', 'post', profile_views.sync_data_from_mailchimp, json_renderer),

        # Create project, used by [coming replacement]
        Rule('/project/new/', 'post', project_views.node.project_new_post, json_renderer),

        Rule([
            '/project/<pid>/contributors_abbrev/',
            '/project/<pid>/node/<nid>/contributors_abbrev/',
        ], 'get', project_views.contributor.get_node_contributors_abbrev, json_renderer),

        Rule('/tags/<tag>/', 'get', project_views.tag.project_tag, json_renderer),

        Rule([
            '/project/<pid>/',
            '/project/<pid>/node/<nid>/',
        ], 'get', project_views.node.view_project, json_renderer),
        Rule(
            [
                '/project/<pid>/pointer/',
                '/project/<pid>/node/<nid>/pointer/',
            ],
            'get',
            project_views.node.get_pointed,
            json_renderer,
        ),
        Rule(
            [
                '/project/<pid>/pointer/',
                '/project/<pid>/node/<nid>/pointer/',
            ],
            'post',
            project_views.node.add_pointers,
            json_renderer,
        ),
        Rule(
            [
                '/pointer/',
            ],
            'post',
            project_views.node.add_pointer,
            json_renderer,
        ),
        Rule(
            [
                '/pointers/move/',
            ],
            'post',
            project_views.node.move_pointers,
            json_renderer,
        ),
        Rule(
            [
                '/project/<pid>/pointer/',
                '/project/<pid>/node/<nid>pointer/',
            ],
            'delete',
            project_views.node.remove_pointer,
            json_renderer,
        ),
        Rule(
            [
                '/folder/<pid>/pointer/<pointer_id>',
            ],
            'delete',
            project_views.node.remove_pointer_from_folder,
            json_renderer,
        ),
        Rule([
            '/project/<pid>/get_summary/',
            '/project/<pid>/node/<nid>/get_summary/',
        ], 'get', project_views.node.get_summary, json_renderer),

        Rule([
            '/project/<pid>/get_children/',
            '/project/<pid>/node/<nid>/get_children/',
        ], 'get', project_views.node.get_children, json_renderer),
        Rule([
            '/project/<pid>/get_forks/',
            '/project/<pid>/node/<nid>/get_forks/',
        ], 'get', project_views.node.get_forks, json_renderer),
        Rule([
            '/project/<pid>/get_registrations/',
            '/project/<pid>/node/<nid>/get_registrations/',
        ], 'get', project_views.node.get_registrations, json_renderer),

        # Draft Registrations
        Rule([
            '/project/<pid>/drafts/',
        ], 'get', project_views.drafts.get_draft_registrations, json_renderer),
        Rule([
            '/project/<pid>/drafts/<draft_id>/',
        ], 'get', project_views.drafts.get_draft_registration, json_renderer),
        Rule([
            '/project/<pid>/drafts/<draft_id>/',
        ], 'put', project_views.drafts.update_draft_registration, json_renderer),
        Rule([
            '/project/<pid>/drafts/<draft_id>/',
        ], 'delete', project_views.drafts.delete_draft_registration, json_renderer),
        Rule([
            '/project/<pid>/drafts/<draft_id>/submit/',
        ], 'post', project_views.drafts.submit_draft_for_review, json_renderer),

        # Meta Schemas
        Rule([
            '/project/drafts/schemas/',
        ], 'get', project_views.drafts.get_metaschemas, json_renderer),

        Rule('/log/<log_id>/', 'get', project_views.log.get_log, json_renderer),

        Rule([
            '/project/<pid>/log/',
            '/project/<pid>/node/<nid>/log/',
        ], 'get', project_views.log.get_logs, json_renderer),

        Rule([
            '/project/<pid>/get_contributors/',
            '/project/<pid>/node/<nid>/get_contributors/',
        ], 'get', project_views.contributor.get_contributors, json_renderer),

        Rule([
            '/project/<pid>/get_contributors_from_parent/',
            '/project/<pid>/node/<nid>/get_contributors_from_parent/',
        ], 'get', project_views.contributor.get_contributors_from_parent, json_renderer),

        # Reorder contributors
        Rule(
            [
                '/project/<pid>/contributors/manage/',
                '/project/<pid>/node/<nid>/contributors/manage/',
            ],
            'POST',
            project_views.contributor.project_manage_contributors,
            json_renderer,
        ),

        Rule(
            [
                '/project/<pid>/contributor/remove/',
                '/project/<pid>/node/<nid>/contributor/remove/',
            ],
            'POST',
            project_views.contributor.project_remove_contributor,
            json_renderer,
        ),

        Rule([
            '/project/<pid>/get_editable_children/',
            '/project/<pid>/node/<nid>/get_editable_children/',
        ], 'get', project_views.node.get_editable_children, json_renderer),


        # Private Link
        Rule([
            '/project/<pid>/private_link/',
            '/project/<pid>/node/<nid>/private_link/',
        ], 'post', project_views.node.project_generate_private_link_post, json_renderer),

        Rule([
            '/project/<pid>/private_link/edit/',
            '/project/<pid>/node/<nid>/private_link/edit/',
        ], 'put', project_views.node.project_private_link_edit, json_renderer),

        Rule([
            '/project/<pid>/private_link/',
            '/project/<pid>/node/<nid>/private_link/',
        ], 'delete', project_views.node.remove_private_link, json_renderer),

        Rule([
            '/project/<pid>/private_link/',
            '/project/<pid>/node/<nid>/private_link/',
        ], 'get', project_views.node.private_link_table, json_renderer),

        # Create, using existing project as a template
        Rule([
            '/project/new/<nid>/',
        ], 'post', project_views.node.project_new_from_template, json_renderer),

        # Update
        Rule(
            [
                '/project/<pid>/',
                '/project/<pid>/node/<nid>/',
            ],
            'put',
            project_views.node.update_node,
            json_renderer,
        ),

        # Remove
        Rule(
            [
                '/project/<pid>/',
                '/project/<pid>/node/<nid>/',
            ],
            'delete',
            project_views.node.component_remove,
            json_renderer,
        ),

        # Reorder components
        Rule('/project/<pid>/reorder_components/', 'post',
             project_views.node.project_reorder_components, json_renderer),

        # Edit node
        Rule([
            '/project/<pid>/edit/',
            '/project/<pid>/node/<nid>/edit/',
        ], 'post', project_views.node.edit_node, json_renderer),

        # Add / remove tags
        Rule([
            '/project/<pid>/tags/',
            '/project/<pid>/node/<nid>/tags/',
            '/project/<pid>/tags/<tag>/',
            '/project/<pid>/node/<nid>/tags/<tag>/',
        ], 'post', project_views.tag.project_add_tag, json_renderer),
        Rule([
            '/project/<pid>/tags/',
            '/project/<pid>/node/<nid>/tags/',
            '/project/<pid>/tags/<tag>/',
            '/project/<pid>/node/<nid>/tags/<tag>/',
        ], 'delete', project_views.tag.project_remove_tag, json_renderer),

        # Add / remove contributors
        Rule([
            '/project/<pid>/contributors/',
            '/project/<pid>/node/<nid>/contributors/',
        ], 'post', project_views.contributor.project_contributors_post, json_renderer),
        # Forks
        Rule(
            [
                '/project/<pid>/fork/before/',
                '/project/<pid>/node/<nid>/fork/before/',
            ], 'get', project_views.node.project_before_fork, json_renderer,
        ),
        Rule(
            [
                '/project/<pid>/fork/',
                '/project/<pid>/node/<nid>/fork/',
            ], 'post', project_views.node.node_fork_page, json_renderer,
        ),
        Rule(
            [
                '/project/<pid>/pointer/fork/',
                '/project/<pid>/node/<nid>/pointer/fork/',
            ], 'post', project_views.node.fork_pointer, json_renderer,
        ),
        # View forks
        Rule([
            '/project/<pid>/forks/',
            '/project/<pid>/node/<nid>/forks/',
        ], 'get', project_views.node.node_forks, json_renderer),

        # Registrations
        Rule([
            '/project/<pid>/beforeregister/',
            '/project/<pid>/node/<nid>/beforeregister',
        ], 'get', project_views.register.project_before_register, json_renderer),
        Rule([
            '/project/<pid>/drafts/<draft_id>/register/',
            '/project/<pid>/node/<nid>/drafts/<draft_id>/register/',
        ], 'post', project_views.drafts.register_draft_registration, json_renderer),
        Rule([
            '/project/<pid>/register/<template>/',
            '/project/<pid>/node/<nid>/register/<template>/',
        ], 'get', project_views.register.node_register_template_page, json_renderer),
        Rule([
            '/project/<pid>/withdraw/',
            '/project/<pid>/node/<nid>/withdraw/'
        ], 'post', project_views.register.node_registration_retraction_post, json_renderer),

        Rule(
            [
                '/project/<pid>/identifiers/',
                '/project/<pid>/node/<nid>/identifiers/',
            ],
            'get',
            project_views.register.node_identifiers_get,
            json_renderer,
        ),

        Rule(
            [
                '/project/<pid>/identifiers/',
                '/project/<pid>/node/<nid>/identifiers/',
            ],
            'post',
            project_views.register.node_identifiers_post,
            json_renderer,
        ),

        # Statistics
        Rule([
            '/project/<pid>/statistics/',
            '/project/<pid>/node/<nid>/statistics/',
        ], 'get', project_views.node.project_statistics, json_renderer),

        # Permissions
        Rule([
            '/project/<pid>/permissions/<permissions>/',
            '/project/<pid>/node/<nid>/permissions/<permissions>/',
        ], 'post', project_views.node.project_set_privacy, json_renderer),

        Rule([
            '/project/<pid>/permissions/beforepublic/',
            '/project/<pid>/node/<nid>/permissions/beforepublic/',
        ], 'get', project_views.node.project_before_set_public, json_renderer),

        ### Watching ###
        Rule([
            '/project/<pid>/watch/',
            '/project/<pid>/node/<nid>/watch/'
        ], 'post', project_views.node.watch_post, json_renderer),

        Rule([
            '/project/<pid>/unwatch/',
            '/project/<pid>/node/<nid>/unwatch/'
        ], 'post', project_views.node.unwatch_post, json_renderer),

        Rule([
            '/project/<pid>/togglewatch/',
            '/project/<pid>/node/<nid>/togglewatch/'
        ], 'post', project_views.node.togglewatch_post, json_renderer),

        Rule([
            '/watched/logs/'
        ], 'get', website_views.watched_logs_get, json_renderer),

        ### Accounts ###
        Rule([
            '/user/merge/'
        ], 'post', auth_views.merge_user_post, json_renderer),

        # Combined files
        Rule(
            [
                '/project/<pid>/files/',
                '/project/<pid>/node/<nid>/files/'
            ],
            'get',
            project_views.file.collect_file_trees,
            json_renderer,
        ),

        # Endpoint to fetch Rubeus.JS/Hgrid-formatted data
        Rule(
            [
                '/project/<pid>/files/grid/',
                '/project/<pid>/node/<nid>/files/grid/'
            ],
            'get',
            project_views.file.grid_data,
            json_renderer
        ),

        # Settings

        Rule(
            '/files/auth/',
            'get',
            addon_views.get_auth,
            json_renderer,
        ),

        Rule(
            [
                '/project/<pid>/waterbutler/logs/',
                '/project/<pid>/node/<nid>/waterbutler/logs/',
            ],
            'put',
            addon_views.create_waterbutler_log,
            json_renderer,
        ),
        Rule(
            [
                '/registration/<pid>/callbacks/',
            ],
            'put',
            project_views.register.registration_callbacks,
            json_renderer,
        ),
        Rule(
            '/settings/addons/',
            'post',
            profile_views.user_choose_addons,
            json_renderer,
        ),

        Rule(
            '/settings/notifications/',
            'get',
            profile_views.user_notifications,
            json_renderer,
        ),

        Rule(
            '/settings/notifications/',
            'post',
            profile_views.user_choose_mailing_lists,
            json_renderer,
        ),

        Rule(
            '/subscriptions/',
            'get',
            notification_views.get_subscriptions,
            json_renderer,
        ),

        Rule(
            [
                '/project/<pid>/subscriptions/',
                '/project/<pid>/node/<nid>/subscriptions/'
            ],
            'get',
            notification_views.get_node_subscriptions,
            json_renderer,
        ),

        Rule(
            [
                '/project/<pid>/tree/',
                '/project/<pid>/node/<nid>/tree/'
            ],
            'get',
            project_views.node.get_node_tree,
            json_renderer,
        ),

        Rule(
            '/subscriptions/',
            'post',
            notification_views.configure_subscription,
            json_renderer,
        ),

        Rule(
            [
                '/project/<pid>/settings/addons/',
                '/project/<pid>/node/<nid>/settings/addons/',
            ],
            'post',
            project_views.node.node_choose_addons,
            json_renderer,
        ),

        Rule(
            [
                '/project/<pid>/settings/comments/',
                '/project/<pid>/node/<nid>/settings/comments/',
            ],
            'post',
            project_views.node.configure_comments,
            json_renderer,
        ),

        # Invite Users
        Rule(
            [
                '/project/<pid>/invite_contributor/',
                '/project/<pid>/node/<nid>/invite_contributor/'
            ],
            'post',
            project_views.contributor.invite_contributor_post,
            json_renderer
        )
    ], prefix='/api/v1')

    # Set up static routing for addons
    # NOTE: We use nginx to serve static addon assets in production
    addon_base_path = os.path.abspath('website/addons')
    if settings.DEV_MODE:
        @app.route('/static/addons/<addon>/<path:filename>')
        def addon_static(addon, filename):
            addon_path = os.path.join(addon_base_path, addon, 'static')
            return send_from_directory(addon_path, filename)<|MERGE_RESOLUTION|>--- conflicted
+++ resolved
@@ -230,51 +230,10 @@
             notemplate
         ),
 
-<<<<<<< HEAD
-        Rule(
-            '/about/',
-            'get',
-            website_views.redirect_about,
-            json_renderer
-        ),
-        Rule(
-            '/howosfworks/',
-            'get',
-            website_views.redirect_howosfworks,
-            json_renderer
-        ),
-
-        Rule(
-            '/faq/',
-            'get',
-            {},
-            OsfWebRenderer('public/pages/faq.mako', trust=False)
-        ),
-        Rule(
-            '/getting-started/',
-            'get',
-            {},
-            OsfWebRenderer('public/pages/getting_started.mako', trust=False)
-        ),
-        Rule(
-            '/getting-started/email/',
-            'get',
-            website_views.redirect_meetings_analytics_link,
-            json_renderer
-        ),
-        Rule(
-            '/support/',
-            'get',
-            {},
-            OsfWebRenderer('public/pages/support.mako', trust=False)
-        ),
-=======
         Rule('/about/', 'get', website_views.redirect_about, notemplate),
-
-        Rule('/faq/', 'get', {}, OsfWebRenderer('public/pages/faq.mako')),
+        Rule('/faq/', 'get', {}, OsfWebRenderer('public/pages/faq.mako', trust=False)),
         Rule(['/getting-started/', '/getting-started/email/', '/howosfworks/'], 'get', website_views.redirect_getting_started, notemplate),
-        Rule('/support/', 'get', {}, OsfWebRenderer('public/pages/support.mako')),
->>>>>>> 5043f791
+        Rule('/support/', 'get', {}, OsfWebRenderer('public/pages/support.mako', trust=False)),
 
         Rule(
             '/explore/',
