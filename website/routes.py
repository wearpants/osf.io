# -*- coding: utf-8 -*-
import httplib as http
import os

from flask import send_from_directory

from framework import status
from framework import sentry
from framework.routing import Rule
from framework.flask import redirect
from framework.routing import WebRenderer
from framework.exceptions import HTTPError
from framework.auth import get_display_name
from framework.routing import json_renderer
from framework.routing import process_rules
from framework.auth import views as auth_views
from framework.routing import render_mako_string
from framework.auth.core import _get_current_user

from website import util
from website import settings
from website import language
from website.util import paths
from website.util import sanitize
from website import landing_pages as landing_page_views
from website import views as website_views
from website.assets import env as assets_env
from website.search import views as search_views
from website.profile import views as profile_views
from website.project import views as project_views
from website.addons.base import views as addon_views
from website.discovery import views as discovery_views
from website.conferences import views as conference_views


def get_globals():
    """Context variables that are available for every template rendered by
    OSFWebRenderer.
    """
    user = _get_current_user()
    return {
        'user_name': user.username if user else '',
        'user_full_name': user.fullname if user else '',
        'user_id': user._primary_key if user else '',
        'user_url': user.url if user else '',
        'user_api_url': user.api_url if user else '',
        'display_name': get_display_name(user.fullname) if user else '',
        'use_cdn': settings.USE_CDN_FOR_CLIENT_LIBS,
        'piwik_host': settings.PIWIK_HOST,
        'piwik_site_id': settings.PIWIK_SITE_ID,
        'sentry_dsn_js': settings.SENTRY_DSN_JS if sentry.enabled else None,
        'dev_mode': settings.DEV_MODE,
        'allow_login': settings.ALLOW_LOGIN,
        'status': status.pop_status_messages(),
        'css_all': assets_env['css'].urls(),
        'domain': settings.DOMAIN,
        'disk_saving_mode': settings.DISK_SAVING_MODE,
        'language': language,
        'web_url_for': util.web_url_for,
        'api_url_for': util.api_url_for,
        'sanitize': sanitize,
        'js_str': lambda x: x.replace("'", r"\'").replace('"', r'\"'),
<<<<<<< HEAD
        'webpack_asset': util.webpack_asset,
=======
        'webpack_asset': paths.webpack_asset,
>>>>>>> 176637cb
    }


class OsfWebRenderer(WebRenderer):

    def __init__(self, *args, **kwargs):
        kwargs['data'] = get_globals
        super(OsfWebRenderer, self).__init__(*args, **kwargs)

#: Use if a view only redirects or raises error
notemplate = OsfWebRenderer('', render_mako_string)


# Static files (robots.txt, etc.)

def favicon():
    return send_from_directory(
        settings.STATIC_FOLDER,
        'favicon.ico',
        mimetype='image/vnd.microsoft.icon'
    )

def robots():
    """Serves the robots.txt file."""
    # Allow local robots.txt
    if os.path.exists(os.path.join(settings.STATIC_FOLDER,
                                   'robots.local.txt')):
        robots_file = 'robots.local.txt'
    else:
        robots_file = 'robots.txt'
    return send_from_directory(
        settings.STATIC_FOLDER,
        robots_file,
        mimetype='text/plain'
    )


def goodbye(**kwargs):
    # Redirect to dashboard if logged in
    if _get_current_user():
        return redirect(util.web_url_for('dashboard'))
    status.push_status_message(language.LOGOUT, 'info')
    return {}


def make_url_map(app):
    '''Set up all the routes for the OSF app.

    :param app: A Flask/Werkzeug app to bind the rules to.
    '''

    # Set default views to 404, using URL-appropriate renderers
    process_rules(app, [
        Rule('/<path:_>', ['get', 'post'], HTTPError(http.NOT_FOUND),
             OsfWebRenderer('', render_mako_string)),
        Rule('/api/v1/<path:_>', ['get', 'post'],
             HTTPError(http.NOT_FOUND), json_renderer),
    ])

    ### GUID ###
    process_rules(app, [

        Rule(
            [
                '/<guid>/',
                '/<guid>/<path:suffix>',
            ],
            ['get', 'post', 'put', 'patch', 'delete'],
            website_views.resolve_guid,
            OsfWebRenderer('', render_mako_string),
        ),

        Rule(
            [
                '/api/v1/<guid>/',
                '/api/v1/<guid>/<path:suffix>',
            ],
            ['get', 'post', 'put', 'patch', 'delete'],
            website_views.resolve_guid,
            json_renderer,
        ),

    ])

    # Static files
    process_rules(app, [
        Rule('/favicon.ico', 'get', favicon, json_renderer),
        Rule('/robots.txt', 'get', robots, json_renderer),
    ])

    ### Base ###

    process_rules(app, [

        Rule('/dashboard/', 'get', website_views.dashboard, OsfWebRenderer('dashboard.mako')),
        Rule('/reproducibility/', 'get',
            website_views.reproducibility, OsfWebRenderer('', render_mako_string)),

        Rule('/about/', 'get', {}, OsfWebRenderer('public/pages/about.mako')),
        Rule('/howosfworks/', 'get', {}, OsfWebRenderer('public/pages/howosfworks.mako')),
        Rule('/faq/', 'get', {}, OsfWebRenderer('public/pages/faq.mako')),
        Rule('/getting-started/', 'get', {}, OsfWebRenderer('public/pages/getting_started.mako')),
        Rule('/explore/', 'get', {}, OsfWebRenderer('public/explore.mako')),
        Rule(['/messages/', '/help/'], 'get', {}, OsfWebRenderer('public/comingsoon.mako')),

        Rule(
            '/view/<meeting>/',
            'get',
            conference_views.conference_results,
            OsfWebRenderer('public/pages/meeting.mako'),
        ),

        Rule(
            '/view/<meeting>/plain/',
            'get',
            conference_views.conference_results,
            OsfWebRenderer('public/pages/meeting_plain.mako'),
            endpoint_suffix='__plain',
        ),

        Rule(
            '/api/v1/view/<meeting>/',
            'get',
            conference_views.conference_data,
            json_renderer,
        ),

        Rule(
            '/presentations/',
            'get',
            conference_views.conference_view,
            OsfWebRenderer('public/pages/meeting_landing.mako'),
        ),

        Rule('/news/', 'get', {}, OsfWebRenderer('public/pages/news.mako')),

    ])

    process_rules(app, [
        Rule(
            [
                '/project/<pid>/<addon>/settings/disable/',
                '/project/<pid>/node/<nid>/<addon>/settings/disable/',
            ],
            'post',
            addon_views.disable_addon,
            json_renderer,
        ),

        Rule(
            '/profile/<uid>/<addon>/settings/',
            'get',
            addon_views.get_addon_user_config,
            json_renderer,
        ),
    ], prefix='/api/v1')

    process_rules(app, [
        # API route for getting summary information for dashboard nodes.
        Rule('/dashboard/get_nodes/', 'get', website_views.get_dashboard_nodes, json_renderer),
        # API route for getting serialized HGrid data, e.g. for the project
        # organizer
        # TODO: Perhaps this should be namespaced to so that the above route
        # can use the /dashboard/ URL. e.g.
        # /dashboard/<nid> -> Return info about dashboard nodes
        # /dashboard/grid/<nid>/ -> Return hgrid-serialized data for dashboard nodes
        Rule(
            [
                '/dashboard/<nid>',
                '/dashboard/',
            ],
            'get', website_views.get_dashboard, json_renderer),
    ], prefix='/api/v1')

    ### Meta-data ###

    process_rules(app, [

        Rule(
            [
                '/project/<pid>/comments/',
                '/project/<pid>/node/<nid>/comments/',
            ],
            'get',
            project_views.comment.list_comments,
            json_renderer,
        ),

        Rule(
            [
                '/project/<pid>/comments/discussion/',
                '/project/<pid>/node/<nid>/comments/discussion/',
            ],
            'get',
            project_views.comment.comment_discussion,
            json_renderer,
        ),

        Rule(
            [
                '/project/<pid>/comment/',
                '/project/<pid>/node/<nid>/comment/',
            ],
            'post',
            project_views.comment.add_comment,
            json_renderer,
        ),

        Rule(
            [
                '/project/<pid>/comment/<cid>/',
                '/project/<pid>/node/<nid>/comment/<cid>/',
            ],
            'put',
            project_views.comment.edit_comment,
            json_renderer,
        ),

        Rule(
            [
                '/project/<pid>/comment/<cid>/',
                '/project/<pid>/node/<nid>/comment/<cid>/',
            ],
            'delete',
            project_views.comment.delete_comment,
            json_renderer,
        ),

        Rule(
            [
                '/project/<pid>/comment/<cid>/undelete/',
                '/project/<pid>/node/<nid>/comment/<cid>/undelete/',
            ],
            'put',
            project_views.comment.undelete_comment,
            json_renderer,
        ),

        Rule(
            [
                '/project/<pid>/comments/timestamps/',
                '/project/<pid>/node/<nid>/comments/timestamps/',
            ],
            'put',
            project_views.comment.update_comments_timestamp,
            json_renderer,
        ),

        Rule(
            [
                '/project/<pid>/comment/<cid>/report/',
                '/project/<pid>/node/<nid>/comment/<cid>/report/',
            ],
            'post',
            project_views.comment.report_abuse,
            json_renderer,
        ),

        Rule(
            [
                '/project/<pid>/comment/<cid>/unreport/',
                '/project/<pid>/node/<nid>/comment/<cid>/unreport/',
            ],
            'post',
            project_views.comment.unreport_abuse,
            json_renderer,
        ),

    ], prefix='/api/v1')

    ### Forms ###

    process_rules(app, [
        Rule('/forms/registration/', 'get', website_views.registration_form, json_renderer),
        Rule('/forms/signin/', 'get', website_views.signin_form, json_renderer),
        Rule('/forms/forgot_password/', 'get', website_views.forgot_password_form, json_renderer),
        Rule('/forms/reset_password/', 'get', website_views.reset_password_form, json_renderer),
    ], prefix='/api/v1')

    ### Discovery ###

    process_rules(app, [

        Rule('/explore/activity/', 'get', discovery_views.activity,
            OsfWebRenderer('public/pages/active_nodes.mako')),

    ])

    ### Auth ###

    # Web

    process_rules(app, [

        Rule(
            '/confirm/<uid>/<token>/',
            'get',
            auth_views.confirm_email_get,
            # View will either redirect or display error message
            OsfWebRenderer('error.mako', render_mako_string)
        ),

        Rule(
            '/resend/',
            ['get', 'post'],
            auth_views.resend_confirmation,
            OsfWebRenderer('resend.mako', render_mako_string)
        ),

        Rule(
            '/resetpassword/<verification_key>/',
            ['get', 'post'],
            auth_views.reset_password,
            OsfWebRenderer('public/resetpassword.mako', render_mako_string)
        ),

        # TODO: Remove `auth_register_post`
        Rule('/register/', 'post', auth_views.auth_register_post,
            OsfWebRenderer('public/login.mako')),
        Rule('/api/v1/register/', 'post', auth_views.register_user, json_renderer),

        Rule(['/login/', '/account/'], 'get',
            auth_views.auth_login, OsfWebRenderer('public/login.mako')),
        Rule('/login/', 'post', auth_views.auth_login,
            OsfWebRenderer('public/login.mako'), endpoint_suffix='__post'),
        Rule('/login/first/', 'get', auth_views.auth_login,
            OsfWebRenderer('public/login.mako'),
            endpoint_suffix='__first', view_kwargs={'first': True}),

        Rule('/logout/', 'get', auth_views.auth_logout, notemplate),

        Rule('/forgotpassword/', 'post', auth_views.forgot_password,
            OsfWebRenderer('public/login.mako')),

        Rule([
            '/midas/', '/summit/', '/accountbeta/', '/decline/'
        ], 'get', auth_views.auth_registerbeta, OsfWebRenderer('', render_mako_string)),

        Rule('/login/connected_tools/',
             'get',
             landing_page_views.connected_tools,
             OsfWebRenderer('public/login_landing.mako')),

        Rule('/login/enriched_profile/',
             'get',
             landing_page_views.enriched_profile,
             OsfWebRenderer('public/login_landing.mako')),

    ])

    ### Profile ###

    # Web

    process_rules(app, [
        Rule('/profile/', 'get', profile_views.profile_view, OsfWebRenderer('profile.mako')),
        Rule('/profile/<uid>/', 'get', profile_views.profile_view_id,
            OsfWebRenderer('profile.mako')),
        Rule('/settings/key_history/<kid>/', 'get', profile_views.user_key_history,
            OsfWebRenderer('profile/key_history.mako')),
        Rule('/addons/', 'get', profile_views.profile_addons,
            OsfWebRenderer('profile/addons.mako')),
        Rule(["/user/merge/"], 'get', auth_views.merge_user_get,
            OsfWebRenderer("merge_accounts.mako")),
        Rule(["/user/merge/"], 'post', auth_views.merge_user_post,
            OsfWebRenderer("merge_accounts.mako")),
        # Route for claiming and setting email and password.
        # Verification token must be querystring argument
        Rule(['/user/<uid>/<pid>/claim/'], ['get', 'post'],
            project_views.contributor.claim_user_form, OsfWebRenderer('claim_account.mako')),
        Rule(['/user/<uid>/<pid>/claim/verify/<token>/'], ['get', 'post'],
            project_views.contributor.claim_user_registered,
            OsfWebRenderer('claim_account_registered.mako')),


        Rule(
            '/settings/',
            'get',
            profile_views.user_profile,
            OsfWebRenderer('profile/settings.mako'),
        ),

        Rule(
            '/settings/account/',
            'get',
            profile_views.user_account,
            OsfWebRenderer('profile/account.mako'),
        ),

        Rule(
            '/settings/account/password',
            'post',
            profile_views.user_account_password,
            OsfWebRenderer('profile/account.mako'),
        ),

        Rule(
            '/settings/addons/',
            'get',
            profile_views.user_addons,
            OsfWebRenderer('profile/addons.mako'),
        ),

        Rule(
            '/settings/notifications/',
            'get',
            profile_views.user_notifications,
            OsfWebRenderer('profile/notifications.mako'),
        ),

    ])

    # API

    process_rules(app, [

        Rule('/profile/', 'get', profile_views.profile_view, json_renderer),
        Rule('/profile/<uid>/', 'get', profile_views.profile_view_id, json_renderer),

        # Used by profile.html
        Rule('/profile/<uid>/edit/', 'post', profile_views.edit_profile, json_renderer),
        Rule('/profile/<uid>/public_projects/', 'get',
            profile_views.get_public_projects, json_renderer),
        Rule('/profile/<uid>/public_components/', 'get',
            profile_views.get_public_components, json_renderer),

        Rule('/settings/keys/', 'get', profile_views.get_keys, json_renderer),
        Rule('/settings/create_key/', 'post', profile_views.create_user_key, json_renderer),
        Rule('/settings/revoke_key/', 'post', profile_views.revoke_user_key, json_renderer),
        Rule('/settings/key_history/<kid>/', 'get', profile_views.user_key_history, json_renderer),

        Rule('/profile/<user_id>/summary/', 'get',
            profile_views.get_profile_summary, json_renderer),
        Rule('/user/<uid>/<pid>/claim/email/', 'post',
            project_views.contributor.claim_user_post, json_renderer),

        # Rules for user profile configuration
        Rule('/settings/names/', 'get', profile_views.serialize_names, json_renderer),
        Rule('/settings/names/', 'put', profile_views.unserialize_names, json_renderer),
        Rule('/settings/names/impute/', 'get', profile_views.impute_names, json_renderer),

        Rule(
            [
                '/settings/social/',
                '/settings/social/<uid>/',
            ],
            'get',
            profile_views.serialize_social,
            json_renderer,
        ),

        Rule(
            [
                '/settings/jobs/',
                '/settings/jobs/<uid>/',
            ],
            'get',
            profile_views.serialize_jobs,
            json_renderer,
        ),

        Rule(
            [
                '/settings/schools/',
                '/settings/schools/<uid>/',
            ],
            'get',
            profile_views.serialize_schools,
            json_renderer,
        ),

        Rule(
            [
                '/settings/social/',
                '/settings/social/<uid>/',
            ],
            'put',
            profile_views.unserialize_social,
            json_renderer
        ),

        Rule(
            [
                '/settings/jobs/',
                '/settings/jobs/<uid>/',
            ],
            'put',
            profile_views.unserialize_jobs,
            json_renderer
        ),

        Rule(
            [
                '/settings/schools/',
                '/settings/schools/<uid>/',
            ],
            'put',
            profile_views.unserialize_schools,
            json_renderer
        ),

    ], prefix='/api/v1',)

    ### Search ###

    # Web

    process_rules(app, [

        Rule('/search/', 'get', {}, OsfWebRenderer('search.mako')),

        Rule('/api/v1/user/search/', 'get', search_views.search_contributor, json_renderer),

        Rule(
            '/api/v1/search/node/',
            'post',
            project_views.node.search_node,
            json_renderer,
        ),

    ])

    # API

    process_rules(app, [

        Rule(['/search/', '/search/<type>/'], ['get', 'post'], search_views.search_search, json_renderer),
        Rule('/search/projects/', 'get', search_views.search_projects_by_title, json_renderer),

    ], prefix='/api/v1')

    # Project

    # Web

    process_rules(app, [

        Rule('/', 'get', website_views.index, OsfWebRenderer('index.mako')),
        Rule('/goodbye/', 'get', goodbye, OsfWebRenderer('index.mako')),

        Rule([
            '/project/<pid>/',
            '/project/<pid>/node/<nid>/',
        ], 'get', project_views.node.view_project, OsfWebRenderer('project/project.mako')),

        # Create a new subproject/component
        Rule('/project/<pid>/newnode/', 'post', project_views.node.project_new_node,
            OsfWebRenderer('', render_mako_string)),

        Rule([
            '/project/<pid>/key_history/<kid>/',
            '/project/<pid>/node/<nid>/key_history/<kid>/',
        ], 'get', project_views.key.node_key_history, OsfWebRenderer('project/key_history.mako')),

        # # TODO: Add API endpoint for tags
        # Rule('/tags/<tag>/', 'get', project_views.tag.project_tag, OsfWebRenderer('tags.mako')),

        Rule('/folder/<nid>', 'get', project_views.node.folder_new,
            OsfWebRenderer('project/new_folder.mako')),
        Rule('/api/v1/folder/<nid>', 'post', project_views.node.folder_new_post, json_renderer),
        Rule('/project/new/<pid>/beforeTemplate/', 'get',
            project_views.node.project_before_template, json_renderer),

        Rule(
            [
                '/project/<pid>/contributors/',
                '/project/<pid>/node/<nid>/contributors/',
            ],
            'get',
            project_views.node.node_contributors,
            OsfWebRenderer('project/contributors.mako'),
        ),

        Rule(
            [
                '/project/<pid>/settings/',
                '/project/<pid>/node/<nid>/settings/',
            ],
            'get',
            project_views.node.node_setting,
            OsfWebRenderer('project/settings.mako')
        ),

        # Permissions
        Rule(
            [
                '/project/<pid>/permissions/<permissions>/',
                '/project/<pid>/node/<nid>/permissions/<permissions>/',
            ],
            'post',
            project_views.node.project_set_privacy,
            OsfWebRenderer('project/project.mako')
        ),

        ### Logs ###

        # View forks
        Rule([
            '/project/<pid>/forks/',
            '/project/<pid>/node/<nid>/forks/',
        ], 'get', project_views.node.node_forks, OsfWebRenderer('project/forks.mako')),

        # Registrations
        Rule([
            '/project/<pid>/register/',
            '/project/<pid>/node/<nid>/register/',
        ], 'get', project_views.register.node_register_page,
            OsfWebRenderer('project/register.mako')),

        Rule([
            '/project/<pid>/register/<template>/',
            '/project/<pid>/node/<nid>/register/<template>/',
        ], 'get', project_views.register.node_register_template_page,
            OsfWebRenderer('project/register.mako')),

        Rule([
            '/project/<pid>/registrations/',
            '/project/<pid>/node/<nid>/registrations/',
        ], 'get', project_views.node.node_registrations,
            OsfWebRenderer('project/registrations.mako')),

        # Statistics
        Rule([
            '/project/<pid>/statistics/',
            '/project/<pid>/node/<nid>/statistics/',
        ], 'get', project_views.node.project_statistics,
            OsfWebRenderer('project/statistics.mako')),

        ### Files ###

        # Note: Web endpoint for files view must pass `mode` = `page` to
        # include project view data and JS includes
        Rule(
            [
                '/project/<pid>/files/',
                '/project/<pid>/node/<nid>/files/',
            ],
            'get',
            project_views.file.collect_file_trees,
            OsfWebRenderer('project/files.mako'),
            view_kwargs={'mode': 'page'},
        ),


    ])

    # API

    process_rules(app, [

        Rule(
            '/email/meeting/',
            'post',
            conference_views.meeting_hook,
            json_renderer,
        ),
        Rule('/mailchimp/hooks/', 'get', profile_views.mailchimp_get_endpoint, json_renderer),

        Rule('/mailchimp/hooks/', 'post', profile_views.sync_data_from_mailchimp, json_renderer),

        # Create project, used by projectCreator.js
        Rule('/project/new/', 'post', project_views.node.project_new_post, json_renderer),

        Rule([
            '/project/<pid>/contributors_abbrev/',
            '/project/<pid>/node/<nid>/contributors_abbrev/',
        ], 'get', project_views.contributor.get_node_contributors_abbrev, json_renderer),

        Rule('/tags/<tag>/', 'get', project_views.tag.project_tag, json_renderer),

        Rule([
            '/project/<pid>/',
            '/project/<pid>/node/<nid>/',
        ], 'get', project_views.node.view_project, json_renderer),
        Rule([
            '/project/<pid>/expand/',
            '/project/<pid>/node/<nid>/expand/',
        ], 'post', project_views.node.expand, json_renderer),
        Rule([
            '/project/<pid>/collapse/',
            '/project/<pid>/node/<nid>/collapse/',
        ], 'post', project_views.node.collapse, json_renderer),

        Rule(
            [
                '/project/<pid>/pointer/',
                '/project/<pid>/node/<nid>/pointer/',
            ],
            'get',
            project_views.node.get_pointed,
            json_renderer,
        ),
        Rule(
            [
                '/project/<pid>/pointer/',
                '/project/<pid>/node/<nid>/pointer/',
            ],
            'post',
            project_views.node.add_pointers,
            json_renderer,
        ),
        Rule(
            [
                '/pointer/',
            ],
            'post',
            project_views.node.add_pointer,
            json_renderer,
        ),
        Rule(
            [
                '/pointers/move/',
            ],
            'post',
            project_views.node.move_pointers,
            json_renderer,
        ),
        Rule(
            [
                '/project/<pid>/pointer/',
                '/project/<pid>/node/<nid>pointer/',
            ],
            'delete',
            project_views.node.remove_pointer,
            json_renderer,
        ),
        Rule(
            [
                '/folder/<pid>/pointer/<pointer_id>',
            ],
            'delete',
            project_views.node.remove_pointer_from_folder,
            json_renderer,
        ),
        Rule(
            [
                '/folder/<pid>/pointers/',
            ],
            'delete',
            project_views.node.remove_pointers_from_folder,
            json_renderer,
        ),
        Rule(
            [
                '/folder/<pid>',
            ],
            'delete',
            project_views.node.delete_folder,
            json_renderer,
        ),
        Rule('/folder/', 'put', project_views.node.add_folder, json_renderer),
        Rule([
            '/project/<pid>/get_summary/',
            '/project/<pid>/node/<nid>/get_summary/',
        ], 'get', project_views.node.get_summary, json_renderer),

        Rule([
            '/project/<pid>/get_children/',
            '/project/<pid>/node/<nid>/get_children/',
        ], 'get', project_views.node.get_children, json_renderer),
        Rule([
            '/project/<pid>/get_folder_pointers/'
        ], 'get', project_views.node.get_folder_pointers, json_renderer),
        Rule([
            '/project/<pid>/get_forks/',
            '/project/<pid>/node/<nid>/get_forks/',
        ], 'get', project_views.node.get_forks, json_renderer),
        Rule([
            '/project/<pid>/get_registrations/',
            '/project/<pid>/node/<nid>/get_registrations/',
        ], 'get', project_views.node.get_registrations, json_renderer),

        Rule('/log/<log_id>/', 'get', project_views.log.get_log, json_renderer),

        Rule([
            '/project/<pid>/log/',
            '/project/<pid>/node/<nid>/log/',
        ], 'get', project_views.log.get_logs, json_renderer),

        Rule([
            '/project/<pid>/get_contributors/',
            '/project/<pid>/node/<nid>/get_contributors/',
        ], 'get', project_views.contributor.get_contributors, json_renderer),

        Rule([
            '/project/<pid>/get_contributors_from_parent/',
            '/project/<pid>/node/<nid>/get_contributors_from_parent/',
        ], 'get', project_views.contributor.get_contributors_from_parent, json_renderer),

        # Reorder contributors
        Rule(
            [
                '/project/<pid>/contributors/manage/',
                '/project/<pid>/node/<nid>/contributors/manage/',
            ],
            'POST',
            project_views.contributor.project_manage_contributors,
            json_renderer,
        ),

        Rule([
            '/project/<pid>/get_most_in_common_contributors/',
            '/project/<pid>/node/<nid>/get_most_in_common_contributors/',
        ], 'get', project_views.contributor.get_most_in_common_contributors, json_renderer),

        Rule([
            '/project/<pid>/get_recently_added_contributors/',
            '/project/<pid>/node/<nid>/get_recently_added_contributors/',
        ], 'get', project_views.contributor.get_recently_added_contributors, json_renderer),

        Rule([
            '/project/<pid>/get_editable_children/',
            '/project/<pid>/node/<nid>/get_editable_children/',
        ], 'get', project_views.node.get_editable_children, json_renderer),


        # Private Link
        Rule([
            '/project/<pid>/private_link/',
            '/project/<pid>/node/<nid>/private_link/',
        ], 'post', project_views.node.project_generate_private_link_post, json_renderer),

        Rule([
            '/project/<pid>/private_link/edit/',
            '/project/<pid>/node/<nid>/private_link/edit/',
        ], 'put', project_views.node.project_private_link_edit, json_renderer),

        Rule([
            '/project/<pid>/private_link/',
            '/project/<pid>/node/<nid>/private_link/',
        ], 'delete', project_views.node.remove_private_link, json_renderer),

        Rule([
            '/project/<pid>/private_link/',
            '/project/<pid>/node/<nid>/private_link/',
        ], 'get', project_views.node.private_link_table, json_renderer),

        # Create, using existing project as a template
        Rule([
            '/project/new/<nid>/',
        ], 'post', project_views.node.project_new_from_template, json_renderer),

        # Remove
        Rule(
            [
                '/project/<pid>/',
                '/project/<pid>/node/<nid>/',
            ],
            'delete',
            project_views.node.component_remove,
            json_renderer,
        ),

        # API keys
        Rule([
            '/project/<pid>/create_key/',
            '/project/<pid>/node/<nid>/create_key/',
        ], 'post', project_views.key.create_node_key, json_renderer),
        Rule([
            '/project/<pid>/revoke_key/',
            '/project/<pid>/node/<nid>/revoke_key/'
        ], 'post', project_views.key.revoke_node_key, json_renderer),
        Rule([
            '/project/<pid>/keys/',
            '/project/<pid>/node/<nid>/keys/',
        ], 'get', project_views.key.get_node_keys, json_renderer),

        # Reorder components
        Rule('/project/<pid>/reorder_components/', 'post',
                project_views.node.project_reorder_components, json_renderer),

        # Edit node
        Rule([
            '/project/<pid>/edit/',
            '/project/<pid>/node/<nid>/edit/',
        ], 'post', project_views.node.edit_node, json_renderer),

        # Tags
        Rule([
            '/project/<pid>/addtag/<tag>/',
            '/project/<pid>/node/<nid>/addtag/<tag>/',
        ], 'post', project_views.tag.project_addtag, json_renderer),
        Rule([
            '/project/<pid>/removetag/<tag>/',
            '/project/<pid>/node/<nid>/removetag/<tag>/',
        ], 'post', project_views.tag.project_removetag, json_renderer),

        # Add / remove contributors
        Rule([
            '/project/<pid>/contributors/',
            '/project/<pid>/node/<nid>/contributors/',
        ], 'post', project_views.contributor.project_contributors_post, json_renderer),
        Rule([
            '/project/<pid>/beforeremovecontributors/',
            '/project/<pid>/node/<nid>/beforeremovecontributors/',
        ], 'post', project_views.contributor.project_before_remove_contributor, json_renderer),
        # TODO(sloria): should be a delete request to /contributors/
        Rule([
            '/project/<pid>/removecontributors/',
            '/project/<pid>/node/<nid>/removecontributors/',
        ], 'post', project_views.contributor.project_removecontributor, json_renderer),

        # Forks
        Rule(
            [
                '/project/<pid>/fork/before/',
                '/project/<pid>/node/<nid>/fork/before/',
            ], 'get', project_views.node.project_before_fork, json_renderer,
        ),
        Rule(
            [
                '/project/<pid>/fork/',
                '/project/<pid>/node/<nid>/fork/',
            ], 'post', project_views.node.node_fork_page, json_renderer,
        ),
        Rule(
            [
                '/project/<pid>/pointer/fork/',
                '/project/<pid>/node/<nid>/pointer/fork/',
            ], 'post', project_views.node.fork_pointer, json_renderer,
        ),

        # View forks
        Rule([
            '/project/<pid>/forks/',
            '/project/<pid>/node/<nid>/forks/',
        ], 'get', project_views.node.node_forks, json_renderer),

        # Registrations
        Rule([
            '/project/<pid>/beforeregister/',
            '/project/<pid>/node/<nid>/beforeregister',
        ], 'get', project_views.register.project_before_register, json_renderer),
        Rule([
            '/project/<pid>/register/<template>/',
            '/project/<pid>/node/<nid>/register/<template>/',
        ], 'get', project_views.register.node_register_template_page, json_renderer),

        Rule([
            '/project/<pid>/register/<template>/',
            '/project/<pid>/node/<nid>/register/<template>/',
        ], 'post', project_views.register.node_register_template_page_post, json_renderer),

        # Statistics
        Rule([
            '/project/<pid>/statistics/',
            '/project/<pid>/node/<nid>/statistics/',
        ], 'get', project_views.node.project_statistics, json_renderer),

        # Permissions
        Rule([
            '/project/<pid>/permissions/<permissions>/',
            '/project/<pid>/node/<nid>/permissions/<permissions>/',
        ], 'post', project_views.node.project_set_privacy, json_renderer),

        Rule([
            '/project/<pid>/permissions/beforepublic/',
            '/project/<pid>/node/<nid>/permissions/beforepublic/',
        ], 'get', project_views.node.project_before_set_public, json_renderer),

        ### Wiki ###

        ### Watching ###
        Rule([
            '/project/<pid>/watch/',
            '/project/<pid>/node/<nid>/watch/'
        ], 'post', project_views.node.watch_post, json_renderer),

        Rule([
            '/project/<pid>/unwatch/',
            '/project/<pid>/node/<nid>/unwatch/'
        ], 'post', project_views.node.unwatch_post, json_renderer),

        Rule([
            '/project/<pid>/togglewatch/',
            '/project/<pid>/node/<nid>/togglewatch/'
        ], 'post', project_views.node.togglewatch_post, json_renderer),

        Rule([
            '/watched/logs/'
        ], 'get', website_views.watched_logs_get, json_renderer),
        ### Accounts ###
        Rule([
            '/user/merge/'
        ], 'post', auth_views.merge_user_post, json_renderer),

        # Combined files
        Rule(
            [
                '/project/<pid>/files/',
                '/project/<pid>/node/<nid>/files/'
            ],
            'get',
            project_views.file.collect_file_trees,
            json_renderer,
        ),

        # Endpoint to fetch Rubeus.JS/Hgrid-formatted data
        Rule(
            [
                '/project/<pid>/files/grid/',
                '/project/<pid>/node/<nid>/files/grid/'
            ],
            'get',
            project_views.file.grid_data,
            json_renderer
        ),

        # Settings

        Rule(
            '/settings/addons/',
            'post',
            profile_views.user_choose_addons,
            json_renderer,
        ),

        Rule(
            '/settings/notifications/',
            'get',
            profile_views.user_notifications,
            json_renderer,
        ),

        Rule(
            '/settings/notifications/',
            'post',
            profile_views.user_choose_mailing_lists,
            json_renderer,
        ),

        Rule(
            [
                '/project/<pid>/settings/addons/',
                '/project/<pid>/node/<nid>/settings/addons/',
            ],
            'post',
            project_views.node.node_choose_addons,
            json_renderer,
        ),

        Rule(
            [
                '/project/<pid>/settings/comments/',
                '/project/<pid>/node/<nid>/settings/comments/',
            ],
            'post',
            project_views.node.configure_comments,
            json_renderer,
        ),

        # Invite Users
        Rule(
            [
                '/project/<pid>/invite_contributor/',
                '/project/<pid>/node/<nid>/invite_contributor/'
            ],
            'post',
            project_views.contributor.invite_contributor_post,
            json_renderer
        ),
    ], prefix='/api/v1')

    # Set up static routing for addons
    # NOTE: We use nginx to serve static addon assets in production
    addon_base_path = os.path.abspath('website/addons')
    if settings.DEV_MODE:
        @app.route('/static/addons/<addon>/<path:filename>')
        def addon_static(addon, filename):
            addon_path = os.path.join(addon_base_path, addon, 'static')
            return send_from_directory(addon_path, filename)<|MERGE_RESOLUTION|>--- conflicted
+++ resolved
@@ -60,11 +60,7 @@
         'api_url_for': util.api_url_for,
         'sanitize': sanitize,
         'js_str': lambda x: x.replace("'", r"\'").replace('"', r'\"'),
-<<<<<<< HEAD
-        'webpack_asset': util.webpack_asset,
-=======
         'webpack_asset': paths.webpack_asset,
->>>>>>> 176637cb
     }
 
 
