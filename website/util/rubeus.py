#!/usr/bin/env python
# encoding: utf-8

"""Contains helper functions for generating correctly
formatted hgrid list/folders.
"""
import datetime

import hurry
from modularodm import Q

from website.util import paths
from framework.auth.decorators import Auth
from website.settings import (
    ALL_MY_PROJECTS_ID, ALL_MY_REGISTRATIONS_ID, ALL_MY_PROJECTS_NAME,
    ALL_MY_REGISTRATIONS_NAME
)


FOLDER = 'folder'
FILE = 'file'
KIND = 'kind'

# TODO: Validate the JSON schema, esp. for addons

DEFAULT_PERMISSIONS = {
    'view': True,
    'edit': False
}


def format_filesize(size):
    return hurry.filesize.size(size, system=hurry.filesize.alternative)


def default_urls(node_api, short_name):
    return {
        'fetch': u'{node_api}{addonshort}/hgrid/'.format(node_api=node_api, addonshort=short_name),
        'upload': u'{node_api}{addonshort}/'.format(node_api=node_api, addonshort=short_name),
    }


def to_hgrid(node, auth, **data):
    """Converts a node into a rubeus grid format

    :param Node node: the node to be parsed
    :param Auth auth: the user authorization object
    :returns: rubeus-formatted dict

    """
    return NodeFileCollector(node, auth, **data).to_hgrid()


def to_project_hgrid(node, auth, **data):
    """Converts a node into a rubeus grid format

    :param node Node: the node to be parsed
    :param auth Auth: the user authorization object
    :returns: rubeus-formatted dict

    """
    return NodeProjectCollector(node, auth, **data).to_hgrid()


def to_project_root(node, auth, **data):
    return NodeProjectCollector(node, auth, **data).get_root()


def build_addon_root(node_settings, name, permissions=None,
                     urls=None, extra=None, buttons=None, user=None,
                     **kwargs):
    """Builds the root or "dummy" folder for an addon.

    :param addonNodeSettingsBase node_settings: Addon settings
    :param String name: Additional information for the folder title
        eg. Repo name for Github or bucket name for S3
    :param dict or Auth permissions: Dictionary of permissions for the addon's content or Auth for use in node.can_X methods
    :param dict urls: Hgrid related urls
    :param String extra: Html to be appened to the addon folder name
        eg. Branch switcher for github
    :param list of dicts buttons: List of buttons to appear in HGrid row. Each
        dict must have 'text', a string that will appear on the button, and
        'action', the name of a function in
    :param dict kwargs: Any additional information to add to the root folder
    :return dict: Hgrid formatted dictionary for the addon root folder

    """
    permissions = permissions or DEFAULT_PERMISSIONS
    if name:
        name = u'{0}: {1}'.format(node_settings.config.full_name, name)
    else:
        name = node_settings.config.full_name
    if hasattr(node_settings.config, 'urls') and node_settings.config.urls:
        urls = node_settings.config.urls
    if urls is None:
        urls = default_urls(node_settings.owner.api_url, node_settings.config.short_name)
    if isinstance(permissions, Auth):
        auth = permissions
        permissions = {
            'view': node_settings.owner.can_view(auth),
            'edit': node_settings.owner.can_edit(auth) and not node_settings.owner.is_registration
        }

    max_size = node_settings.config.max_file_size
    if user and 'high_upload_limit' in user.system_tags:
        max_size = node_settings.config.high_max_file_size

    ret = {
        'provider': node_settings.config.short_name,
        'addonFullname': node_settings.config.full_name,
        'name': name,
        'iconUrl': node_settings.config.icon_url,
        KIND: FOLDER,
        'extra': extra,
        'buttons': buttons,
        'isAddonRoot': True,
        'permissions': permissions,
        'accept': {
            'maxSize': max_size,
            'acceptedFiles': node_settings.config.accept_extensions,
        },
        'urls': urls,
        'isPointer': False,
        'nodeId': node_settings.owner._id,
        'nodeUrl': node_settings.owner.url,
        'nodeApiUrl': node_settings.owner.api_url,
    }
    ret.update(kwargs)
    return ret


def build_addon_button(text, action, title=""):
    """Builds am action button to be rendered in HGrid

    :param str text: A string or html to appear on the button itself
    :param str action: The name of the HGrid action for the button to call.
        The callback for the HGrid action must be defined as a member of HGrid.Actions
    :return dict: Hgrid formatted dictionary for custom buttons

    """
    button = {
        'text': text,
        'action': action,
    }
    if title:
        button['attributes'] = 'title="{title}" data-toggle="tooltip" data-placement="right" '.format(title=title)
    return button

def sort_by_name(hgrid_data):
    return_value = hgrid_data
    if hgrid_data is not None:
        return_value = sorted(hgrid_data, key=lambda item: item['name'].lower())
    return return_value

class NodeProjectCollector(object):

    """A utility class for creating rubeus formatted node data for project organization"""
    def __init__(self, node, auth, just_one_level=False, **kwargs):
        self.node = node
        self.auth = auth
        self.extra = kwargs
        self.can_view = node.can_view(auth)
        self.can_edit = node.can_edit(auth) and not node.is_registration
        self.just_one_level = just_one_level

    def _collect_components(self, node, visited):
        rv = []
        for child in reversed(node.nodes):  # (child.resolve()._id not in visited or node.is_folder) and
            if child is not None and not child.is_deleted and child.resolve().can_view(auth=self.auth) and node.can_view(self.auth):
                # visited.append(child.resolve()._id)
                rv.append(self._serialize_node(child, visited=None, parent_is_folder=node.is_folder))
        return rv

    def collect_all_projects_smart_folder(self):
        contributed = self.auth.user.node__contributed
        all_my_projects = contributed.find(
            Q('category', 'eq', 'project') &
            Q('is_deleted', 'eq', False) &
            Q('is_registration', 'eq', False) &
            Q('is_folder', 'eq', False) &
            # parent is not in the nodes list
            Q('__backrefs.parent.node.nodes', 'eq', None)
        )
        comps = contributed.find(
            # components only
            Q('category', 'ne', 'project') &
            # parent is not in the nodes list
            Q('__backrefs.parent.node.nodes', 'nin', all_my_projects.get_keys()) &
            # exclude deleted nodes
            Q('is_deleted', 'eq', False) &
            # exclude registrations
            Q('is_registration', 'eq', False)
        )
        children_count = all_my_projects.count() + comps.count()
        return self.make_smart_folder(ALL_MY_PROJECTS_NAME, ALL_MY_PROJECTS_ID, children_count)

    def collect_all_registrations_smart_folder(self):
        contributed = self.auth.user.node__contributed
        all_my_registrations = contributed.find(
            Q('category', 'eq', 'project') &
            Q('is_deleted', 'eq', False) &
            Q('is_registration', 'eq', True) &
            Q('is_folder', 'eq', False) &
            # parent is not in the nodes list
            Q('__backrefs.parent.node.nodes', 'eq', None)
        )
        comps = contributed.find(
            # components only
            Q('category', 'ne', 'project') &
            # parent is not in the nodes list
            Q('__backrefs.parent.node.nodes', 'nin', all_my_registrations.get_keys()) &
            # exclude deleted nodes
            Q('is_deleted', 'eq', False) &
            # exclude registrations
            Q('is_registration', 'eq', True)
        )
        children_count = all_my_registrations.count() + comps.count()
        return self.make_smart_folder(ALL_MY_REGISTRATIONS_NAME, ALL_MY_REGISTRATIONS_ID, children_count)

    def make_smart_folder(self, title, node_id, children_count=0):
        return_value = {
            'name': title,
            'kind': FOLDER,
            'permissions': {
                'edit': False,
                'view': True,
                'copyable': False,
                'movable': False,
                'acceptsDrops': False,
            },
            'urls': {
                'upload': None,
                'fetch': None,
            },
            'children': [],
            'type': 'smart-folder',
            'expand': False,
            'isPointer': False,
            'isFolder': True,
            'isSmartFolder': True,
            'dateModified': None,
            'modifiedDelta': 0,
            'modifiedBy': None,
            'parentIsFolder': True,
            'isDashboard': False,
            'contributors': [],
            'node_id': node_id,
            'childrenCount': children_count,
        }
        return return_value

    def get_root(self):
        root = self._serialize_node(self.node, visited=None, parent_is_folder=False)
        return root

    def to_hgrid(self):
        """Return the Rubeus.JS representation of the node's children, not including addons
        """
        root = self._collect_components(self.node, visited=None)
        # This will be important when we mix files and projects together: self._collect_addons(self.node) +
        if self.node.is_dashboard:
            root.insert(0, self.collect_all_projects_smart_folder())
            root.insert(0, self.collect_all_registrations_smart_folder())
        return root

    def _serialize_node(self, node, visited=None, parent_is_folder=False):
        """Returns the rubeus representation of a node folder for the project organizer.
        """
        visited = visited or []
        visited.append(node.resolve()._id)
        can_edit = node.can_edit(auth=self.auth) and not node.is_registration
        expanded = node.is_expanded(user=self.auth.user)
        can_view = node.can_view(auth=self.auth)
        children = []
        modified_delta = delta_date(node.date_modified)
        date_modified = node.date_modified.isoformat()
        contributors = []
        for contributor in node.contributors:
            if contributor._id in node.visible_contributor_ids:
                contributor_name = [
                    contributor.family_name,
                    contributor.given_name,
                    contributor.fullname,
                ]
                contributors.append({
                    'name': next(name for name in contributor_name if name),
                    'url': contributor.url,
                })
        try:
            user = node.logs[-1].user
            modified_by = user.family_name
        except AttributeError:
            modified_by = ''
        # test_children = self._collect_addons(node)
        child_nodes = node.nodes
        readable_children = []
        for child in child_nodes:
            if child is not None:
                if child.resolve().can_view(auth=self.auth):
                    readable_children.append(child)
        children_count = len(readable_children)
        is_pointer = not node.primary
        is_component = node.category != "project"
        is_project = node.category == "project"
        is_file = False
        type_ = "project"
        if is_file:
            type_ = "file"
        if is_pointer and not parent_is_folder:
            type_ = "pointer"
        if node.is_folder:
            type_ = "folder"
        if is_component:
            type_ = "component"

        if node.is_dashboard:
            to_expand = True
        elif type_ != "pointer":
            to_expand = expanded
        else:
            to_expand = False

        return {
            #TODO Remove the replace when mako html safe comes around
            'name': node.title.replace('&amp;', '&') if can_view else u'Private Component',
            'kind': FOLDER,
            # Once we get files into the project organizer, files would be kind of FILE
            'permissions': {
                'edit': can_edit,
                'view': can_view,
                'copyable': not node.is_folder,
                'movable': parent_is_folder,
                'acceptsFolders': node.is_folder,
                'acceptsMoves': node.is_folder,
                'acceptsCopies': node.is_folder or is_project,
                'acceptsComponents': node.is_folder,
            },
            'urls': {
                'upload': None,
                'fetch': node.url if not node.is_folder else None,
            },
            'type': type_,
            'children': children,
            'expand': to_expand,
            # TODO: (bgeiger) replace these flags with a Kind property or something
            'isProject': is_project,
            'isPointer': is_pointer,
            'isComponent': is_component,
            'isFolder': node.is_folder,
            'isDashboard': node.is_dashboard,
            'isFile': is_file,
            'dateModified': date_modified,
            'modifiedDelta': max(1, modified_delta),
            'modifiedBy': modified_by,
            'parentIsFolder': parent_is_folder,
            'contributors': contributors,
            'node_id': node.resolve()._id,
            'isSmartFolder': False,
            'apiURL': node.api_url,
            'isRegistration': node.is_registration,
            'description': node.description,
            'registeredMeta': node.registered_meta,
            'childrenCount': children_count,
        }

    def _collect_addons(self, node):
        return_value = []
        for addon in node.get_addons():
            if addon.config.has_hgrid_files:
                temp = self._upgrade_addon_meta(addon.config.get_hgrid_data(addon, self.auth, **self.extra))
                for item in temp:
                    item["node_id"] = node._id
                    item["apiURL"] = node.api_url
                return_value.extend(temp or [])
        return return_value

    def _upgrade_addon_meta(self, data):
        for datum in data:
            datum["expand"] = False
            datum["isProject"] = False
            datum["isPointer"] = False
            datum["isComponent"] = False
            datum["isFolder"] = False
            datum["isDashboard"] = False
            datum["isFile"] = True
            datum["dateModified"] = None
            datum["modifiedDelta"] = 0
            datum["modifiedBy"] = ""
            datum["parentIsFolder"] = False
            datum["contributors"] = []
            datum["isSmartFolder"] = False
            datum["isRegistration"] = False
            datum["description"] = ""
            datum["registeredMeta"] = {}
            datum["permissions"]["copyable"] = False
            datum["permissions"]["movable"] = False
            datum["permissions"]["acceptsFolders"] = False
            datum["permissions"]["acceptsMoves"] = False
            datum["permissions"]["acceptsCopies"] = False
            datum["permissions"]["acceptsComponents"] = False

        return data


class NodeFileCollector(object):

    """A utility class for creating rubeus formatted node data"""
    def __init__(self, node, auth, **kwargs):
        self.node = node
        self.auth = auth
        self.extra = kwargs
        self.can_view = node.can_view(auth)
        self.can_edit = node.can_edit(auth) and not node.is_registration

    def to_hgrid(self):
        """Return the Rubeus.JS representation of the node's file data, including
        addons and components
        """
        root = self._serialize_node(self.node)
        return [root]

    def _collect_components(self, node, visited):
        rv = []
        for child in node.nodes:
            if child.resolve()._id not in visited and not child.is_deleted and node.can_view(self.auth):
                visited.append(child.resolve()._id)
                rv.append(self._serialize_node(child, visited=visited))
        return rv

    def _serialize_node(self, node, visited=None):
        """Returns the rubeus representation of a node folder.
        """
        visited = visited or []
        visited.append(node.resolve()._id)
        can_view = node.can_view(auth=self.auth)
        if can_view:
            children = self._collect_addons(node) + self._collect_components(node, visited)
        else:
            children = []
        return {
            # #TODO Remove the replace when mako html safe comes around
            'name': u'{0}: {1}'.format(node.project_or_component.capitalize(), node.title.replace('&amp;', '&'))
            if can_view
            else u'Private Component',
            'kind': FOLDER,
            'permissions': {
<<<<<<< HEAD
                'edit': self.can_edit,
=======
                'edit': node.can_edit(self.auth) and not node.is_registration,
>>>>>>> f93c4f7e
                'view': can_view,
            },
            'urls': {
                'upload': None,
                'fetch': None,
            },
            'children': children,
            'isPointer': not node.primary,
            'isSmartFolder': False,
            'nodeID': node.resolve()._id,
        }

    def _collect_addons(self, node):
        rv = []
        for addon in node.get_addons():
            if addon.config.has_hgrid_files:
                # WARNING: get_hgrid_data can return None if the addon is added but has no credentials.
                temp = addon.config.get_hgrid_data(addon, self.auth, **self.extra)
                rv.extend(sort_by_name(temp) or [])
        return rv


# TODO: these might belong in addons module
def collect_addon_assets(node):
    """Return a dictionary containing lists of JS and CSS assets for a node's
    addons.

    :rtype: {'tree_js': <list of JS scripts>, 'tree_css': <list of CSS files>}
    """
    return {
        'tree_js': list(collect_addon_js(node)),
        'tree_css': list(collect_addon_css(node)),
    }


# TODO: Abstract static collectors
def collect_addon_js(node, visited=None, filename='files.js', config_entry='files'):
    """Collect JavaScript includes for all add-ons implementing HGrid views.

    :return list: List of JavaScript include paths

    """
    # NOTE: must coerce to list so it is JSON-serializable
    visited = visited or []
    visited.append(node._id)
    js = set()
    for addon in node.get_addons():
        # JS modules configured in each addon's __init__ file
        js = js.union(addon.config.include_js.get(config_entry, []))
        # Webpack bundle
        js_path = paths.resolve_addon_path(addon.config, filename)
        if js_path:
            js.add(js_path)
    for each in node.nodes:
        if each._id not in visited:
            visited.append(each._id)
            js = js.union(collect_addon_js(each, visited=visited))
    return js


def collect_addon_css(node, visited=None):
    """Collect CSS includes for all addons-ons implementing Hgrid views.

    :return: List of CSS include paths
    :rtype: list
    """
    visited = visited or []
    visited.append(node._id)
    css = set()
    for addon in node.get_addons():
        css = css.union(addon.config.include_css.get('files', []))
    for each in node.nodes:
        if each._id not in visited:
            visited.append(each._id)
            css = css.union(collect_addon_css(each, visited=visited))
    return css


def delta_date(d):
    diff = d - datetime.datetime.utcnow()
    s = diff.total_seconds()
    return s<|MERGE_RESOLUTION|>--- conflicted
+++ resolved
@@ -444,11 +444,7 @@
             else u'Private Component',
             'kind': FOLDER,
             'permissions': {
-<<<<<<< HEAD
-                'edit': self.can_edit,
-=======
                 'edit': node.can_edit(self.auth) and not node.is_registration,
->>>>>>> f93c4f7e
                 'view': can_view,
             },
             'urls': {
