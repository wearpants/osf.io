--- conflicted
+++ resolved
@@ -17,15 +17,9 @@
 from website.util import web_url_for
 from website.notifications.model import DigestNotification
 from website.notifications.utils import NotificationsDict
-<<<<<<< HEAD
 # from tests.base import OsfTestCase
 # from tests.factories import DigestNotificationFactory, UserFactory, ProjectFactory
-from nose.tools import *  # PEP8 asserts
-=======
-from tests.base import OsfTestCase
-from tests.factories import DigestNotificationFactory, UserFactory, ProjectFactory
 import nose.tools
->>>>>>> 4a1a980d
 
 
 def main():
@@ -87,8 +81,6 @@
                     };
                     """))
 
-
-<<<<<<< HEAD
 # class TestSendDigest(OsfTestCase):
 #     def test_group_digest_notifications_by_user(self):
 #         user = UserFactory()
@@ -164,83 +156,7 @@
 #         send_digest(user_groups)
 #         with assert_raises(NoResultsFound):
 #             DigestNotification.find_one(Q('_id', 'eq', id))
-=======
-class TestSendDigest(OsfTestCase):
-    def test_group_digest_notifications_by_user(self):
-        user = UserFactory()
-        user2 = UserFactory()
-        project = ProjectFactory()
-        timestamp = (datetime.datetime.utcnow() - datetime.timedelta(hours=1)).replace(microsecond=0)
-        d = DigestNotificationFactory(
-            user_id=user._id,
-            timestamp=timestamp,
-            message='Hello',
-            node_lineage=[project._id]
-        )
-        d.save()
-        d2 = DigestNotificationFactory(
-            user_id=user2._id,
-            timestamp=timestamp,
-            message='Hello',
-            node_lineage=[project._id]
-        )
-        d2.save()
-        user_groups = group_digest_notifications_by_user()
-        info = [{
-                u'message': {
-                    u'message': u'Hello',
-                    u'timestamp': timestamp,
-                },
-                u'node_lineage': [unicode(project._id)]
-                }]
-        expected = [{
-                    u'user_id': user._id,
-                    u'info': info
-                    },
-                    {
-                    u'user_id': user2._id,
-                    u'info': info
-                    }]
-        nose.tools.assert_equal(len(user_groups), 2)
-        nose.tools.assert_equal(user_groups, expected)
 
-    @unittest.skipIf(settings.USE_CELERY, 'Digest emails must be sent synchronously for this test')
-    @mock.patch('website.mails.send_mail')
-    def test_send_digest_called_with_correct_args(self, mock_send_mail):
-        d = DigestNotificationFactory(
-            user_id=UserFactory()._id,
-            timestamp=datetime.datetime.utcnow(),
-            message='Hello',
-            node_lineage=[ProjectFactory()._id]
-        )
-        d.save()
-        user_groups = group_digest_notifications_by_user()
-        send_digest(user_groups)
-        nose.tools.assert_true(mock_send_mail.called)
-
-        user = User.load(user_groups[2]['user_id'])
-        mock_send_mail.assert_called_with(
-            to_addr=user.username,
-            mail=mails.DIGEST,
-            name=user.fullname,
-            message=group_messages(user_groups[2]['info']),
-            url=urlparse.urljoin(settings.DOMAIN, web_url_for('user_notifications'))
-        )
-
-    @unittest.skipIf(settings.USE_CELERY, 'Digest emails must be sent synchronously for this test')
-    def test_send_digest_deletes_sent_digest_notifications(self):
-        d = DigestNotificationFactory(
-            user_id=UserFactory()._id,
-            timestamp=datetime.datetime.utcnow(),
-            message='Hello',
-            node_lineage=[ProjectFactory()._id]
-        )
-        id = d._id
-        user_groups = group_digest_notifications_by_user()
-        send_digest(user_groups)
-        with nose.tools.assert_raises(NoResultsFound):
-            DigestNotification.find_one(Q('_id', 'eq', id))
->>>>>>> 4a1a980d
 
 
 if __name__ == '__main__':
