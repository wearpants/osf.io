# -*- coding: utf-8 -*-

import logging
import operator
import httplib
import httplib as http
import os

from dateutil.parser import parse as parse_date

from flask import request
from modularodm.exceptions import ValidationError, NoResultsFound
from modularodm import Q

from framework import sentry
from framework.auth import utils as auth_utils
from framework.auth.decorators import collect_auth
from framework.auth.decorators import must_be_logged_in
from framework.auth.exceptions import ChangePasswordError
from framework.auth.views import send_confirm_email
from framework.exceptions import HTTPError, PermissionsError
from framework.flask import redirect  # VOL-aware redirect
from framework.status import push_status_message

from website import mails
from website import mailchimp_utils
from website import settings
from website.models import User
from website.models import ApiKey
from website.profile import utils as profile_utils
from website.util import web_url_for, paths
from website.util.sanitize import escape_html
from website.util.sanitize import strip_html
from website.views import _render_nodes


logger = logging.getLogger(__name__)


def get_public_projects(uid=None, user=None):
    user = user or User.load(uid)
    return _render_nodes(
        list(user.node__contributed.find(
            (
                Q('category', 'eq', 'project') &
                Q('is_public', 'eq', True) &
                Q('is_registration', 'eq', False) &
                Q('is_deleted', 'eq', False)
            )
        ))
    )


def get_public_components(uid=None, user=None):
    user = user or User.load(uid)
<<<<<<< HEAD
    return _render_nodes(
        list(user.node__contributed.find(
            (
                Q('category', 'ne', 'project') &
                Q('is_public', 'eq', True) &
                Q('is_registration', 'eq', False) &
                Q('is_deleted', 'eq', False)
            )
        ))
    )
=======
    return _render_nodes([
        node
        for node in user.node__contributed
        if node.category != 'project'
        and node.is_public
        and not node.is_registration
        and not node.is_deleted
    ], show_path=True)
>>>>>>> e3f22a5c


@must_be_logged_in
def current_user_gravatar(size=None, **kwargs):
    user_id = kwargs['auth'].user._id
    return get_gravatar(user_id, size=size)


def get_gravatar(uid, size=None):
    return {'gravatar_url': profile_utils.get_gravatar(User.load(uid), size=size)}


def date_or_none(date):
    try:
        return parse_date(date)
    except Exception as error:
        logger.exception(error)
        return None


@must_be_logged_in
def update_user(auth):
    """Update the logged-in user's profile."""

    # trust the decorator to handle auth
    user = auth.user

    data = request.get_json()

    # check if the user in request is the user who log in
    if 'id' in data:
        if data['id'] != user._id:
            raise HTTPError(httplib.FORBIDDEN)
    else:
        # raise an error if request doesn't have user id
        raise HTTPError(httplib.BAD_REQUEST, data={'message_long': '"id" is required'})

    # TODO: Expand this to support other user attributes

    ##########
    # Emails #
    ##########

    if 'emails' in data:

        emails_list = [x['address'].strip().lower() for x in data['emails']]

        if user.username not in emails_list:
            raise HTTPError(httplib.FORBIDDEN)

        # removals
        removed_emails = [
            each
            for each in user.emails + user.unconfirmed_emails
            if each not in emails_list
        ]

        if user.username in removed_emails:
            raise HTTPError(httplib.FORBIDDEN)

        for address in removed_emails:
            if address in user.emails:
                try:
                    user.remove_email(address)
                except PermissionsError as e:
                    raise HTTPError(httplib.FORBIDDEN, e.message)
            try:
                user.remove_unconfirmed_email(address)
            except PermissionsError as e:
                raise HTTPError(httplib.FORBIDDEN, e.message)

        # additions
        added_emails = [
            each['address'].strip().lower()
            for each in data['emails']
            if each['address'].strip().lower() not in user.emails
            and each['address'].strip().lower() not in user.unconfirmed_emails
        ]

        for address in added_emails:
            try:
                user.add_unconfirmed_email(address)
            except (ValidationError, ValueError):
                continue

            # TODO: This setting is now named incorrectly.
            if settings.CONFIRM_REGISTRATIONS_BY_EMAIL:
                send_confirm_email(user, email=address)

        ############
        # Username #
        ############

        # get the first email that is set to primary and has an address
        primary_email = next(
            (
                each for each in data['emails']
                # email is primary
                if each.get('primary') and each.get('confirmed')
                # an address is specified (can't trust those sneaky users!)
                and each.get('address')
            )
        )

        if primary_email:
            primary_email_address = primary_email['address'].strip().lower()
            if primary_email_address not in user.emails:
                raise HTTPError(httplib.FORBIDDEN)
            username = primary_email_address

        # make sure the new username has already been confirmed
        if username and username in user.emails and username != user.username:
            mails.send_mail(user.username,
                            mails.PRIMARY_EMAIL_CHANGED,
                            user=user,
                            new_address=username)
            user.username = username

    ###################
    # Timezone/Locale #
    ###################

    if 'locale' in data:
        if data['locale']:
            locale = data['locale'].replace('-', '_')
            user.locale = locale
    # TODO: Refactor to something like:
    #   user.timezone = data.get('timezone', user.timezone)
    if 'timezone' in data:
        if data['timezone']:
            user.timezone = data['timezone']

    user.save()

    return _profile_view(user)


def _profile_view(profile, is_profile=False):
    # TODO: Fix circular import
    from website.addons.badges.util import get_sorted_user_badges

    if profile and profile.is_disabled:
        raise HTTPError(http.GONE)

    if 'badges' in settings.ADDONS_REQUESTED:
        badge_assertions = get_sorted_user_badges(profile),
        badges = _get_user_created_badges(profile)
    else:
        # NOTE: While badges, are unused, 'assertions' and 'badges' can be
        # empty lists.
        badge_assertions = []
        badges = []

    if profile:
        profile_user_data = profile_utils.serialize_user(profile, full=True)
        return {
            'profile': profile_user_data,
            'assertions': badge_assertions,
            'badges': badges,
            'user': {
                'is_profile': is_profile,
                'can_edit': None,  # necessary for rendering nodes
                'permissions': [],  # necessary for rendering nodes
            },
        }

    raise HTTPError(http.NOT_FOUND)


def _get_user_created_badges(user):
    addon = user.get_addon('badges')
    if addon:
        return [badge for badge in addon.badge__creator if not badge.is_system_badge]
    return []


@must_be_logged_in
def profile_view(auth):
    return _profile_view(auth.user, True)


@collect_auth
def profile_view_id(uid, auth):
    user = User.load(uid)
    is_profile = auth and auth.user == user
    return _profile_view(user, is_profile)


@must_be_logged_in
def edit_profile(**kwargs):
    # NOTE: This method is deprecated. Use update_user instead.
    # TODO: Remove this view
    user = kwargs['auth'].user

    form = request.form

    ret = {'response': 'success'}
    if form.get('name') == 'fullname' and form.get('value', '').strip():
        user.fullname = strip_html(form['value']).strip()
        user.save()
        ret['name'] = user.fullname
    return ret


def get_profile_summary(user_id, formatter='long'):

    user = User.load(user_id)
    return user.get_summary(formatter)


@must_be_logged_in
def user_profile(auth, **kwargs):
    user = auth.user
    return {
        'user_id': user._id,
        'user_api_url': user.api_url,
    }


@must_be_logged_in
def user_account(auth, **kwargs):
    user = auth.user
    return {
        'user_id': user._id,
    }


@must_be_logged_in
def user_account_password(auth, **kwargs):
    user = auth.user
    old_password = request.form.get('old_password', None)
    new_password = request.form.get('new_password', None)
    confirm_password = request.form.get('confirm_password', None)

    try:
        user.change_password(old_password, new_password, confirm_password)
        user.save()
    except ChangePasswordError as error:
        push_status_message('<br />'.join(error.messages) + '.', kind='warning')
    else:
        push_status_message('Password updated successfully.', kind='info')

    return redirect(web_url_for('user_account'))


@must_be_logged_in
def user_addons(auth, **kwargs):

    user = auth.user

    ret = {}

    addons = [addon.config for addon in user.get_addons()]
    addons.sort(key=operator.attrgetter("full_name"), reverse=False)
    addons_enabled = []
    addon_enabled_settings = []
    user_addons_enabled = {}

    # sort addon_enabled_settings alphabetically by category
    for category in settings.ADDON_CATEGORIES:
        for addon_config in addons:
            if addon_config.categories[0] == category:
                addons_enabled.append(addon_config.short_name)
                if 'user' in addon_config.configs:
                    short_name = addon_config.short_name
                    addon_enabled_settings.append(short_name)
                    user_addons_enabled[addon_config.short_name] = user.get_addon(short_name).to_json(user)
                    # inject the MakoTemplateLookup into the template context
                    # TODO inject only short_name and render fully client side
                    user_addons_enabled[short_name]['template_lookup'] = addon_config.template_lookup
                    user_addons_enabled[short_name]['user_settings_template'] = os.path.basename(addon_config.user_settings_template)

    ret['addon_categories'] = settings.ADDON_CATEGORIES
    ret['addons_available'] = [
        addon
        for addon in sorted(settings.ADDONS_AVAILABLE)
        if 'user' in addon.owners and addon.short_name not in settings.SYSTEM_ADDED_ADDONS['user']
    ]
    ret['addons_available'].sort(key=operator.attrgetter("full_name"), reverse=False)
    ret['addons_enabled'] = addons_enabled
    ret['addon_enabled_settings'] = addon_enabled_settings
    ret['user_addons_enabled'] = user_addons_enabled
    ret['addon_js'] = collect_user_config_js(user.get_addons())
    ret['addon_capabilities'] = settings.ADDON_CAPABILITIES
    return ret

@must_be_logged_in
def user_notifications(auth, **kwargs):
    """Get subscribe data from user"""
    return {
        'mailing_lists': auth.user.mailing_lists
    }


def collect_user_config_js(addons):
    """Collect webpack bundles for each of the addons' user-cfg.js modules. Return
    the URLs for each of the JS modules to be included on the user addons config page.

    :param list addons: List of user's addon config records.
    """
    js_modules = []
    for addon in addons:
        js_path = paths.resolve_addon_path(addon.config, 'user-cfg.js')
        if js_path:
            js_modules.append(js_path)
    return js_modules

@must_be_logged_in
def profile_addons(**kwargs):
    user = kwargs['auth'].user
    return {
        'user_id': user._primary_key,
    }


@must_be_logged_in
def user_choose_addons(**kwargs):
    auth = kwargs['auth']
    json_data = escape_html(request.get_json())
    auth.user.config_addons(json_data, auth)

@must_be_logged_in
def user_choose_mailing_lists(auth, **kwargs):
    """ Update mailing list subscription on user model and in mailchimp

        Example input:
        {
            "Open Science Framework General": true,
            ...
        }

    """
    user = auth.user
    json_data = escape_html(request.get_json())
    if json_data:
        for list_name, subscribe in json_data.items():
            update_subscription(user, list_name, subscribe)
    else:
        raise HTTPError(http.BAD_REQUEST, data=dict(
            message_long="Must provide a dictionary of the format {'mailing list name': Boolean}")
        )

    user.save()
    return {'message': 'Successfully updated mailing lists', 'result': user.mailing_lists}, 200


def update_subscription(user, list_name, subscription):
    """ Update mailing list subscription in mailchimp.

    :param obj user: current user
    :param str list_name: mailing list
    :param boolean subscription: true if user is subscribed
    """
    if subscription:
        mailchimp_utils.subscribe_mailchimp(list_name, user._id)
    else:
        try:
            mailchimp_utils.unsubscribe_mailchimp(list_name, user._id)
        except mailchimp_utils.mailchimp.ListNotSubscribedError:
            raise HTTPError(http.BAD_REQUEST,
                data=dict(message_short="ListNotSubscribedError",
                        message_long="The user is already unsubscribed from this mailing list.",
                        error_type="not_subscribed")
            )


def mailchimp_get_endpoint(**kwargs):
    """Endpoint that the mailchimp webhook hits to check that the OSF is responding"""
    return {}, http.OK


def sync_data_from_mailchimp(**kwargs):
    """Endpoint that the mailchimp webhook sends its data to"""
    key = request.args.get('key')

    if key == settings.MAILCHIMP_WEBHOOK_SECRET_KEY:
        r = request
        action = r.values['type']
        list_name = mailchimp_utils.get_list_name_from_id(list_id=r.values['data[list_id]'])
        username = r.values['data[email]']

        try:
            user = User.find_one(Q('username', 'eq', username))
        except NoResultsFound:
            sentry.log_exception()
            sentry.log_message("A user with this username does not exist.")
            raise HTTPError(404, data=dict(message_short='User not found',
                                        message_long='A user with this username does not exist'))
        if action == 'unsubscribe':
            user.mailing_lists[list_name] = False
            user.save()

        elif action == 'subscribe':
            user.mailing_lists[list_name] = True
            user.save()

    else:
        # TODO: get tests to pass with sentry logging
        # sentry.log_exception()
        # sentry.log_message("Unauthorized request to the OSF.")
        raise HTTPError(http.UNAUTHORIZED)

@must_be_logged_in
def get_keys(**kwargs):
    user = kwargs['auth'].user
    return {
        'keys': [
            {
                'key': key._id,
                'label': key.label,
            }
            for key in user.api_keys
        ]
    }


@must_be_logged_in
def create_user_key(**kwargs):

    # Generate key
    api_key = ApiKey(label=request.form['label'])
    api_key.save()

    # Append to user
    user = kwargs['auth'].user
    user.api_keys.append(api_key)
    user.save()

    # Return response
    return {
        'response': 'success',
    }


@must_be_logged_in
def revoke_user_key(**kwargs):

    # Load key
    api_key = ApiKey.load(request.form['key'])

    # Remove from user
    user = kwargs['auth'].user
    user.api_keys.remove(api_key)
    user.save()

    # Return response
    return {'response': 'success'}


@must_be_logged_in
def user_key_history(**kwargs):

    api_key = ApiKey.load(kwargs['kid'])
    return {
        'key': api_key._id,
        'label': api_key.label,
        'route': '/settings',
        'logs': [
            {
                'lid': log._id,
                'nid': log.node__logged[0]._id,
                'route': log.node__logged[0].url,
            }
            for log in api_key.nodelog__created
        ]
    }


@must_be_logged_in
def impute_names(**kwargs):
    name = request.args.get('name', '')
    return auth_utils.impute_names(name)


@must_be_logged_in
def serialize_names(**kwargs):
    user = kwargs['auth'].user
    return {
        'full': user.fullname,
        'given': user.given_name,
        'middle': user.middle_names,
        'family': user.family_name,
        'suffix': user.suffix,
    }


def get_target_user(auth, uid=None):
    target = User.load(uid) if uid else auth.user
    if target is None:
        raise HTTPError(http.NOT_FOUND)
    return target


def fmt_date_or_none(date, fmt='%Y-%m-%d'):
    if date:
        try:
            return date.strftime(fmt)
        except ValueError:
            raise HTTPError(
                http.BAD_REQUEST,
                data=dict(message_long='Year entered must be after 1900')
            )
    return None


def append_editable(data, auth, uid=None):
    target = get_target_user(auth, uid)
    data['editable'] = auth.user == target


def serialize_social_addons(user):
    ret = {}
    for user_settings in user.get_addons():
        config = user_settings.config
        if user_settings.public_id:
            ret[config.short_name] = user_settings.public_id
    return ret


@collect_auth
def serialize_social(auth, uid=None, **kwargs):
    target = get_target_user(auth, uid)
    ret = target.social
    append_editable(ret, auth, uid)
    if ret['editable']:
        ret['addons'] = serialize_social_addons(target)
    return ret


def serialize_job(job):
    return {
        'institution': job.get('institution'),
        'department': job.get('department'),
        'title': job.get('title'),
        'startMonth': job.get('startMonth'),
        'startYear': job.get('startYear'),
        'endMonth': job.get('endMonth'),
        'endYear': job.get('endYear'),
        'ongoing': job.get('ongoing', False),
    }


def serialize_school(school):
    return {
        'institution': school.get('institution'),
        'department': school.get('department'),
        'degree': school.get('degree'),
        'startMonth': school.get('startMonth'),
        'startYear': school.get('startYear'),
        'endMonth': school.get('endMonth'),
        'endYear': school.get('endYear'),
        'ongoing': school.get('ongoing', False),
    }


def serialize_contents(field, func, auth, uid=None):
    target = get_target_user(auth, uid)
    ret = {
        'contents': [
            func(content)
            for content in getattr(target, field)
        ]
    }
    append_editable(ret, auth, uid)
    return ret


@collect_auth
def serialize_jobs(auth, uid=None, **kwargs):
    ret = serialize_contents('jobs', serialize_job, auth, uid)
    append_editable(ret, auth, uid)
    return ret


@collect_auth
def serialize_schools(auth, uid=None, **kwargs):
    ret = serialize_contents('schools', serialize_school, auth, uid)
    append_editable(ret, auth, uid)
    return ret


@must_be_logged_in
def unserialize_names(**kwargs):
    user = kwargs['auth'].user
    json_data = escape_html(request.get_json())
    # json get can return None, use `or` here to ensure we always strip a string
    user.fullname = (json_data.get('full') or '').strip()
    user.given_name = (json_data.get('given') or '').strip()
    user.middle_names = (json_data.get('middle') or '').strip()
    user.family_name = (json_data.get('family') or '').strip()
    user.suffix = (json_data.get('suffix') or '').strip()
    user.save()


def verify_user_match(auth, **kwargs):
    uid = kwargs.get('uid')
    if uid and uid != auth.user._id:
        raise HTTPError(http.FORBIDDEN)


@must_be_logged_in
def unserialize_social(auth, **kwargs):

    verify_user_match(auth, **kwargs)

    user = auth.user
    json_data = escape_html(request.get_json())

    for soc in user.SOCIAL_FIELDS.keys():
        user.social[soc] = json_data.get(soc)

    try:
        user.save()
    except ValidationError as exc:
        raise HTTPError(http.BAD_REQUEST, data=dict(
            message_long=exc.args[0]
        ))


def unserialize_job(job):
    return {
        'institution': job.get('institution'),
        'department': job.get('department'),
        'title': job.get('title'),
        'startMonth': job.get('startMonth'),
        'startYear': job.get('startYear'),
        'endMonth': job.get('endMonth'),
        'endYear': job.get('endYear'),
        'ongoing': job.get('ongoing'),
    }


def unserialize_school(school):
    return {
        'institution': school.get('institution'),
        'department': school.get('department'),
        'degree': school.get('degree'),
        'startMonth': school.get('startMonth'),
        'startYear': school.get('startYear'),
        'endMonth': school.get('endMonth'),
        'endYear': school.get('endYear'),
        'ongoing': school.get('ongoing'),
    }


def unserialize_contents(field, func, auth):
    user = auth.user
    json_data = escape_html(request.get_json())
    setattr(
        user,
        field,
        [
            func(content)
            for content in json_data.get('contents', [])
        ]
    )
    user.save()


@must_be_logged_in
def unserialize_jobs(auth, **kwargs):
    verify_user_match(auth, **kwargs)
    unserialize_contents('jobs', unserialize_job, auth)
    # TODO: Add return value


@must_be_logged_in
def unserialize_schools(auth, **kwargs):
    verify_user_match(auth, **kwargs)
    unserialize_contents('schools', unserialize_school, auth)
    # TODO: Add return value


@must_be_logged_in
def request_export(auth):
    mails.send_mail(
        to_addr=settings.SUPPORT_EMAIL,
        mail=mails.REQUEST_EXPORT,
        user=auth.user,
    )
    return {'message': 'Sent account export request'}


@must_be_logged_in
def request_deactivation(auth):
    mails.send_mail(
        to_addr=settings.SUPPORT_EMAIL,
        mail=mails.REQUEST_DEACTIVATION,
        user=auth.user,
    )
    return {'message': 'Sent account deactivation request'}<|MERGE_RESOLUTION|>--- conflicted
+++ resolved
@@ -53,27 +53,16 @@
 
 def get_public_components(uid=None, user=None):
     user = user or User.load(uid)
-<<<<<<< HEAD
-    return _render_nodes(
-        list(user.node__contributed.find(
-            (
-                Q('category', 'ne', 'project') &
-                Q('is_public', 'eq', True) &
-                Q('is_registration', 'eq', False) &
-                Q('is_deleted', 'eq', False)
-            )
-        ))
-    )
-=======
-    return _render_nodes([
-        node
-        for node in user.node__contributed
-        if node.category != 'project'
-        and node.is_public
-        and not node.is_registration
-        and not node.is_deleted
-    ], show_path=True)
->>>>>>> e3f22a5c
+    # TODO: This should use User.visible_contributor_to?
+    nodes = list(user.node__contributed.find(
+        (
+            Q('category', 'ne', 'project') &
+            Q('is_public', 'eq', True) &
+            Q('is_registration', 'eq', False) &
+            Q('is_deleted', 'eq', False)
+        )
+    ))
+    return _render_nodes(nodes, show_path=True)
 
 
 @must_be_logged_in
