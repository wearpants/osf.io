# -*- coding: utf-8 -*-
import logging
import itertools
import httplib as http
from flask import request, redirect
from modularodm import Q

from framework.exceptions import HTTPError
from framework.forms import utils
from framework.routing import proxy_url
from framework.auth import get_current_user
from framework.auth.decorators import collect_auth, must_be_logged_in, Auth
from framework.auth.forms import (RegistrationForm, SignInForm,
                                  ForgotPasswordForm, ResetPasswordForm,
                                  SetEmailAndPasswordForm)
from framework import SelectField

from website.models import Guid, Node
from website.util import web_url_for, rubeus
from website.project.forms import NewProjectForm, NewFolderForm
from website.project import model, new_dashboard, new_folder
from website import settings



logger = logging.getLogger(__name__)


def _rescale_ratio(nodes):
    """Get scaling denominator for log lists across a sequence of nodes.

    :param nodes: Nodes
    :return: Max number of logs

    """
    if not nodes:
        return 0
    user = get_current_user()
    counts = [
        len(node.logs)
        for node in nodes
        if node.can_view(Auth(user=user))
    ]
    if counts:
        return float(max(counts))
    return 0.0


def _render_projects(nodes, **kwargs):
    """

    :param nodes:
    :return:
    """
    pass
    ret = {'data': [rubeus.to_project_hgrid(node, **kwargs) for node in nodes]}
    return ret


def _render_dashboard(nodes, **kwargs):
    """

    :param nodes:
    :return:
    """
    dashboard_projects = [rubeus.to_project_hgrid(node, **kwargs) for node in nodes]
    dashboard_project = dashboard_projects[0]
    ret = {'data': dashboard_projects}
    return ret



def _render_node(node):
    """

    :param node:
    :return:

    """
    return {
        'id': node._primary_key,
        'url': node.url,
        'api_url': node.api_url,
        'primary': node.primary,
    }


def _render_nodes(nodes):
    """

    :param nodes:
    :return:
    """
    ret = {
        'nodes': [
            _render_node(node)
            for node in nodes
        ],
        'rescale_ratio': _rescale_ratio(nodes),
    }
    return ret


def _get_user_activity(node, user, rescale_ratio):

    # Counters
    total_count = len(node.logs)

    # Note: It's typically much faster to find logs of a given node
    # attached to a given user using node.logs.find(...) than by
    # loading the logs into Python and checking each one. However,
    # using deep caching might be even faster down the road.

    ua_count = node.logs.find(Q('user', 'eq', user)).count()
    non_ua_count = total_count - ua_count # base length of blue bar

    # Normalize over all nodes
    ua = ua_count / rescale_ratio * settings.USER_ACTIVITY_MAX_WIDTH
    non_ua = non_ua_count / rescale_ratio * settings.USER_ACTIVITY_MAX_WIDTH

    return ua_count, ua, non_ua


@collect_auth
def index(auth, **kwargs):
    """Redirect to dashboard if user is logged in, else show homepage.

    """
    if auth.user:
        return redirect(web_url_for('dashboard'))
    return {}

def find_dashboard(user):
    dashboard_folder = user.node__contributed.find(
        Q('is_dashboard','eq', True)
    )

    if dashboard_folder.count() == 0:
        new_dashboard(user)
        dashboard_folder = user.node__contributed.find(
            Q('is_dashboard','eq', True)
        )
    return dashboard_folder


@must_be_logged_in
def get_dashboard(nid=None, **kwargs):
    user = kwargs['auth'].user
    if nid is None:
        nodes = find_dashboard(user)
        dashboard_projects = [rubeus.to_project_root(node, **kwargs) for node in nodes]
        return_value = {'data': dashboard_projects}
    elif nid == '-amp':
        return_value = get_all_projects_smart_folder(**kwargs)
    else:
        node = Node.load(nid)
        dashboard_projects = rubeus.to_project_hgrid(node, **kwargs)
        return_value = {'data': dashboard_projects}
    return return_value

@must_be_logged_in
def get_all_projects_smart_folder(**kwargs):

    user = kwargs['auth'].user

    nodes = user.node__contributed.find(
        Q('category', 'eq', 'project') &
        Q('is_deleted', 'eq', False) &
        Q('is_registration', 'eq', False) &
        Q('is_folder','eq', False)
    )

    return_value = [rubeus.to_project_root(node, **kwargs) for node in nodes]
    return return_value


@must_be_logged_in
<<<<<<< HEAD
def get_dashboard_nodes(**kwargs):

    user = kwargs['auth'].user

    nodes = user.node__contributed.find(
=======
def get_dashboard_nodes(auth, **kwargs):
    user = auth.user

    contributed = user.node__contributed  # nodes user cotributed to

    nodes = contributed.find(
>>>>>>> af1d40c8
        Q('category', 'eq', 'project') &
        Q('is_deleted', 'eq', False) &
        Q('is_registration', 'eq', False) &
        Q('is_folder','eq', False)
    )

<<<<<<< HEAD
    return_value = _render_projects(nodes, **kwargs)
    return return_value
=======
    comps = contributed.find(
        # components only
        Q('category', 'ne', 'project') &
        # parent is not in the nodes list
        Q('__backrefs.parent.node.nodes', 'nin', nodes.get_keys()) &
        # exclude deleted nodes
        Q('is_deleted', 'eq', False) &
        # exclude registrations
        Q('is_registration', 'eq', False)
    )

    return _render_nodes(list(nodes) + list(comps))
>>>>>>> af1d40c8


@must_be_logged_in
def dashboard(**kwargs):
    auth = kwargs['auth']
    user = auth.user
    dashboard_folder = find_dashboard(user)
    dashboard_id = dashboard_folder[0]._id


    return {'addons_enabled': user.get_addon_names(),
            'dashboard_id': dashboard_id
            }


@must_be_logged_in
def watched_logs_get(**kwargs):
    user = kwargs['auth'].user
    page_num = int(request.args.get('pageNum', '').strip('/') or 0)
    page_size = 10
    offset = page_num * page_size
    recent_log_ids = itertools.islice(user.get_recent_log_ids(), offset, offset + page_size + 1)
    logs = (model.NodeLog.load(id) for id in recent_log_ids)
    watch_logs = []
    has_more_logs = False

    for log in logs:
        if len(watch_logs) < page_size:
            watch_logs.append(log.serialize())
        else:
            has_more_logs =True
            break

    return {"logs": watch_logs, "has_more_logs": has_more_logs}


def reproducibility():
    return redirect('/ezcuj/wiki')


def registration_form():
    return utils.jsonify(RegistrationForm(prefix='register'))


def signin_form():
    return utils.jsonify(SignInForm())


def forgot_password_form():
    return utils.jsonify(ForgotPasswordForm(prefix='forgot_password'))


def reset_password_form():
    return utils.jsonify(ResetPasswordForm())


def new_project_form():
    return utils.jsonify(NewProjectForm())

def new_folder_form():
    form = NewFolderForm()
    # form._fields['location']['choices'] = get_folders()
    # form.location.choices=get_folders()
    return utils.jsonify(form)



@must_be_logged_in
def get_folders(**kwargs):
    """Find the user's folder nodes

    :param User user: User object
    :return array of tuples with key, value of the nodes
    """
    auth = kwargs['auth']
    user = auth.user
    folders = user.node__contributed.find(
        Q('is_deleted', 'eq', False) &
        Q('is_registration', 'eq', False) &
        Q('is_folder','eq', True)
    )
    return [(folder._id, folder.title) for folder in folders]


### GUID ###

def _build_guid_url(url, prefix=None, suffix=None):
    if not url.startswith('/'):
        url = '/' + url
    if not url.endswith('/'):
        url += '/'
    url = (
        (prefix or '') +
        url +
        (suffix or '')
    )
    if not url.endswith('/'):
        url += '/'
    return url

def resolve_guid(guid, suffix=None):
    """Resolve GUID to corresponding URL and return result of appropriate
    view function. This effectively yields a redirect without changing the
    displayed URL of the page.

    :param guid: GUID value (not the object)
    :param suffix: String to append to GUID route
    :return: Werkzeug response

    """
    # Get prefix; handles API routes
    prefix = request.path.split(guid)[0].rstrip('/')

    # Look up GUID
    guid_object = Guid.load(guid)
    if guid_object:
        referent = guid_object.referent
        if referent is None:
            logger.error('Referent of GUID {0} not found'.format(guid))
            raise HTTPError(http.NOT_FOUND)
        mode = referent.redirect_mode
        url = referent.deep_url if mode == 'proxy' else referent.url
        url = _build_guid_url(url, prefix, suffix)
        # Always redirect API URLs; URL should identify endpoint being called
        if prefix or mode == 'redirect':
            if request.query_string:
                url += '?' + request.query_string
            return redirect(url)
        return proxy_url(url)

    # GUID not found; try lower-cased and redirect if exists
    guid_object_lower = Guid.load(guid.lower())
    if guid_object_lower:
        return redirect(
            _build_guid_url(
                guid.lower(), prefix, suffix
            )
        )

    # GUID not found
    raise HTTPError(http.NOT_FOUND)<|MERGE_RESOLUTION|>--- conflicted
+++ resolved
@@ -13,14 +13,12 @@
 from framework.auth.forms import (RegistrationForm, SignInForm,
                                   ForgotPasswordForm, ResetPasswordForm,
                                   SetEmailAndPasswordForm)
-from framework import SelectField
 
 from website.models import Guid, Node
 from website.util import web_url_for, rubeus
 from website.project.forms import NewProjectForm, NewFolderForm
 from website.project import model, new_dashboard, new_folder
 from website import settings
-
 
 
 logger = logging.getLogger(__name__)
@@ -171,34 +169,23 @@
     )
 
     return_value = [rubeus.to_project_root(node, **kwargs) for node in nodes]
+        # components only
     return return_value
 
 
 @must_be_logged_in
-<<<<<<< HEAD
-def get_dashboard_nodes(**kwargs):
-
-    user = kwargs['auth'].user
-
-    nodes = user.node__contributed.find(
-=======
 def get_dashboard_nodes(auth, **kwargs):
     user = auth.user
 
     contributed = user.node__contributed  # nodes user cotributed to
 
     nodes = contributed.find(
->>>>>>> af1d40c8
         Q('category', 'eq', 'project') &
         Q('is_deleted', 'eq', False) &
         Q('is_registration', 'eq', False) &
         Q('is_folder','eq', False)
     )
 
-<<<<<<< HEAD
-    return_value = _render_projects(nodes, **kwargs)
-    return return_value
-=======
     comps = contributed.find(
         # components only
         Q('category', 'ne', 'project') &
@@ -211,7 +198,7 @@
     )
 
     return _render_nodes(list(nodes) + list(comps))
->>>>>>> af1d40c8
+
 
 
 @must_be_logged_in
