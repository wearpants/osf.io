from . import model
from . import routes
from . import views

MODELS = [model.AddonS3UserSettings, model.AddonS3NodeSettings, model.S3GuidFile]
USER_SETTINGS_MODEL = model.AddonS3UserSettings
NODE_SETTINGS_MODEL = model.AddonS3NodeSettings

ROUTES = [routes.settings_routes, routes.nonapi_routes, routes.api_routes]

SHORT_NAME = 's3'
FULL_NAME = 'Amazon Simple Storage Service'


OWNERS = ['user', 'node']

ADDED_DEFAULT = []
ADDED_MANDATORY = []

VIEWS = []
CONFIGS = ['user', 'node']

CATEGORIES = ['storage']

<<<<<<< HEAD
INCLUDE_JS = {
    'widget': [],
    'page': [],
    'files': ['s3-fangorn-config.js']
}
=======
INCLUDE_JS = {}
>>>>>>> 12cce5b9

INCLUDE_CSS = {
    'widget': [],
    'page': [],
}

HAS_HGRID_FILES = True
GET_HGRID_DATA = views.hgrid.s3_hgrid_data
# 1024 ** 1024  # There really shouldnt be a limit...
MAX_FILE_SIZE = 128  # MB<|MERGE_RESOLUTION|>--- conflicted
+++ resolved
@@ -22,15 +22,7 @@
 
 CATEGORIES = ['storage']
 
-<<<<<<< HEAD
-INCLUDE_JS = {
-    'widget': [],
-    'page': [],
-    'files': ['s3-fangorn-config.js']
-}
-=======
 INCLUDE_JS = {}
->>>>>>> 12cce5b9
 
 INCLUDE_CSS = {
     'widget': [],
