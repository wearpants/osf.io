from nose.tools import *  # noqa
import mock
from boto.s3.connection import *  # noqa

from tests.base import OsfTestCase, get_default_metaschema
from tests.factories import ProjectFactory

from framework.auth import Auth
from website.addons.base.testing import models
from website.addons.s3.model import S3NodeSettings
from website.addons.s3.tests.factories import (
    S3UserSettingsFactory,
    S3NodeSettingsFactory,
    S3AccountFactory
)

class TestUserSettings(models.OAuthAddonUserSettingTestSuiteMixin, OsfTestCase):

    short_name = 's3'
    full_name = 'Amazon S3'
    ExternalAccountFactory = S3AccountFactory

class TestNodeSettings(models.OAuthAddonNodeSettingsTestSuiteMixin, OsfTestCase):

    short_name = 's3'
    full_name = 'Amazon S3'
    ExternalAccountFactory = S3AccountFactory

<<<<<<< HEAD
        self.user_settings.access_key = 'We-Will-Rock-You'
        self.user_settings.secret_key = 'Idontknowanyqueensongs'
        self.user_settings.save()

        self.node_settings.bucket = 'Sheer-Heart-Attack'
        self.node_settings.user_settings = self.user_settings
        self.node_settings.save()

    def test_complete_true(self):
        assert_true(self.node_settings.has_auth)
        assert_true(self.node_settings.complete)

    def test_complete_false(self):
        self.node_settings.bucket = None

        assert_true(self.node_settings.has_auth)
        assert_false(self.node_settings.complete)

    def test_complete_auth_false(self):
        self.node_settings.user_settings = None

        assert_false(self.node_settings.has_auth)
        assert_false(self.node_settings.complete)


class TestCallbacks(OsfTestCase):

    def setUp(self):

        super(TestCallbacks, self).setUp()

        self.project = ProjectFactory.create()
        self.consolidated_auth = Auth(user=self.project.creator)
        self.non_authenticator = UserFactory()
        self.project.add_contributor(
            contributor=self.non_authenticator,
            auth=Auth(self.project.creator),
        )
        self.project.save()

        self.project.add_addon('s3', auth=self.consolidated_auth)
        self.project.creator.add_addon('s3')
        self.node_settings = self.project.get_addon('s3')
        self.user_settings = self.project.creator.get_addon('s3')
        self.user_settings.access_key = 'We-Will-Rock-You'
        self.user_settings.secret_key = 'Idontknowanyqueensongs'
        self.node_settings.bucket = 'Sheer-Heart-Attack'
        self.node_settings.user_settings = self.user_settings
        self.node_settings.save()

    @mock.patch('website.addons.s3.model.AddonS3UserSettings.is_valid')
    def test_node_settings_empty_bucket(self, mock_is_valid):
        mock_is_valid.return_value = True
        s3 = AddonS3NodeSettings(owner=self.project)
        assert_equals(s3.to_json(self.project.creator)['has_bucket'], 0)

    @mock.patch('website.addons.s3.model.AddonS3UserSettings.is_valid')
    def test_node_settings_full_bucket(self, mock_is_valid):
        mock_is_valid.return_value = True
        s3 = AddonS3NodeSettings(owner=self.project)
        s3.bucket = 'bucket'
        assert_equals(s3.to_json(self.project.creator)['has_bucket'], 1)

    @mock.patch('website.addons.s3.model.AddonS3UserSettings.is_valid')
    def test_node_settings_user_auth(self, mock_is_valid):
        mock_is_valid.return_value = True
        s3 = AddonS3NodeSettings(owner=self.project)
        assert_equals(s3.to_json(self.project.creator)['user_has_auth'], 1)

    @mock.patch('website.addons.s3.model.AddonS3UserSettings.is_valid')
    def test_node_settings_moar_use(self, mock_is_valid):
        mock_is_valid.return_value = True
        assert_equals(self.node_settings.to_json(
            self.project.creator)['user_has_auth'], 1)

    @mock.patch('website.addons.s3.model.AddonS3UserSettings.is_valid')
    def test_node_settings_no_contributor_user_settings(self, mock_is_valid):
        mock_is_valid.return_value = True
        user2 = UserFactory()
        self.project.add_contributor(user2)
        assert_false(
            self.node_settings.to_json(user2)['user_has_auth']
        )

    def test_user_settings(self):
        s3 = AddonS3UserSettings(owner=self.project)
        s3.access_key = "Sherlock"
        s3.secret_key = "lives"
        assert_equals(s3.to_json(self.project.creator)['has_auth'], 1)

    def test_is_valid_none_none(self):
        self.user_settings.access_key = None
        self.user_settings.secret_key = None
        assert_false(self.user_settings.is_valid)

    def test_after_fork_authenticator(self):
        fork = ProjectFactory()
        clone, message = self.node_settings.after_fork(self.project,
                                                       fork, self.project.creator)
        assert_equal(self.node_settings.user_settings, clone.user_settings)

    def test_after_fork_not_authenticator(self):
        fork = ProjectFactory()
        clone, message = self.node_settings.after_fork(
            self.project, fork, self.non_authenticator,
        )
        assert_equal(clone.user_settings, None)

    def test_after_remove_contributor_self(self):
        message = self.node_settings.after_remove_contributor(
            self.project, self.project.creator, self.consolidated_auth
        )
        assert_equal(self.node_settings.user_settings, None)
        assert_true(message)
        assert_not_in("You can re-authenticate", message)

    def test_after_remove_contributor_not_self(self):
        auth = Auth(user=self.non_authenticator)
        message = self.node_settings.after_remove_contributor(
            self.project, self.project.creator, auth
        )
        assert_equal(self.node_settings.user_settings, None)
        assert_true(message)
        assert_in("You can re-authenticate", message)
=======
    NodeSettingsFactory = S3NodeSettingsFactory
    NodeSettingsClass = S3NodeSettings
    UserSettingsFactory = S3UserSettingsFactory
>>>>>>> b787f129

    def test_registration_settings(self):
        registration = ProjectFactory()
        clone, message = self.node_settings.after_register(
            self.node, registration, self.user,
        )
        assert_is_none(clone)

    def test_before_register_no_settings(self):
        self.node_settings.user_settings = None
        message = self.node_settings.before_register(self.node, self.user)
        assert_false(message)

    def test_before_register_no_auth(self):
        self.node_settings.external_account = None
        message = self.node_settings.before_register(self.node, self.user)
        assert_false(message)

    def test_before_register_settings_and_auth(self):
        message = self.node_settings.before_register(self.node, self.user)
        assert_true(message)

    @mock.patch('website.archiver.tasks.archive')
    def test_does_not_get_copied_to_registrations(self, mock_archive):
        registration = self.node.register_node(
            schema=get_default_metaschema(),
            auth=Auth(user=self.user),
            data='hodor',
        )
        assert_false(registration.has_addon('s3'))

    ## Overrides ##

    def _node_settings_class_kwargs(self, node, user_settings):
        return {
            'user_settings': self.user_settings,
            'owner': self.node
        }

    def test_serialize_credentials(self):
        self.user_settings.external_accounts[0].oauth_key = 'key-11'
        self.user_settings.external_accounts[0].oauth_secret = 'secret-15'
        self.user_settings.save()
        credentials = self.node_settings.serialize_waterbutler_credentials()

        expected = {'access_key': self.node_settings.external_account.oauth_key,
                    'secret_key': self.node_settings.external_account.oauth_secret}
        assert_equal(credentials, expected)

    def test_set_folder(self):
        folder_id = '1234567890'
        self.node_settings.set_folder(folder_id, auth=Auth(self.user))
        self.node_settings.save()
        # Bucket was set
        assert_equal(self.node_settings.folder_id, folder_id)
        # Log was saved
        last_log = self.node.logs[-1]
        assert_equal(last_log.action, '{0}_bucket_linked'.format(self.short_name))

    def test_serialize_settings(self):
        settings = self.node_settings.serialize_waterbutler_settings()
        expected = {'bucket': self.node_settings.folder_id,
                    'encrypt_uploads': self.node_settings.encrypt_uploads}
        assert_equal(settings, expected)<|MERGE_RESOLUTION|>--- conflicted
+++ resolved
@@ -25,137 +25,9 @@
     short_name = 's3'
     full_name = 'Amazon S3'
     ExternalAccountFactory = S3AccountFactory
-
-<<<<<<< HEAD
-        self.user_settings.access_key = 'We-Will-Rock-You'
-        self.user_settings.secret_key = 'Idontknowanyqueensongs'
-        self.user_settings.save()
-
-        self.node_settings.bucket = 'Sheer-Heart-Attack'
-        self.node_settings.user_settings = self.user_settings
-        self.node_settings.save()
-
-    def test_complete_true(self):
-        assert_true(self.node_settings.has_auth)
-        assert_true(self.node_settings.complete)
-
-    def test_complete_false(self):
-        self.node_settings.bucket = None
-
-        assert_true(self.node_settings.has_auth)
-        assert_false(self.node_settings.complete)
-
-    def test_complete_auth_false(self):
-        self.node_settings.user_settings = None
-
-        assert_false(self.node_settings.has_auth)
-        assert_false(self.node_settings.complete)
-
-
-class TestCallbacks(OsfTestCase):
-
-    def setUp(self):
-
-        super(TestCallbacks, self).setUp()
-
-        self.project = ProjectFactory.create()
-        self.consolidated_auth = Auth(user=self.project.creator)
-        self.non_authenticator = UserFactory()
-        self.project.add_contributor(
-            contributor=self.non_authenticator,
-            auth=Auth(self.project.creator),
-        )
-        self.project.save()
-
-        self.project.add_addon('s3', auth=self.consolidated_auth)
-        self.project.creator.add_addon('s3')
-        self.node_settings = self.project.get_addon('s3')
-        self.user_settings = self.project.creator.get_addon('s3')
-        self.user_settings.access_key = 'We-Will-Rock-You'
-        self.user_settings.secret_key = 'Idontknowanyqueensongs'
-        self.node_settings.bucket = 'Sheer-Heart-Attack'
-        self.node_settings.user_settings = self.user_settings
-        self.node_settings.save()
-
-    @mock.patch('website.addons.s3.model.AddonS3UserSettings.is_valid')
-    def test_node_settings_empty_bucket(self, mock_is_valid):
-        mock_is_valid.return_value = True
-        s3 = AddonS3NodeSettings(owner=self.project)
-        assert_equals(s3.to_json(self.project.creator)['has_bucket'], 0)
-
-    @mock.patch('website.addons.s3.model.AddonS3UserSettings.is_valid')
-    def test_node_settings_full_bucket(self, mock_is_valid):
-        mock_is_valid.return_value = True
-        s3 = AddonS3NodeSettings(owner=self.project)
-        s3.bucket = 'bucket'
-        assert_equals(s3.to_json(self.project.creator)['has_bucket'], 1)
-
-    @mock.patch('website.addons.s3.model.AddonS3UserSettings.is_valid')
-    def test_node_settings_user_auth(self, mock_is_valid):
-        mock_is_valid.return_value = True
-        s3 = AddonS3NodeSettings(owner=self.project)
-        assert_equals(s3.to_json(self.project.creator)['user_has_auth'], 1)
-
-    @mock.patch('website.addons.s3.model.AddonS3UserSettings.is_valid')
-    def test_node_settings_moar_use(self, mock_is_valid):
-        mock_is_valid.return_value = True
-        assert_equals(self.node_settings.to_json(
-            self.project.creator)['user_has_auth'], 1)
-
-    @mock.patch('website.addons.s3.model.AddonS3UserSettings.is_valid')
-    def test_node_settings_no_contributor_user_settings(self, mock_is_valid):
-        mock_is_valid.return_value = True
-        user2 = UserFactory()
-        self.project.add_contributor(user2)
-        assert_false(
-            self.node_settings.to_json(user2)['user_has_auth']
-        )
-
-    def test_user_settings(self):
-        s3 = AddonS3UserSettings(owner=self.project)
-        s3.access_key = "Sherlock"
-        s3.secret_key = "lives"
-        assert_equals(s3.to_json(self.project.creator)['has_auth'], 1)
-
-    def test_is_valid_none_none(self):
-        self.user_settings.access_key = None
-        self.user_settings.secret_key = None
-        assert_false(self.user_settings.is_valid)
-
-    def test_after_fork_authenticator(self):
-        fork = ProjectFactory()
-        clone, message = self.node_settings.after_fork(self.project,
-                                                       fork, self.project.creator)
-        assert_equal(self.node_settings.user_settings, clone.user_settings)
-
-    def test_after_fork_not_authenticator(self):
-        fork = ProjectFactory()
-        clone, message = self.node_settings.after_fork(
-            self.project, fork, self.non_authenticator,
-        )
-        assert_equal(clone.user_settings, None)
-
-    def test_after_remove_contributor_self(self):
-        message = self.node_settings.after_remove_contributor(
-            self.project, self.project.creator, self.consolidated_auth
-        )
-        assert_equal(self.node_settings.user_settings, None)
-        assert_true(message)
-        assert_not_in("You can re-authenticate", message)
-
-    def test_after_remove_contributor_not_self(self):
-        auth = Auth(user=self.non_authenticator)
-        message = self.node_settings.after_remove_contributor(
-            self.project, self.project.creator, auth
-        )
-        assert_equal(self.node_settings.user_settings, None)
-        assert_true(message)
-        assert_in("You can re-authenticate", message)
-=======
     NodeSettingsFactory = S3NodeSettingsFactory
     NodeSettingsClass = S3NodeSettings
     UserSettingsFactory = S3UserSettingsFactory
->>>>>>> b787f129
 
     def test_registration_settings(self):
         registration = ProjectFactory()
