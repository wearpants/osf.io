--- conflicted
+++ resolved
@@ -174,12 +174,7 @@
         assert_equal(res.json['bucket'], self.folder)
         
 
-<<<<<<< HEAD
 class TestCreateBucket(S3AddonTestCase):
-=======
-
-class TestCreateBucket(OsfTestCase):
->>>>>>> 28a2211f
 
     def setUp(self):
 
