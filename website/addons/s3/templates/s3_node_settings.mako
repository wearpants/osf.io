--- conflicted
+++ resolved
@@ -89,76 +89,15 @@
 </form>
 
 <%def name="on_submit()">
-<<<<<<< HEAD
     <% import json %>
     <script type="text/javascript">
         window.contextVars = $.extend(true, {}, window.contextVars,
-                {'currentUser': {
-                    'hasAuth': ${json.dumps(user_has_auth)}
-                },
-                 's3SettingsSelector': '#addonSettings${addon_short_name.capitalize()}'
+        {
+            'currentUser': {
+                'hasAuth': ${json.dumps(user_has_auth)}
+            },
+            's3SettingsSelector': '#addonSettings${addon_short_name.capitalize()}'
 
-                });
+        });
     </script>
 </%def>
-=======
-
-    % if not user_has_auth:
-
-        <script type="text/javascript">
-
-          $(document).ready(function() {
-            $('#addonSettings${addon_short_name.capitalize()}').on('submit', function() {
-
-            var $this = $(this);
-            var addon = $this.attr('data-addon');
-            var msgElm = $this.find('.addon-settings-message');
-
-            var url = nodeApiUrl + addon + '/authorize/';
-
-            $.ajax({
-                url: url,
-                data: JSON.stringify(AddonHelper.formToObj($this)),
-                type: 'POST',
-                contentType: 'application/json',
-                dataType: 'json'
-            }).done(function() {
-                msgElm.text('S3 access keys loading...')
-                        .removeClass('text-danger').addClass('text-info')
-                        .fadeIn(1000);
-                setTimeout(function(){
-                    window.location.reload();
-                }, 5000);
-            }).fail(function(xhr) {
-                var message = 'Error: ';
-                var response = JSON.parse(xhr.responseText);
-                if (response && response.message) {
-                    message += response.message;
-                } else {
-                    message += 'Settings not updated.'
-                }
-                msgElm.text(message)
-                    .removeClass('text-success').addClass('text-danger')
-                    .fadeOut(100).fadeIn();
-            });
-
-            return false;
-
-          });
-
-        });
-
-        </script>
-
-    % else:
-
-        <script type="text/javascript">
-            $(document).ready(function() {
-                $('#addonSettings${addon_short_name.capitalize()}').on('submit', AddonHelper.onSubmitSettings);
-            });
-        </script>
-
-    % endif
-
-</%def>
->>>>>>> e2046b1a
