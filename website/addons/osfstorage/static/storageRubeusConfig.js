--- conflicted
+++ resolved
@@ -19,44 +19,19 @@
         file.signedUrlFrom = parent.urls.upload;
     },
 
-<<<<<<< HEAD
     uploadSending: function(file, formData, xhr) {
         xhr.setRequestHeader(
             'Content-Type',
             file.type || 'application/octet-stream'
         );
     },
-=======
-        uploadSuccess: function(file, row) {
-            var self = this;
-            var parent = self.getByID(row.parentID);
-            row.urls = {
-                'view': buildUrl(parent, file, 'web'),
-                'download': buildUrl(parent, file, 'web', '?mode=download'),
-                'delete': buildUrl(parent, file, 'api')
-            };
-            row.permissions = parent.permissions;
-            self.updateItem(row);
-            var updated = Rubeus.Utils.itemUpdated(row, parent);
-            if (updated) {
-                self.changeStatus(row, Rubeus.Status.UPDATED);
-                self.delayRemoveRow(row);
-            } else {
-                self.changeStatus(row, Rubeus.Status.UPLOAD_SUCCESS, null, 2000,
-                    function(row) {
-                        self.showButtons(row);
-                    }
-                );
-            }
-        },
->>>>>>> ed464af7
 
     uploadSuccess: function(file, row) {
         var self = this;
         var parent = self.getByID(row.parentID);
         row.urls = {
             'view': buildUrl(parent, file, 'web'),
-            'download': buildUrl(parent, file, 'web', '/download/'),
+            'download': buildUrl(parent, file, 'web', '?mode=download'),
             'delete': buildUrl(parent, file, 'api')
         };
         row.permissions = parent.permissions;
