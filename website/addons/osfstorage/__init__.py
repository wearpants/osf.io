#!/usr/bin/env python
# encoding: utf-8

from . import routes, views, model

MODELS = [
    model.OsfStorageNodeSettings,
    model.OsfStorageFileTree,
    model.OsfStorageFileRecord,
    model.OsfStorageFileVersion,
    model.OsfStorageGuidFile,
]
NODE_SETTINGS_MODEL = model.OsfStorageNodeSettings

ROUTES = [
    routes.web_routes,
    routes.api_routes,
]

SHORT_NAME = 'osfstorage'
FULL_NAME = 'OSF Storage'

OWNERS = ['node']

ADDED_DEFAULT = ['node']
ADDED_MANDATORY = ['node']

VIEWS = []
CONFIGS = []

CATEGORIES = ['storage']

INCLUDE_JS = {
    'widget': [],
    'page': [],
<<<<<<< HEAD
    'files': ['storageFangornConfig.js'],
=======
    'files': [],
>>>>>>> 12cce5b9
}

HAS_HGRID_FILES = True
GET_HGRID_DATA = views.osf_storage_root

MAX_FILE_SIZE = 128<|MERGE_RESOLUTION|>--- conflicted
+++ resolved
@@ -33,11 +33,7 @@
 INCLUDE_JS = {
     'widget': [],
     'page': [],
-<<<<<<< HEAD
-    'files': ['storageFangornConfig.js'],
-=======
     'files': [],
->>>>>>> 12cce5b9
 }
 
 HAS_HGRID_FILES = True
