--- conflicted
+++ resolved
@@ -2,16 +2,8 @@
 
 Enabling the addon for development
 
-<<<<<<< HEAD
-1. In `website/settings/local.py` add, `"box"` to `ADDONS_REQUESTED`.
-2. Create a local box settings file with `cp website/addons/box/settings/local-dist.py website/addons/box/setings/local.py`
-3. Create an app and get a key and secret from https://app.box.com/developers/services/edit/.
-5. At the Box app console, add http://localhost:5000/oauth/callback/box/ to your list of Oauth2 redirect URIs.
-4. Enter your key and secret in `website/addons/box/settings/local.py`. 
-=======
 1. In `website/settings/local.py` add, `"box"` to the `ADDONS_REQUESTED` list.
 2. If `website/addons/box/settings/local.py` does not yet exist, create a local box settings file with `cp website/addons/box/settings/local-dist.py website/addons/box/settings/local.py`
 3. Create an app and get a key and secret  (listed as `client_id` and `client_secret`) from <https://app.box.com/developers/services/edit/>.  
 4. At the Box app console, add <http://localhost:5000/oauth/callback/box/> to your list of Oauth2 `redirect_uri`.
-5. Enter your Box `client_id` and `client_secret` as `BOX_KEY` and `BOX_SECRET` in `website/addons/box/settings/local.py`. 
->>>>>>> b8a06423
+5. Enter your Box `client_id` and `client_secret` as `BOX_KEY` and `BOX_SECRET` in `website/addons/box/settings/local.py`. 