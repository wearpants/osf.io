# -*- coding: utf-8 -*-
"""Views tests for the Box addon."""
import unittest
from nose.tools import *  # noqa (PEP8 asserts)
import mock
import httplib
from datetime import datetime

from framework.auth import Auth
from website.util import api_url_for, web_url_for
from urllib3.exceptions import MaxRetryError
from box.client import BoxClientException
from tests.factories import AuthUserFactory

from website.addons.box.tests.utils import (
    BoxAddonTestCase, MockBox, patch_client
)
from website.addons.box.tests.factories import BoxAccountFactory
from website.addons.box.utils import box_addon_folder
from website.addons.box.serializer import BoxSerializer

mock_client = MockBox()


<<<<<<< HEAD
=======
class TestAuthViews(OsfTestCase):

    def setUp(self):
        super(TestAuthViews, self).setUp()
        self.user = AuthUserFactory()
        # Log user in
        self.app.authenticate(*self.user.auth)

    def test_box_oauth_start(self):
        url = api_url_for('box_oauth_start_user')
        res = self.app.get(url)
        assert_is_redirect(res)

    @mock.patch('website.addons.box.views.auth.box_oauth_finish')
    @mock.patch('website.addons.box.views.auth.finish_auth')
    @mock.patch('website.addons.box.views.auth.BoxClient')
    def test_box_oauth_finish(self, mock_get, mock_finish, mock_oauth):
        mock_client = mock.MagicMock()
        mock_client.get_user_info.return_value = {'name': 'Mr. Box', 'id': '1234567890'}
        mock_get.return_value = mock_client
        mock_finish.return_value = {
            'token_type': 'something',
            'access_token': 'something',
            'refresh_token': 'something'
        }
        mock_oauth.return_value = ('mytoken123', 'myboxid', 'done')
        url = api_url_for('box_oauth_finish')
        res = self.app.get(url)
        assert_is_redirect(res)

    @mock.patch('website.addons.box.model.BoxOAuthSettings.revoke_access_token')
    def test_box_oauth_delete_user(self, mock_disable_access_token):
        self.user.add_addon('box')
        settings = self.user.get_addon('box')
        oauth = BoxOAuthSettings(user_id='fa;l', access_token='a;lkjadl;kas')
        oauth.save()
        settings.oauth_settings = oauth
        settings.save()
        assert_true(settings.has_auth)
        self.user.save()
        url = api_url_for('box_oauth_delete_user')
        self.app.delete(url)
        settings.reload()
        assert_false(settings.has_auth)


>>>>>>> 68c04fb0
class TestConfigViews(BoxAddonTestCase):

    def setUp(self):
        super(TestConfigViews, self).setUp()
        self.user.add_addon('box')
        self.external_account = self.user.external_accounts[0]
        self.node_settings.external_account = self.external_account
        self.node_settings.save()
        self.patcher = mock.patch("website.addons.box.model.refresh_oauth_key")
        self.patcher.return_value = True
        self.patcher.start()

    def tearDown(self):
        self.patcher.stop()

    def test_box_get_user_settings_has_account(self):
        url = api_url_for('box_get_user_settings')
        res = self.app.get(url, auth=self.user.auth)
        assert_equal(res.status_code, 200)
        # The JSON result
        account = res.json.get('accounts')
        assert_is_not_none(account[0])

    def test_box_get_user_settings_not_logged_in(self):
        url = api_url_for('box_get_user_settings')
        self.user = None
        res = self.app.get(url)
        # Redirects to login
        assert_equal(res.status_code, 302)
        assert_in('/login?service=http://localhost:80/api/v1/settings/box/accounts', res.text)

    def test_serialized_urls_returns_correct_urls(self):
        urls = BoxSerializer(node_settings=self.node_settings).serialized_urls

        assert_equal(urls['config'], self.project.api_url_for('box_set_config'))
        assert_equal(urls['auth'], api_url_for('oauth_connect', service_name='box'))
        assert_equal(urls['deauthorize'], self.project.api_url_for('box_remove_user_auth'))
        assert_equal(urls['importAuth'], self.project.api_url_for('box_add_user_auth'))
        assert_equal(urls['files'], self.project.web_url_for('collect_file_trees'))
        # Includes endpoint for fetching folders only
        # NOTE: Querystring params are in camelCase
        assert_equal(urls['folders'], self.project.api_url_for('box_folder_list'))
        assert_equal(urls['settings'], web_url_for('user_addons'))

    @mock.patch('website.addons.box.views.BoxClient.get_folder')
    def test_serialize_settings_helper_returns_correct_auth_info(self, mock_get_folder):
        mock_get_folder.return_value = {
            'name': 'Camera Uploads',
            'path_collection': {
                'entries': [
                    {'name': 'All Files'}
                ]
            }
        }
        result = BoxSerializer().serialize_settings(self.node_settings, self.user, client=mock_client)
        assert_equal(result['nodeHasAuth'], self.node_settings.has_auth)
        assert_true(result['userHasAuth'])
        assert_true(result['userIsOwner'])

    @mock.patch('website.addons.box.views.BoxClient.get_folder')
    def test_serialize_settings_for_user_no_auth(self, mock_get_folder):
        mock_get_folder.return_value = {
            'name': 'Camera Uploads',
            'path_collection': {
                'entries': [
                    {'name': 'All Files'}
                ]
            }
        }
        no_addon_user = AuthUserFactory()
        result = BoxSerializer().serialize_settings(self.node_settings, no_addon_user, client=mock_client)
        assert_false(result['userIsOwner'])
        assert_false(result['userHasAuth'])

    @mock.patch('website.addons.box.views.BoxClient.get_folder')
    def test_serialize_settings_valid_credentials(self, mock_get_folder):
        mock_get_folder.return_value = {
            'name': 'Camera Uploads',
            'path_collection': {
                'entries': [
                    {'name': 'All Files'}
                ]
            }
        }
        result = BoxSerializer().serialize_settings(self.node_settings, self.user, client=mock_client)
        assert_true(result['validCredentials'])

    @mock.patch('website.addons.box.serializer.BoxClient.get_user_info')
    @mock.patch('website.addons.box.views.BoxClient.get_folder')
    def test_serialize_settings_invalid_credentials(self, mock_get_folder, mock_account_info):
        mock_get_folder.return_value = {
            'name': 'Camera Uploads',
            'path_collection': {
                'entries': [
                    {'name': 'All Files'}
                ]
            }
        }
        mock_account_info.side_effect = BoxClientException(401, "The given OAuth 2 access token doesn't exist or has expired.")
        result = BoxSerializer().serialize_settings(self.node_settings, self.user)
        assert_false(result['validCredentials'])

    @mock.patch('website.addons.box.views.BoxClient.get_folder')
    def test_serialize_settings_helper_returns_correct_folder_info(self, mock_get_folder):
        mock_get_folder.return_value = {
            'name': 'Camera Uploads',
            'path_collection': {
                'entries': [
                    {'name': 'All Files'}
                ]
            }
        }
        result = BoxSerializer().serialize_settings(self.node_settings, self.user, client=mock_client)
        folder = result['folder']
        assert_equal(folder['name'], '/' + self.node_settings.folder_name)
        assert_equal(folder['path'], 'All Files/' + self.node_settings.folder_name)

    @mock.patch('website.addons.box.serializer.BoxClient.get_user_info')
    @mock.patch('website.addons.box.model.BoxClient.get_folder')
    @mock.patch('website.addons.box.views.refresh_oauth_key')
    def test_box_get_config(self, mock_refresh, mock_get_folder, mock_account_info):
        mock_refresh.return_value = True
        mock_get_folder.return_value = {
            'name': 'Camera Uploads',
            'path_collection': {
                'entries': [
                    {'name': 'All Files'}
                ]
            }
        }
        mock_account_info.return_value = {'display_name': 'Mr. Box'}
        self.user_settings.save()

        res = self.app.get(
            self.project.api_url_for('box_get_config'),
            auth=self.user.auth,
        )
        assert_equal(res.status_code, 200)
        result = res.json['result']
        assert_equal(result['ownerName'], self.user_settings.owner.fullname)

        assert_equal(result['urls']['config'],
            api_url_for('box_set_config', pid=self.project._primary_key))

    @mock.patch('website.addons.box.views.BoxClient.get_folder')
    def test_box_set_config(self, mock_get_folder):
        mock_get_folder.return_value = {
            'name': 'Camera Uploads',
            'path_collection': {
                'entries': [
                    {'name': 'All Files'}
                ]
            }
        }
        url = api_url_for('box_set_config', pid=self.project._primary_key)
        # Can set folder through API call
        res = self.app.put_json(url, {'selected': {'path': 'My test folder',
            'name': 'Box/My test folder',
            'id': '1234567890'}},
            auth=self.user.auth)
        assert_equal(res.status_code, 200)
        self.node_settings.reload()
        self.project.reload()

        # A log event was created
        last_log = self.project.logs[-1]
        assert_equal(last_log.action, 'box_folder_selected')
        params = last_log.params
        assert_equal(params['folder_id'], '1234567890')
        assert_equal(self.node_settings.folder_id, '1234567890')

    @mock.patch('website.addons.box.views.BoxClient.get_folder')
    def test_box_remove_user_auth(self, mock_get_folder):
        mock_get_folder.return_value = {
            'name': 'Camera Uploads',
            'path_collection': {
                'entries': [
                    {'name': 'All Files'}
                ]
            }
        }
        url = api_url_for('box_remove_user_auth', pid=self.project._primary_key)
        saved_folder = self.node_settings.folder_id
        self.app.delete(url, auth=self.user.auth)
        self.project.reload()
        self.node_settings.reload()

        assert_false(self.node_settings.has_auth)
        assert_is(self.node_settings.user_settings, None)
        assert_is(self.node_settings.folder_id, None)

        # A log event was saved
        last_log = self.project.logs[-1]
        assert_equal(last_log.action, 'box_node_deauthorized')
        log_params = last_log.params
        assert_equal(log_params['node'], self.project._primary_key)
        assert_equal(log_params['folder_id'], saved_folder)

    @mock.patch('website.addons.box.serializer.BoxClient.get_user_info')
    @mock.patch('website.addons.box.views.BoxClient.get_folder')
    def test_box_import_user_auth_returns_serialized_settings(self, mock_get_folder, mock_account_info):
        mock_get_folder.return_value = {
            'name': 'Camera Uploads',
            'path_collection': {
                'entries': [
                    {'name': 'All Files'}
                ]
            }
        }
        mock_account_info.return_value = {'display_name': 'Mr. Box'}
        # Node does not have user settings
        self.node_settings.user_settings = None
        self.node_settings.save()
        url = api_url_for('box_add_user_auth', pid=self.project._primary_key)
        res = self.app.put_json(
            url, 
            {
                'external_account_id': self.external_account._id,
            },
            auth=self.user.auth)
        self.project.reload()
        self.node_settings.reload()

        expected_result = BoxSerializer().serialize_settings(self.node_settings, self.user,
                                             client=mock_client)
        result = res.json['result']
        assert_equal(result, expected_result)

    @mock.patch('website.addons.box.serializer.BoxClient.get_user_info')
    @mock.patch('website.addons.box.views.BoxClient.get_folder')
    def test_box_import_user_auth_adds_a_log(self, mock_get_folder, mock_account_info):
        mock_get_folder.return_value = {
            'name': 'Camera Uploads',
            'path_collection': {
                'entries': [
                    {'name': 'All Files'}
                ]
            }
        }
        mock_account_info.return_value = {'display_name': 'Mr. Box'}
        # Node does not have user settings
        self.node_settings.user_settings = None
        self.node_settings.save()
        url = api_url_for('box_add_user_auth', pid=self.project._primary_key)
        self.app.put_json(
            url, 
            {
                'external_account_id': self.external_account._id,
            },
            auth=self.user.auth)
        self.project.reload()
        self.node_settings.reload()
        last_log = self.project.logs[-1]

        assert_equal(last_log.action, 'box_node_authorized')
        log_params = last_log.params
        assert_equal(log_params['node'], self.project._primary_key)
        assert_equal(last_log.user, self.user)

class TestFilebrowserViews(BoxAddonTestCase):

    def setUp(self):
        super(TestFilebrowserViews, self).setUp()
        self.user.add_addon('box')
        self.node_settings.external_account = self.user_settings.external_accounts[0]
        self.node_settings.save()
        self.patcher_fetch = mock.patch('website.addons.box.model.BoxNodeSettings.fetch_folder_name')
        self.patcher_fetch.return_value = 'Camera Uploads'
        self.patcher_fetch.start()
        self.patcher_refresh = mock.patch('website.addons.box.views.refresh_oauth_key')
        self.patcher_refresh.return_value = True
        self.patcher_refresh.start()

    def tearDown(self):
        self.patcher_fetch.stop()
        self.patcher_refresh.stop()

    def test_box_list_folders(self):
        with patch_client('website.addons.box.views.BoxClient'):
            url = self.project.api_url_for('box_folder_list', folderId='foo')
            res = self.app.get(url, auth=self.user.auth)
            contents = mock_client.get_folder('', list=True)['item_collection']['entries']
            expected = [each for each in contents if each['type']=='folder']
            assert_equal(len(res.json), len(expected))
            first = res.json[0]
            assert_in('kind', first)
            assert_equal(first['name'], contents[0]['name'])

    @mock.patch('website.addons.box.model.BoxNodeSettings.folder_id')
    def test_box_list_folders_if_folder_is_none(self, mock_folder):
        # If folder is set to none, no data are returned
        mock_folder.__get__ = mock.Mock(return_value=None)
        url = self.project.api_url_for('box_folder_list')
        res = self.app.get(url, auth=self.user.auth)
        assert_equal(len(res.json), 1)

    def test_box_list_folders_if_folder_is_none_and_folders_only(self):
        with patch_client('website.addons.box.views.BoxClient'):
            self.node_settings.folder_name = None
            self.node_settings.save()
            url = api_url_for('box_folder_list',
                pid=self.project._primary_key, foldersOnly=True)
            res = self.app.get(url, auth=self.user.auth)
            contents = mock_client.get_folder('', list=True)['item_collection']['entries']
            expected = [each for each in contents if each['type']=='folder']
            assert_equal(len(res.json), len(expected))

    def test_box_list_folders_folders_only(self):
        with patch_client('website.addons.box.views.BoxClient'):
            url = self.project.api_url_for('box_folder_list', foldersOnly=True)
            res = self.app.get(url, auth=self.user.auth)
            contents = mock_client.get_folder('', list=True)['item_collection']['entries']
            expected = [each for each in contents if each['type']=='folder']
            assert_equal(len(res.json), len(expected))

    def test_box_list_folders_doesnt_include_root(self):
        with patch_client('website.addons.box.views.BoxClient'):
            url = self.project.api_url_for('box_folder_list', folderId=0)
            res = self.app.get(url, auth=self.user.auth)
            contents = mock_client.get_folder('', list=True)['item_collection']['entries']
            expected = [each for each in contents if each['type'] == 'folder']

            assert_equal(len(res.json), len(expected))

    @unittest.skip('finish this')
    def test_box_addon_folder(self):
        assert 0, 'finish me'

    def test_box_addon_folder_if_folder_is_none(self):
        # Something is returned on normal circumstances
        root = box_addon_folder(
            node_settings=self.node_settings, auth=self.user.auth)
        assert_true(root)

        # The root object is returned w/ None folder
        self.node_settings.folder_name = None
        self.node_settings.save()
        root = box_addon_folder(
            node_settings=self.node_settings, auth=self.user.auth)
        assert_true(root)

    @mock.patch('website.addons.box.views.BoxClient.get_folder')
    def test_box_list_folders_deleted(self, mock_metadata):
        # Example metadata for a deleted folder
        mock_metadata.return_value = {
            u'bytes': 0,
            u'contents': [],
            u'hash': u'e3c62eb85bc50dfa1107b4ca8047812b',
            u'icon': u'folder_gray',
            u'is_deleted': True,
            u'is_dir': True,
            u'modified': u'Sat, 29 Mar 2014 20:11:49 +0000',
            u'path': u'/tests',
            u'rev': u'3fed844002c12fc',
            u'revision': 67033156,
            u'root': u'box',
            u'size': u'0 bytes',
            u'thumb_exists': False
        }
        url = self.project.api_url_for('box_folder_list', folderId='foo')
        res = self.app.get(url, auth=self.user.auth, expect_errors=True)
        assert_equal(res.status_code, httplib.NOT_FOUND)

    @mock.patch('website.addons.box.views.BoxClient.get_folder')
    def test_box_list_folders_returns_error_if_invalid_path(self, mock_metadata):
        mock_metadata.side_effect = BoxClientException(status_code=404, message='File not found')
        url = self.project.api_url_for('box_folder_list', folderId='lolwut')
        res = self.app.get(url, auth=self.user.auth, expect_errors=True)
        assert_equal(res.status_code, httplib.NOT_FOUND)

    @mock.patch('website.addons.box.views.BoxClient.get_folder')
    def test_box_list_folders_handles_max_retry_error(self, mock_metadata):
        mock_response = mock.Mock()
        url = self.project.api_url_for('box_folder_list', folderId='fo')
        mock_metadata.side_effect = MaxRetryError(mock_response, url)
        res = self.app.get(url, auth=self.user.auth, expect_errors=True)
        assert_equal(res.status_code, httplib.BAD_REQUEST)


class TestRestrictions(BoxAddonTestCase):

    def setUp(self):
        super(BoxAddonTestCase, self).setUp()

        # Nasty contributor who will try to access folders that he shouldn't have
        # access to
        self.contrib = AuthUserFactory()
        self.project.add_contributor(self.contrib, auth=Auth(self.user))
        self.project.save()

        self.user.add_addon('box')
        settings = self.user.get_addon('box')
        settings.access_token = '12345abc'
        settings.last_refreshed = datetime.utcnow()
        settings.save()

        self.patcher = mock.patch('website.addons.box.model.BoxNodeSettings.fetch_folder_name')
        self.patcher.return_value = 'foo bar/baz'
        self.patcher.start()

    @mock.patch('website.addons.box.model.BoxNodeSettings.has_auth')
    def test_restricted_hgrid_data_contents(self, mock_auth):
        mock_auth.__get__ = mock.Mock(return_value=False)

        # tries to access a parent folder
        url = self.project.api_url_for('box_folder_list',
            path='foo bar')
        res = self.app.get(url, auth=self.contrib.auth, expect_errors=True)
        assert_equal(res.status_code, httplib.FORBIDDEN)

    def test_restricted_config_contrib_no_addon(self):
        url = api_url_for('box_set_config', pid=self.project._primary_key)
        res = self.app.put_json(url, {'selected': {'path': 'foo'}},
            auth=self.contrib.auth, expect_errors=True)
        assert_equal(res.status_code, httplib.BAD_REQUEST)

    def test_restricted_config_contrib_not_owner(self):
        # Contributor has box auth, but is not the node authorizer
        self.contrib.add_addon('box')
        self.contrib.save()

        url = api_url_for('box_set_config', pid=self.project._primary_key)
        res = self.app.put_json(url, {'selected': {'path': 'foo'}},
            auth=self.contrib.auth, expect_errors=True)
        assert_equal(res.status_code, httplib.FORBIDDEN)<|MERGE_RESOLUTION|>--- conflicted
+++ resolved
@@ -22,55 +22,6 @@
 mock_client = MockBox()
 
 
-<<<<<<< HEAD
-=======
-class TestAuthViews(OsfTestCase):
-
-    def setUp(self):
-        super(TestAuthViews, self).setUp()
-        self.user = AuthUserFactory()
-        # Log user in
-        self.app.authenticate(*self.user.auth)
-
-    def test_box_oauth_start(self):
-        url = api_url_for('box_oauth_start_user')
-        res = self.app.get(url)
-        assert_is_redirect(res)
-
-    @mock.patch('website.addons.box.views.auth.box_oauth_finish')
-    @mock.patch('website.addons.box.views.auth.finish_auth')
-    @mock.patch('website.addons.box.views.auth.BoxClient')
-    def test_box_oauth_finish(self, mock_get, mock_finish, mock_oauth):
-        mock_client = mock.MagicMock()
-        mock_client.get_user_info.return_value = {'name': 'Mr. Box', 'id': '1234567890'}
-        mock_get.return_value = mock_client
-        mock_finish.return_value = {
-            'token_type': 'something',
-            'access_token': 'something',
-            'refresh_token': 'something'
-        }
-        mock_oauth.return_value = ('mytoken123', 'myboxid', 'done')
-        url = api_url_for('box_oauth_finish')
-        res = self.app.get(url)
-        assert_is_redirect(res)
-
-    @mock.patch('website.addons.box.model.BoxOAuthSettings.revoke_access_token')
-    def test_box_oauth_delete_user(self, mock_disable_access_token):
-        self.user.add_addon('box')
-        settings = self.user.get_addon('box')
-        oauth = BoxOAuthSettings(user_id='fa;l', access_token='a;lkjadl;kas')
-        oauth.save()
-        settings.oauth_settings = oauth
-        settings.save()
-        assert_true(settings.has_auth)
-        self.user.save()
-        url = api_url_for('box_oauth_delete_user')
-        self.app.delete(url)
-        settings.reload()
-        assert_false(settings.has_auth)
-
-
->>>>>>> 68c04fb0
 class TestConfigViews(BoxAddonTestCase):
 
     def setUp(self):
