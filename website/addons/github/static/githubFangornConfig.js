--- conflicted
+++ resolved
@@ -171,7 +171,6 @@
             return m('span',[
                 m('github-name', {
                 onclick: function() {
-<<<<<<< HEAD
                     var params = $.param(
                         $.extend(
                           {
@@ -183,28 +182,11 @@
                         )
                     );
                     window.location = item.data.nodeApiUrl + 'waterbutler/files/?' + params;
-                },'data-toggle' : 'tooltip', title : 'View file', 'data-placement': 'right'
+                },'data-toggle': 'tooltip', title: 'View file', 'data-placement': 'right'
             }, item.data.name)]);
         } else {
             return m('span', item.data.name);
         }
-=======
-                    if (item.kind !== 'folder') {
-                        var params = $.param(
-                            $.extend(
-                            {
-                                provider: item.data.provider,
-                                path: item.data.path.substring(1),
-                                branch: item.data.branch
-                            },
-                            item.data.extra || {}
-                            )
-                        );
-                        window.location = item.data.nodeApiUrl + 'waterbutler/files/?' + params;
-                    }
-                }}, item.data.name)
-        ]);
->>>>>>> 2732db11
     }
 }
 
