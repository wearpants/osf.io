--- conflicted
+++ resolved
@@ -18,10 +18,7 @@
 from website.addons.base.views import check_file_guid
 
 from ..api import GitHub, ref_to_params, _build_github_urls
-<<<<<<< HEAD
 from ..model import GithubGuidFile
-=======
->>>>>>> 2b828343
 from .. import settings as github_settings
 from .util import MESSAGES
 
@@ -75,23 +72,12 @@
     if path is None:
         raise HTTPError(http.NOT_FOUND)
     file_name = os.path.split(path)[1]
-<<<<<<< HEAD
 
     # Get branch / commit
     branch = request.args.get('branch')
-=======
-
-    connection = GitHub.from_settings(node_settings.user_settings)
-
-    repo = connection.repo(node_settings.user, node_settings.repo)
-
-    # Get branch / commit
-    branch = request.args.get('branch', repo.default_branch)
->>>>>>> 2b828343
     sha = request.args.get('sha', branch)
     ref = sha or branch
 
-<<<<<<< HEAD
     connection = GitHub.from_settings(node_settings.user_settings)
 
     try:
@@ -117,15 +103,11 @@
     redirect_url = check_file_guid(guid)
     if redirect_url:
         return redirect(redirect_url)
-=======
-    # Get file URL
-    url = os.path.join(node.api_url, 'github', 'file', path)
->>>>>>> 2b828343
 
     # Get default branch if neither SHA nor branch is provided
     if ref is None:
         repo = connection.repo(node_settings.user, node_settings.repo)
-        ref = branch = repo['default_branch']
+        ref = branch = repo.default_branch
 
     # Get file history; use SHA or branch if registered, else branch
     start_sha = ref if node.is_registration else branch
@@ -148,19 +130,10 @@
 
     for commit in commits:
         commit['download'] = (
-<<<<<<< HEAD
             '/' + guid._id + '/download/' + ref_to_params(sha=commit['sha'])
         )
         commit['view'] = (
             '/' + guid._id + '/' + ref_to_params(branch, sha=commit['sha'])
-=======
-            os.path.join(node.api_url, 'github', 'file', 'download', path) +
-             ref_to_params(sha=commit['sha'])
-        )
-        commit['view'] = (
-            os.path.join(node.url, 'github', 'file', path)
-            + ref_to_params(branch, commit['sha'])
->>>>>>> 2b828343
         )
 
     # Get or create rendered file
@@ -178,11 +151,7 @@
         else:
             rendered = get_cache_content(
                 node_settings, cache_file, start_render=True,
-<<<<<<< HEAD
                 file_path=file_name, file_content=data, download_path=download_url,
-=======
-                file_path=file_name, file_content=data, download_path=url,
->>>>>>> 2b828343
             )
 
     rv = {
@@ -272,14 +241,7 @@
                 'github': {
                     'user': github.user,
                     'repo': github.repo,
-<<<<<<< HEAD
                     'sha': data['commit']['sha'],
-=======
-                    'url': node.api_url + 'github/file/{0}/?ref={1}'.format(
-                        os.path.join(path, filename),
-                        data['commit'].sha
-                    ),
->>>>>>> 2b828343
                 },
             },
             auth=auth,
