--- conflicted
+++ resolved
@@ -495,7 +495,7 @@
     ret.update(rubeus.collect_addon_assets(node))
 
     error_template = FILE_SUSPENDED_ERROR_MESSAGE if getattr(trashed, 'suspended', False) else FILE_GONE_ERROR_MESSAGE
-    error = error_template.format(file_name=trashed.name)
+    error = error_template.format(file_name=markupsafe.escape(trashed.name))
     ret.update({
         'urls': {
             'render': None,
@@ -511,11 +511,7 @@
         'file_path': trashed.path,
         'provider': trashed.provider,
         'materialized_path': trashed.materialized_path,
-<<<<<<< HEAD
-        'error': FILE_GONE_ERROR_MESSAGE.format(file_name=markupsafe.escape(trashed.name)),
-=======
         'error': error,
->>>>>>> 77e6ac0a
         'private': getattr(node.get_addon(trashed.provider), 'is_private', False),
 
         'file_id': trashed._id,
