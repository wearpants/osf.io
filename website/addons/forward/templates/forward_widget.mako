--- conflicted
+++ resolved
@@ -11,15 +11,9 @@
 
         <p>You will be automatically forwarded in {{ timeLeft }} seconds.</p>
 
-<<<<<<< HEAD
-        <div class="spaced-buttons m-t-sm" data-bind="visible: redirecting">
-            <a class="btn btn-primary" data-bind="click: doRedirect">Redirect</a>
-            <a class="btn btn-warning" data-bind="click: cancelRedirect">Cancel</a>
-=======
         <div class="spaced-buttons" data-bind="visible: redirecting">
             <a class="btn btn-default" data-bind="click: cancelRedirect">Cancel</a>
             <a class="btn btn-primary" data-bind="click: doRedirect">Redirect</a>
->>>>>>> 6ebb4c11
         </div>
 
     </div>
@@ -31,11 +25,7 @@
             <a data-bind="attr.href: url" target="_blank">{{ linkDisplay }}</a>.
         </div>
 
-<<<<<<< HEAD
         <div class="spaced-buttons m-t-sm">
-=======
-        <div class="spaced-buttons">
->>>>>>> 6ebb4c11
             <a class="btn btn-primary" data-bind="click: doRedirect">Redirect</a>
         </div>
 
