--- conflicted
+++ resolved
@@ -80,10 +80,6 @@
         permissions=auth,
         nodeUrl=node.url,
         nodeApiUrl=node.api_url,
-<<<<<<< HEAD
-        path='/{0}/{1}/{2}'.format(path['id'],node_settings.folder['name'], path['path'])
-=======
         path='/{0}/{1}/{2}'.format(path['id'], node_settings.folder['name'], path['path'].lstrip('/'))
->>>>>>> a4a7c160
     )
     return [root]