--- conflicted
+++ resolved
@@ -60,7 +60,8 @@
     record to the user and saves the user's access token and account info.
     """
     user = auth.user
-    node = Node.load(session.data.get('googledrive_auth_nid'))
+    node = Node.load(session.data.pop('googledrive_auth_nid', None))
+    state = session.data.pop('googledrive_auth_state')
     
     # Handle request cancellations from Google's API
     if request.args.get('error'):
@@ -74,17 +75,10 @@
 
     code = request.args.get('code')
     user_settings = user.get_addon('googledrive')
-<<<<<<< HEAD
-    node = Node.load(session.data.get('googledrive_auth_nid'))
-    state = session.data.get('googledrive_auth_state')
-    del session.data['googledrive_auth_state']
 
     if state != request.args.get('state'):
         raise HTTPError(http.BAD_REQUEST)
 
-=======
-    code = request.args.get('code')
->>>>>>> 42b12d59
     if code is None:
         raise HTTPError(http.BAD_REQUEST)
 
