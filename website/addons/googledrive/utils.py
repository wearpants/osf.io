--- conflicted
+++ resolved
@@ -58,62 +58,6 @@
             self.node.save()
 
 
-<<<<<<< HEAD
-=======
-def serialize_urls(node_settings):
-    node = node_settings.owner
-    return {
-        'files': node.web_url_for('collect_file_trees'),
-        'config': node.api_url_for('googledrive_config_put'),
-        'create': node.api_url_for('googledrive_oauth_start'),
-        'deauthorize': node.api_url_for('googledrive_deauthorize'),
-        'importAuth': node.api_url_for('googledrive_import_user_auth'),
-        'folders': node.api_url_for('googledrive_folders'),
-        'auth': node.api_url_for('googledrive_oauth_start'),
-        'settings': web_url_for('user_addons'),
-    }
-
-
-def serialize_settings(node_settings, current_user):
-    """
-    View helper that returns a dictionary representation of a GoogleDriveNodeSettings record.
-    Provides the return value for the googledrive config endpoints.
-    """
-    user_settings = node_settings.user_settings
-    user_is_owner = user_settings is not None and user_settings.owner == current_user
-
-    current_user_settings = current_user.get_addon('googledrive')
-
-    valid_credentials = True
-    if user_settings:
-        try:
-            user_settings.fetch_access_token(force_refresh=True)
-        except ExpiredAuthError:
-            valid_credentials = False
-    ret = {
-        'nodeHasAuth': node_settings.has_auth,
-        'userIsOwner': user_is_owner,
-        'userHasAuth': current_user_settings is not None and current_user_settings.has_auth,
-        'urls': serialize_urls(node_settings),
-        'validCredentials': valid_credentials,
-    }
-
-    if node_settings.has_auth:
-        # Add owner's profile URL
-
-        path = node_settings.folder_path
-        if path is not None:
-            ret['folder'] = {
-                'name': '/ (Full Google Drive)' if path == '/' else '/' + path,
-                'path': '/' + path.lstrip('/'),
-            }
-        ret['ownerName'] = user_settings.owner.fullname
-        ret['urls']['owner'] = web_url_for('profile_view_id', uid=user_settings.owner._id)
-
-    return ret
-
-
->>>>>>> 47768780
 def build_googledrive_urls(item, node, path):
     return {
         'fetch': node.api_url_for('googledrive_folders', folderId=item['id']),
