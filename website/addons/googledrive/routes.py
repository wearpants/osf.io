--- conflicted
+++ resolved
@@ -12,7 +12,6 @@
 
         ##### OAuth #####
 
-<<<<<<< HEAD
         # Rule(
         #     ['/oauth/connect/googledrive/'],
         #     'post',
@@ -34,29 +33,6 @@
         #     views.auth.googledrive_oauth_delete_user,
         #     json_renderer,
         # ),
-=======
-        Rule(
-            ['/oauth/connect/googledrive/'],
-            'get',
-            views.auth.googledrive_oauth_start,
-            json_renderer,
-            endpoint_suffix='_user'
-        ),
-
-        Rule(
-            ['/oauth/callback/googledrive/'],
-            'get',
-            views.auth.googledrive_oauth_finish,
-            json_renderer,
-        ),
-
-        Rule(
-            ['/oauth/accounts/googledrive/'],
-            'delete',
-            views.auth.googledrive_oauth_delete_user,
-            json_renderer,
-        ),
->>>>>>> aa63026b
     ],
 }
 
@@ -67,7 +43,6 @@
         ##### OAuth #####
 
         # avoid nginx rewrite (lack of 307 support)
-<<<<<<< HEAD
         # Rule(
         #     [
         #         '/project/<pid>/oauth/connect/googledrive/',
@@ -77,17 +52,6 @@
         #     views.auth.googledrive_oauth_start,
         #     json_renderer,
         # ),
-=======
-        Rule(
-            [
-                '/project/<pid>/oauth/connect/googledrive/',
-                '/project/<pid>/node/<nid>/oauth/connect/googledrive/'
-            ],
-            'get',
-            views.auth.googledrive_oauth_start,
-            json_renderer,
-        ),
->>>>>>> aa63026b
 
         #### Profile settings ###
 
@@ -98,8 +62,8 @@
             'get',
             views.config.list_googledrive_user_accounts,
             json_renderer,
+
         ),
-
 
         ##### Node settings #####
 
