--- conflicted
+++ resolved
@@ -379,82 +379,6 @@
         self.node_settings.set_auth(external_account, self.user)
         assert_equal(self.node_settings.fetch_access_token(), 'fake-token')
 
-<<<<<<< HEAD
-    def setUp(self):
-        super(TestNodeSettingsCallbacks, self).setUp()
-        # Create node settings with auth
-        self.user_settings = GoogleDriveUserSettingsFactory(access_token='123abc', username='name/email')
-        self.node_settings = GoogleDriveNodeSettingsFactory(
-            user_settings=self.user_settings,
-            folder='',
-        )
-
-        self.project = self.node_settings.owner
-        self.user = self.user_settings.owner
-
-    def test_after_fork_by_authorized_googledrive_user(self):
-        fork = ProjectFactory()
-        clone, message = self.node_settings.after_fork(
-            node=self.project, fork=fork, user=self.user_settings.owner
-        )
-        assert_equal(clone.user_settings, self.user_settings)
-
-    def test_after_fork_by_unauthorized_googledrive_user(self):
-        fork = ProjectFactory()
-        user = UserFactory()
-        clone, message = self.node_settings.after_fork(
-            node=self.project, fork=fork, user=user,
-            save=True
-        )
-        # need request context for url_for
-        assert_is(clone.user_settings, None)
-
-    def test_before_fork(self):
-        node = ProjectFactory()
-        message = self.node_settings.before_fork(node, self.user)
-        assert_true(message)
-
-    def test_before_remove_contributor_message(self):
-        message = self.node_settings.before_remove_contributor(
-            self.project, self.user)
-        assert_true(message)
-        assert_in(self.user.fullname, message)
-        assert_in(self.project.project_or_component, message)
-
-    def test_after_remove_authorized_googledrive_user_not_self(self):
-        message = self.node_settings.after_remove_contributor(
-            self.project, self.user_settings.owner)
-        self.node_settings.save()
-        assert_is_none(self.node_settings.user_settings)
-        assert_true(message)
-        assert_in("You can re-authenticate", message)
-
-    def test_after_remove_authorized_googledrive_user_self(self):
-        auth = Auth(user=self.user_settings.owner)
-        message = self.node_settings.after_remove_contributor(
-            self.project, self.user_settings.owner, auth)
-        self.node_settings.save()
-        assert_is_none(self.node_settings.user_settings)
-        assert_true(message)
-        assert_not_in("You can re-authenticate", message)
-
-    def test_after_delete(self):
-        self.project.remove_node(Auth(user=self.project.creator))
-        # Ensure that changes to node settings have been saved
-        self.node_settings.reload()
-        assert_true(self.node_settings.folder_id is None)
-        assert_true(self.node_settings.folder_path is None)
-        assert_true(self.node_settings.user_settings is None)
-
-    @mock.patch('website.archiver.tasks.archive')
-    def test_does_not_get_copied_to_registrations(self, mock_archive):
-        registration = self.project.register_node(
-            schema=None,
-            auth=Auth(user=self.project.creator),
-            data='hodor'
-        )
-        assert_false(registration.has_addon('googledrive'))
-=======
     @mock.patch.object(GoogleAuthClient, 'refresh')
     def test_fetch_access_token_with_token_expired(self, mock_refresh):
         external_account = ExternalAccountFactory()
@@ -475,5 +399,4 @@
         mock_refresh.assert_called_once()
         assert_equal(external_account.oauth_key, 'new-access-token')
         assert_equal(external_account.refresh_token, 'new-refresh-token')
-        assert_equal(external_account.expires_at, datetime.utcfromtimestamp(1234.5))
->>>>>>> 9693d583
+        assert_equal(external_account.expires_at, datetime.utcfromtimestamp(1234.5))