# -*- coding: utf-8 -*-

import httplib as http

from flask import request

from framework.exceptions import HTTPError
from framework.auth.decorators import must_be_logged_in

from website.project.decorators import must_be_contributor_or_public
from website.project.decorators import must_have_permission
from website.project.decorators import must_not_be_registration
from website.project.decorators import must_have_addon


from . import utils
from .model import Mendeley

from .provider import MendeleyCitationsProvider

@must_be_logged_in
def list_mendeley_accounts_user(auth):
    """ Returns the list of all of the current user's authorized Mendeley accounts """
    
    provider = MendeleyCitationsProvider()    
    return provider.user_accounts(user)
    

@must_have_permission('write')
@must_have_addon('mendeley', 'node')
def mendeley_get_config(auth, node_addon, **kwargs):
    """ Serialize node addon settings and relevant urls
    (see serialize_settings/serialize_urls)
    """
    
    provider = MendeleyCitationsProvider()
    return provider.serialize_settings(node_addon, auth.user)

@must_have_permission('write')
@must_have_addon('mendeley', 'node')
@must_not_be_registration
def mendeley_set_config(pid, auth, node, project, node_addon):
    """ Updates MendeleyNodeSettings based on submitted account and folder information """

    provider = MendeleyCitationsProvider()
    external_account_id = request.json.get('external_account_id')
    external_list_id = request.json.get('external_list_id')    
    return provider.set_config(
        node_addon,
        auth.user,
        external_account_id,
        external_list_id
    )
<<<<<<< HEAD
    if external_account not in auth.user.external_accounts:
        raise HTTPError(http.FORBIDDEN)

    node_addon.set_auth(
        external_account=external_account,
        user=auth.user,
    )

    result = node_addon.to_json(auth.user)
    result.update(serialize_settings(node_addon, auth.user))
    return {'result': result}

=======
>>>>>>> 1f595d04

    
@must_have_permission('write')
@must_have_addon('mendeley', 'node')
@must_not_be_registration
<<<<<<< HEAD
def mendeley_remove_user_auth(auth, node_addon, **kwargs):
    node_addon.clear_auth()

    result = node_addon.to_json(auth.user)
    result.update(serialize_settings(node_addon, auth.user))
    return {'result': result}
=======
def mendeley_add_user_auth(auth, node_addon, **kwargs):
    """ Allows for importing existing auth to MendeleyNodeSettings """
>>>>>>> 1f595d04

    provider = MendeleyCitationsProvider()
    external_account_id = request.json.get('external_account_id')
    return provider.add_user_auth(node_addon, auth.user, external_account_id)    

    
@must_have_permission('write')
@must_have_addon('mendeley', 'node')
@must_not_be_registration
<<<<<<< HEAD
def mendeley_set_config(pid, auth, node, project, node_addon):
    # Ensure request has all required information
    list_id = request.json.get('external_list_id')
    if not list_id:
        raise HTTPError(http.BAD_REQUEST)

    node_addon.set_target_folder(list_id)

    return {}
=======
def mendeley_remove_user_auth(auth, node_addon, **kwargs):
    """ Removes auth from MendeleyNodeSettings """
>>>>>>> 1f595d04

    provider = MendeleyCitationsProvider()
    return provider.remove_user_auth(node_addon, auth.user)

    
@must_be_contributor_or_public
@must_have_addon('mendeley', 'node')
def mendeley_widget(node_addon, project, node, pid, auth):
    """ Collects and serializes settting needed to build the widget """
    
    provider = MendeleyCitationsProvider()
    return provider.widget(node_addon)
    

@must_be_contributor_or_public
@must_have_addon('mendeley', 'node')
def mendeley_citation_list(node_addon, project, node, pid, auth,
                           mendeley_list_id=None):
    """
    This function collects a listing of folders and citations based on the
    passed mendeley_list_id. If mendeley_list_id is None, then all of the
    authorizer's folders and citations are listed
    """
<<<<<<< HEAD
    view_param = request.args.get('view', 'all')

    attached_list_id = node_addon.mendeley_list_id
    list_id = mendeley_list_id

    account_folders = node_addon.api.citation_lists

    # Folders with a None type 'parent_list_id' are children of 'All Documents'
    for folder in account_folders:
        if folder.get('parent_list_id') is None:
            folder['parent_list_id'] = 'ROOT'

    node_account = node_addon.external_account
    user_accounts = [
        account for account in auth.user.external_accounts
        if account.provider == 'mendeley'
    ]
    user_is_owner = node_account in user_accounts

    # verify this list is the attached list or its descendant
    if not user_is_owner and (list_id != attached_list_id and attached_list_id is not None):
        folders = {
            (each['provider_list_id'] or 'ROOT'): each
            for each in account_folders
        }
        if list_id is None:
            ancestor_id = 'ROOT'
        else:
            ancestor_id = folders[list_id].get('parent_list_id')

        while ancestor_id != attached_list_id:
            if ancestor_id is '__':
                raise HTTPError(http.FORBIDDEN)
            ancestor_id = folders[ancestor_id].get('parent_list_id')

    contents = []
    if list_id is None:
        contents = node_addon.api.get_root_folder()
    else:
        if view_param in ('all', 'folders'):
            contents += [
                {
                    'data': each,
                    'kind': 'folder',
                    'name': each['name'],
                    'id': each['id'],
                    'urls': {
                        'fetch': node_addon.owner.api_url_for(
                            'mendeley_citation_list',
                            mendeley_list_id=each['id']),
                    },
                }
                for each in account_folders
                if each.get('parent_list_id') == list_id
            ]

        if view_param in ('all', 'citations'):
            contents += [
                {
                    'csl': each,
                    'kind': 'file',
                    'id': each['id'],
                }
                for each in node_addon.api.get_list(list_id)
            ]

    return {
        'contents': contents
    }
=======
    
    provider = MendeleyCitationsProvider()
    show = request.args.get('view', 'all')
    return provider.citation_list(node_addon, auth.user, mendeley_list_id, show)
>>>>>>> 1f595d04
<|MERGE_RESOLUTION|>--- conflicted
+++ resolved
@@ -1,10 +1,7 @@
 # -*- coding: utf-8 -*-
-
-import httplib as http
 
 from flask import request
 
-from framework.exceptions import HTTPError
 from framework.auth.decorators import must_be_logged_in
 
 from website.project.decorators import must_be_contributor_or_public
@@ -12,19 +9,16 @@
 from website.project.decorators import must_not_be_registration
 from website.project.decorators import must_have_addon
 
+from .provider import MendeleyCitationsProvider
 
-from . import utils
-from .model import Mendeley
-
-from .provider import MendeleyCitationsProvider
 
 @must_be_logged_in
 def list_mendeley_accounts_user(auth):
     """ Returns the list of all of the current user's authorized Mendeley accounts """
-    
-    provider = MendeleyCitationsProvider()    
-    return provider.user_accounts(user)
-    
+
+    provider = MendeleyCitationsProvider()
+    return provider.user_accounts(auth.user)
+
 
 @must_have_permission('write')
 @must_have_addon('mendeley', 'node')
@@ -32,7 +26,7 @@
     """ Serialize node addon settings and relevant urls
     (see serialize_settings/serialize_urls)
     """
-    
+
     provider = MendeleyCitationsProvider()
     return provider.serialize_settings(node_addon, auth.user)
 
@@ -44,80 +38,44 @@
 
     provider = MendeleyCitationsProvider()
     external_account_id = request.json.get('external_account_id')
-    external_list_id = request.json.get('external_list_id')    
+    external_list_id = request.json.get('external_list_id')
     return provider.set_config(
         node_addon,
         auth.user,
         external_account_id,
         external_list_id
     )
-<<<<<<< HEAD
-    if external_account not in auth.user.external_accounts:
-        raise HTTPError(http.FORBIDDEN)
 
-    node_addon.set_auth(
-        external_account=external_account,
-        user=auth.user,
-    )
 
-    result = node_addon.to_json(auth.user)
-    result.update(serialize_settings(node_addon, auth.user))
-    return {'result': result}
-
-=======
->>>>>>> 1f595d04
-
-    
 @must_have_permission('write')
 @must_have_addon('mendeley', 'node')
 @must_not_be_registration
-<<<<<<< HEAD
-def mendeley_remove_user_auth(auth, node_addon, **kwargs):
-    node_addon.clear_auth()
-
-    result = node_addon.to_json(auth.user)
-    result.update(serialize_settings(node_addon, auth.user))
-    return {'result': result}
-=======
 def mendeley_add_user_auth(auth, node_addon, **kwargs):
     """ Allows for importing existing auth to MendeleyNodeSettings """
->>>>>>> 1f595d04
 
     provider = MendeleyCitationsProvider()
     external_account_id = request.json.get('external_account_id')
-    return provider.add_user_auth(node_addon, auth.user, external_account_id)    
+    return provider.add_user_auth(node_addon, auth.user, external_account_id)
 
-    
+
 @must_have_permission('write')
 @must_have_addon('mendeley', 'node')
 @must_not_be_registration
-<<<<<<< HEAD
-def mendeley_set_config(pid, auth, node, project, node_addon):
-    # Ensure request has all required information
-    list_id = request.json.get('external_list_id')
-    if not list_id:
-        raise HTTPError(http.BAD_REQUEST)
-
-    node_addon.set_target_folder(list_id)
-
-    return {}
-=======
 def mendeley_remove_user_auth(auth, node_addon, **kwargs):
     """ Removes auth from MendeleyNodeSettings """
->>>>>>> 1f595d04
 
     provider = MendeleyCitationsProvider()
     return provider.remove_user_auth(node_addon, auth.user)
 
-    
+
 @must_be_contributor_or_public
 @must_have_addon('mendeley', 'node')
 def mendeley_widget(node_addon, project, node, pid, auth):
     """ Collects and serializes settting needed to build the widget """
-    
+
     provider = MendeleyCitationsProvider()
     return provider.widget(node_addon)
-    
+
 
 @must_be_contributor_or_public
 @must_have_addon('mendeley', 'node')
@@ -128,79 +86,7 @@
     passed mendeley_list_id. If mendeley_list_id is None, then all of the
     authorizer's folders and citations are listed
     """
-<<<<<<< HEAD
-    view_param = request.args.get('view', 'all')
 
-    attached_list_id = node_addon.mendeley_list_id
-    list_id = mendeley_list_id
-
-    account_folders = node_addon.api.citation_lists
-
-    # Folders with a None type 'parent_list_id' are children of 'All Documents'
-    for folder in account_folders:
-        if folder.get('parent_list_id') is None:
-            folder['parent_list_id'] = 'ROOT'
-
-    node_account = node_addon.external_account
-    user_accounts = [
-        account for account in auth.user.external_accounts
-        if account.provider == 'mendeley'
-    ]
-    user_is_owner = node_account in user_accounts
-
-    # verify this list is the attached list or its descendant
-    if not user_is_owner and (list_id != attached_list_id and attached_list_id is not None):
-        folders = {
-            (each['provider_list_id'] or 'ROOT'): each
-            for each in account_folders
-        }
-        if list_id is None:
-            ancestor_id = 'ROOT'
-        else:
-            ancestor_id = folders[list_id].get('parent_list_id')
-
-        while ancestor_id != attached_list_id:
-            if ancestor_id is '__':
-                raise HTTPError(http.FORBIDDEN)
-            ancestor_id = folders[ancestor_id].get('parent_list_id')
-
-    contents = []
-    if list_id is None:
-        contents = node_addon.api.get_root_folder()
-    else:
-        if view_param in ('all', 'folders'):
-            contents += [
-                {
-                    'data': each,
-                    'kind': 'folder',
-                    'name': each['name'],
-                    'id': each['id'],
-                    'urls': {
-                        'fetch': node_addon.owner.api_url_for(
-                            'mendeley_citation_list',
-                            mendeley_list_id=each['id']),
-                    },
-                }
-                for each in account_folders
-                if each.get('parent_list_id') == list_id
-            ]
-
-        if view_param in ('all', 'citations'):
-            contents += [
-                {
-                    'csl': each,
-                    'kind': 'file',
-                    'id': each['id'],
-                }
-                for each in node_addon.api.get_list(list_id)
-            ]
-
-    return {
-        'contents': contents
-    }
-=======
-    
     provider = MendeleyCitationsProvider()
     show = request.args.get('view', 'all')
-    return provider.citation_list(node_addon, auth.user, mendeley_list_id, show)
->>>>>>> 1f595d04
+    return provider.citation_list(node_addon, auth.user, mendeley_list_id, show)