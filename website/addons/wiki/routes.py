--- conflicted
+++ resolved
@@ -68,6 +68,7 @@
         ], 'post', views.project_wiki_edit_post, OsfWebRenderer(os.path.join(TEMPLATE_DIR, 'edit.mako'))),
 
     ]
+
 }
 
 api_routes = {
@@ -119,7 +120,6 @@
             '/project/<pid>/node/<nid>/wiki/<wname>/',
         ], 'delete', views.project_wiki_delete, json_renderer),
 
-<<<<<<< HEAD
         # Edit Permissions | PUT
         Rule([
             '/project/<pid>/wiki/permissions/<permissions>/',
@@ -136,13 +136,12 @@
             views.get_node_wiki_permissions,
             json_renderer,
         ),
-=======
+
         # Wiki Menu : GET
         Rule([
             '/project/<pid>/wiki/<wname>/grid/',
             '/project/<pid>/node/<nid>/wiki/<wname>/grid/'
         ], 'get', views.project_wiki_grid_data, json_renderer),
->>>>>>> 08ad475c
 
     ],
 
