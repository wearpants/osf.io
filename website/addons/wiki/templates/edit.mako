--- conflicted
+++ resolved
@@ -19,15 +19,9 @@
   <div class="row wiki-wrapper">
     <div class="panel-toggle col-sm-${'3' if 'menu' in panels_used else '1' | n}">
         <!-- Menu with toggle normal -->
-<<<<<<< HEAD
         <div class="wiki-panel hidden-xs ${'' if 'menu' in panels_used else 'hidden-alt' | n}" data-bind="css: {  'wiki-panel-flex': $root.singleVis() === undefined, reset-height : $root.singleVis() !== undefined }">
-            <div class="wiki-panel-header" data-bind="css: {  'wiki-panel-header-flex': $root.singleVis() === undefined }"> <i class="icon-list"> </i>  Menu
-                <div class="pull-right"> <div class="panel-collapse"> <i class="icon icon-angle-left"> </i> </div></div>
-=======
-        <div class="wiki-panel wiki-panel-flex hidden-xs" style="${'' if 'menu' in panels_used else 'display: none' | n}">
-            <div class="wiki-panel-header wiki-panel-header-flex"> <i class="fa fa-list"> </i>  Menu
+            <div class="wiki-panel-header" data-bind="css: {  'wiki-panel-header-flex': $root.singleVis() === undefined }"> <i class="fa fa-list"> </i>  Menu
                 <div class="pull-right"> <div class="panel-collapse"> <i class="fa fa-angle-left"> </i> </div></div>
->>>>>>> 7ae946dc
             </div>
             <div class="wiki-panel-body" data-bind="css: {  'wiki-panel-body-flex': $root.singleVis() === undefined }">
                 <%include file="wiki/templates/toc.mako"/>
@@ -65,11 +59,7 @@
                   <div class="wiki-panel-header">
                     <div class="row">
                       <div class="col-md-6">
-<<<<<<< HEAD
-                           <span class="wiki-panel-title" data-bind="visible: $root.singleVis() !== 'edit'"> <i class="icon-edit"> </i>  Edit </span>
-=======
-                           <i class="fa fa-pencil-square-o"> </i>  Edit
->>>>>>> 7ae946dc
+                           <span class="wiki-panel-title" data-bind="visible: $root.singleVis() !== 'edit'"> <i class="fa fa-pencil-square-o"> </i>   Edit </span>
                       </div>
                         <div class="col-md-6">
                           <div class="progress progress-no-margin pointer pull-right"
@@ -144,11 +134,7 @@
                 <div class="wiki-panel-header" data-bind="css: { 'wiki-panel-header-flex': $root.singleVis() !== 'view' }">
                     <div class="row">
                         <div class="col-sm-6">
-<<<<<<< HEAD
-                            <span class="wiki-panel-title hidden" data-bind="css: { 'hidden': $root.singleVis() === 'view' }"> <i class="icon-eye-open"> </i>  View </span>
-=======
-                            <i class="fa fa-eye"> </i>  View
->>>>>>> 7ae946dc
+                            <span class="wiki-panel-title hidden" data-bind="css: { 'hidden': $root.singleVis() === 'view' }"> <i class="fa fa-eye"> </i>  View</span>
                         </div>
                         <div class="col-sm-6">
 
@@ -189,14 +175,9 @@
               <div class="wiki-panel-header wiki-panel-header-flex" data-bind="css: {  'wiki-panel-header-flex': $root.singleVis() !== 'compare' }">
                   <div class="row">
                       <div class="col-xs-12">
-<<<<<<< HEAD
-                          <span class="wiki-panel-title" data-bind="visible: $root.singleVis() !== 'compare'"> <i class="icon-exchange"> </i>  Compare </span>
-                          
+                          <span class="wiki-panel-title" data-bind="visible: $root.singleVis() !== 'compare'"> <i class="fa fa-exchange"> </i>   Compare </span>                        
                           <div class="inline" data-bind="css: { 'pull-right' :  $root.singleVis() === 'compare' }">
                             <span class="wiki-panel-title" data-bind="visible: $root.singleVis() === 'compare'"> Compare </span>
-=======
-                          <i class="fa fa-exchange"> </i>  Compare
->>>>>>> 7ae946dc
                             <!-- Version Picker -->
                             <span class="compare-version-text"><i> <span data-bind="text: viewVersionDisplay"></span></i> to
                               <select data-bind="value: compareVersion" id="compareVersionSelect">
