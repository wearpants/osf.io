% if user['can_edit']:
<nav class="navbar navbar-default" style="display: inline-block; float: right; margin-left: 20px;">
    <div class="navbar-collapse">
        <ul class="nav navbar-nav">
            <li><a href="#" data-toggle="modal" data-target="#newWiki">New</a></li>
                <%include file="add_wiki_page.mako"/>
            <li><a href="${node['url']}wiki/${pageName}/edit">Edit</a></li>
            % if wiki_id:
            <li><a href="#" data-toggle="modal" data-target="#deleteWiki">Delete</a></li>
                <%include file="delete_wiki_page.mako"/>
            % endif
        </ul>
    </div>
</nav>
% endif

<<<<<<< HEAD
    % if user['can_edit']:
    <nav class="navbar navbar-default navbar-collapse" style="display: inline-block; float: right">
        <ul class="nav navbar-nav">
                <li><a href="#" data-toggle="modal" data-target="#newWiki">New</a></li>
                    <%include file="add_wiki_page.mako"/>
                <li><a href="${node['url']}wiki/${pageName | u}/edit">Edit</a></li>
                % if wiki_id:
                <li><a href="#" data-toggle="modal" data-target="#deleteWiki">Delete</a></li>
                    <%include file="delete_wiki_page.mako"/>
               % endif
        </ul>
    </nav>
=======
<h3 class="wiki-title" id="wikiName">
    % if pageName == 'home':
        <i class="icon-home"></i>
>>>>>>> e2d6a64d
    % endif
    <span id="pageName"
        % if pageName == 'home':
            data-toggle="tooltip"
            title="Note: Home page cannot be renamed."
        % endif
    >${pageName}</span>
</h3>

<script type="text/javascript">
    var $pageName = $('#pageName');
    $pageName.tooltip();
    if ($pageName.height() >= $('#wikiName').height()) {
        $('#wikiName').addClass('long-wiki-title');
    }
    // Activate editable title (except for home page)
    %if wiki_id and pageName != 'home':
    $(document).ready(function() {
        $pageName.editable({
            type: 'text',
            send: 'always',
            url: '${api_url+ 'wiki/' + wiki_id + '/rename/'}',
            ajaxOptions: {
               type: 'put',
               contentType: 'application/json',
               dataType: 'json'
            },
            validate: function(value) {
                if($.trim(value) == ''){
                    return 'The wiki page name cannot be empty.';
                } else if(value.length > 100){
                    return 'The wiki page name cannot be more than 100 characters.';
                }
            },
            params: function(params) {
               params.pk = '${wiki_id}';
               return JSON.stringify(params);
            },
            success: function(response, value){
                window.location.href = '${url + 'wiki/'}' + encodeURIComponent(value);
            },
            error: function(response) {
                if (response.status === 422){
                    return 'This is an invalid wiki page name.';
                } else if (response.status === 409) {
                    return 'A wiki page with this name already exists.';
                }
            }
        });
    });
    %endif
</script><|MERGE_RESOLUTION|>--- conflicted
+++ resolved
@@ -4,7 +4,7 @@
         <ul class="nav navbar-nav">
             <li><a href="#" data-toggle="modal" data-target="#newWiki">New</a></li>
                 <%include file="add_wiki_page.mako"/>
-            <li><a href="${node['url']}wiki/${pageName}/edit">Edit</a></li>
+            <li><a href="${node['url']}wiki/${pageName | u}/edit">Edit</a></li>
             % if wiki_id:
             <li><a href="#" data-toggle="modal" data-target="#deleteWiki">Delete</a></li>
                 <%include file="delete_wiki_page.mako"/>
@@ -14,24 +14,9 @@
 </nav>
 % endif
 
-<<<<<<< HEAD
-    % if user['can_edit']:
-    <nav class="navbar navbar-default navbar-collapse" style="display: inline-block; float: right">
-        <ul class="nav navbar-nav">
-                <li><a href="#" data-toggle="modal" data-target="#newWiki">New</a></li>
-                    <%include file="add_wiki_page.mako"/>
-                <li><a href="${node['url']}wiki/${pageName | u}/edit">Edit</a></li>
-                % if wiki_id:
-                <li><a href="#" data-toggle="modal" data-target="#deleteWiki">Delete</a></li>
-                    <%include file="delete_wiki_page.mako"/>
-               % endif
-        </ul>
-    </nav>
-=======
 <h3 class="wiki-title" id="wikiName">
     % if pageName == 'home':
         <i class="icon-home"></i>
->>>>>>> e2d6a64d
     % endif
     <span id="pageName"
         % if pageName == 'home':
