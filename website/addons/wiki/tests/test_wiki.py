--- conflicted
+++ resolved
@@ -27,7 +27,6 @@
 SPECIAL_CHARACTERS = u'`~!@#$%^*()-=_+ []{}\|/?.df,;:''"'
 
 
-
 class TestNodeWikiPageModel(OsfTestCase):
 
     def test_page_name_cannot_be_greater_than_100_characters(self):
@@ -209,8 +208,6 @@
         wiki = self.project.get_wiki_page('cupcake')
         assert_is_not_none(wiki)
 
-<<<<<<< HEAD
-=======
     def test_wiki_validate_name(self):
         url = self.project.api_url_for('project_wiki_validate_name', wid='Capslock')
         res = self.app.get(url, auth=self.user.auth)
@@ -291,7 +288,6 @@
         assert_equal(urls['delete'], self.project.api_url_for('project_wiki_delete', wid=self.wid))
         assert_equal(urls['rename'], self.project.api_url_for('project_wiki_rename', wid=self.wid))
 
->>>>>>> e02ae7f6
 
 class TestWikiDelete(OsfTestCase):
 
