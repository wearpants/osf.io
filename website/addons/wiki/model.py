"""

"""

import datetime
import functools
<<<<<<< HEAD
import uuid
=======
import logging
>>>>>>> eb862a0b

from bleach import linkify
from bleach.callbacks import nofollow
import markdown
from markdown.extensions import codehilite, fenced_code, wikilinks
from modularodm import fields

from framework.forms.utils import sanitize
from framework.guid.model import GuidStoredObject
from framework.mongo.utils import to_mongo_key
from website import settings
from website.addons.base import AddonNodeSettingsBase
from website.addons.wiki.utils import (docs_uuid, ops_uuid, share_db,
                                       generate_share_uuid)

from .exceptions import (
    NameEmptyError,
    NameInvalidError,
    NameMaximumLengthError,
)


logger = logging.getLogger(__name__)


class AddonWikiNodeSettings(AddonNodeSettingsBase):

    def to_json(self, user):
        return {}


def build_wiki_url(node, label, base, end):
    return node.web_url_for('project_wiki_page', wname=label)


def validate_page_name(value):
    value = (value or '').strip()

    if not value:
        raise NameEmptyError('Page name cannot be blank.')
    if value.find('/') != -1:
        raise NameInvalidError('Page name cannot contain forward slashes.')
    if len(value) > 100:
        raise NameMaximumLengthError('Page name cannot be greater than 100 characters.')
    return True


<<<<<<< HEAD
=======
def render_content(content, node):
    html_output = markdown.markdown(
        content,
        extensions=[
            wikilinks.WikiLinkExtension(
                configs=[
                    ('base_url', ''),
                    ('end_url', ''),
                    ('build_url', functools.partial(build_wiki_url, node))
                ]
            ),
            fenced_code.FencedCodeExtension(),
            codehilite.CodeHiliteExtension(
                [('css_class', 'highlight')]
            )
        ]
    )

    # linkify gets called after santize, because we're adding rel="nofollow"
    #   to <a> elements - but don't want to allow them for other elements.
    sanitized_content = sanitize(html_output, **settings.WIKI_WHITELIST)
    return sanitized_content


>>>>>>> eb862a0b
class NodeWikiPage(GuidStoredObject):

    redirect_mode = 'redirect'

    _id = fields.StringField(primary=True)

    page_name = fields.StringField(validate=validate_page_name)
    version = fields.IntegerField()
    date = fields.DateTimeField(auto_now_add=datetime.datetime.utcnow)
    is_current = fields.BooleanField()
    content = fields.StringField(default='')
    share_uuid = fields.StringField()

    user = fields.ForeignField('user')
    node = fields.ForeignField('node')

    @property
    def deep_url(self):
        return '{}wiki/{}/'.format(self.node.deep_url, self.page_name)

    @property
    def url(self):
        return '{}wiki/{}/'.format(self.node.url, self.page_name)

    def html(self, node):
        """The cleaned HTML of the page"""
        sanitized_content = render_content(self.content, node=node)
        try:
            return linkify(
                sanitized_content,
                [nofollow, ],
            )
        except TypeError:
            logger.warning('Returning unlinkified content.')
            return sanitized_content

    def raw_text(self, node):
        """ The raw text of the page, suitable for using in a test search"""

        return sanitize(self.html(node), tags=[], strip=True)

    # TODO: Improve handling of page names in migration and deletion

    def delete_share_doc(self, node, save=True):
        """Deletes share document and removes namespace from model."""

        db = share_db()

        db[ops_uuid(node, self.share_uuid)].drop()
        db['docs'].remove({'_id': docs_uuid(node, self.share_uuid)})

        self.share_uuid = None

        wiki_key = to_mongo_key(self.page_name)
        del node.wiki_sharejs_uuids[wiki_key]
        node.save()

        if save:
            self.save()

    """ TODO: Migrate when page is open, followed by edits to the old doc,
        leads to a sharejs document with no pointer. This is both a security
        risk and a memory leak."""
    def migrate_uuid(self, node, save=True):
        """Migrates uuid to new namespace."""

        db = share_db()

        old_uuid = self.share_uuid
        self.share_uuid = generate_share_uuid(node, self.page_name)

        ops_collection = db[ops_uuid(node, old_uuid)]
        if ops_collection.find_one():  # Collection exists
            ops_collection.rename(ops_uuid(node, self.share_uuid))

            new_doc = db['docs'].find_one({'_id': docs_uuid(node, old_uuid)})
            if new_doc:
                new_doc['_id'] = docs_uuid(node, self.share_uuid)
                db['docs'].insert(new_doc)
                db['docs'].remove({'_id': docs_uuid(node, old_uuid)})

        if save:
            self.save()

    def save(self, *args, **kwargs):
        rv = super(NodeWikiPage, self).save(*args, **kwargs)
        if self.node:
            self.node.update_search()
        return rv

    def rename(self, new_name, save=True):
        self.page_name = new_name
        if save:
            self.save()

    def to_json(self):
        return {}<|MERGE_RESOLUTION|>--- conflicted
+++ resolved
@@ -4,11 +4,8 @@
 
 import datetime
 import functools
-<<<<<<< HEAD
+import logging
 import uuid
-=======
-import logging
->>>>>>> eb862a0b
 
 from bleach import linkify
 from bleach.callbacks import nofollow
@@ -56,8 +53,6 @@
     return True
 
 
-<<<<<<< HEAD
-=======
 def render_content(content, node):
     html_output = markdown.markdown(
         content,
@@ -82,7 +77,6 @@
     return sanitized_content
 
 
->>>>>>> eb862a0b
 class NodeWikiPage(GuidStoredObject):
 
     redirect_mode = 'redirect'
