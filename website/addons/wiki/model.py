"""

"""

import datetime
import functools
import logging

from bleach import linkify
from bleach.callbacks import nofollow

import markdown
from markdown.extensions import codehilite, fenced_code, wikilinks
from modularodm import fields

from framework.forms.utils import sanitize
from framework.guid.model import GuidStoredObject
from framework.mongo.utils import to_mongo_key

from website import settings
from website.addons.base import AddonNodeSettingsBase
from website.addons.wiki import utils as wiki_utils

from .exceptions import (
    NameEmptyError,
    NameInvalidError,
    NameMaximumLengthError,
)


logger = logging.getLogger(__name__)


class AddonWikiNodeSettings(AddonNodeSettingsBase):

    def after_remove_contributor(self, node, removed):
        # Migrate every page on the node
        for wiki_name in node.wiki_pages_current:
            wiki_page = node.get_wiki_page(wiki_name)
            wiki_page.migrate_uuid(node)

    def to_json(self, user):
        return {}


def build_wiki_url(node, label, base, end):
    return node.web_url_for('project_wiki_page', wname=label)


def validate_page_name(value):
    value = (value or '').strip()

    if not value:
        raise NameEmptyError('Page name cannot be blank.')
    if value.find('/') != -1:
        raise NameInvalidError('Page name cannot contain forward slashes.')
    if len(value) > 100:
        raise NameMaximumLengthError('Page name cannot be greater than 100 characters.')
    return True


def render_content(content, node):
    html_output = markdown.markdown(
        content,
        extensions=[
            wikilinks.WikiLinkExtension(
                configs=[
                    ('base_url', ''),
                    ('end_url', ''),
                    ('build_url', functools.partial(build_wiki_url, node))
                ]
            ),
            fenced_code.FencedCodeExtension(),
            codehilite.CodeHiliteExtension(
                [('css_class', 'highlight')]
            )
        ]
    )

    # linkify gets called after santize, because we're adding rel="nofollow"
    #   to <a> elements - but don't want to allow them for other elements.
    sanitized_content = sanitize(html_output, **settings.WIKI_WHITELIST)
    return sanitized_content


class NodeWikiPage(GuidStoredObject):

    redirect_mode = 'redirect'

    _id = fields.StringField(primary=True)

    page_name = fields.StringField(validate=validate_page_name)
    version = fields.IntegerField()
    date = fields.DateTimeField(auto_now_add=datetime.datetime.utcnow)
    is_current = fields.BooleanField()
    content = fields.StringField(default='')

    user = fields.ForeignField('user')
    node = fields.ForeignField('node')

    @property
    def deep_url(self):
        return '{}wiki/{}/'.format(self.node.deep_url, self.page_name)

    @property
    def url(self):
        return '{}wiki/{}/'.format(self.node.url, self.page_name)

    def html(self, node):
        """The cleaned HTML of the page"""
        sanitized_content = render_content(self.content, node=node)
        try:
            return linkify(
                sanitized_content,
                [nofollow, ],
            )
        except TypeError:
            logger.warning('Returning unlinkified content.')
            return sanitized_content

    def raw_text(self, node):
        """ The raw text of the page, suitable for using in a test search"""

        return sanitize(self.html(node), tags=[], strip=True)

    def delete_share_doc(self, node, save=True):
        """Deletes share document and removes namespace from model."""

        db = wiki_utils.share_db()
        sharejs_uuid = wiki_utils.get_sharejs_uuid(node, self.page_name)

        db['docs'].remove({'_id': sharejs_uuid})
        db['docs_ops'].remove({'name': sharejs_uuid})

        wiki_key = to_mongo_key(self.page_name)
        del node.wiki_private_uuids[wiki_key]
        node.save()

        if save:
            self.save()

    def migrate_uuid(self, node, save=True):
        """Migrates uuid to new namespace."""

        db = wiki_utils.share_db()
        old_sharejs_uuid = wiki_utils.get_sharejs_uuid(node, self.page_name)

        wiki_utils.broadcast_to_sharejs('lock', old_sharejs_uuid)

        wiki_utils.generate_private_uuid(node, self.page_name)
        new_sharejs_uuid = wiki_utils.get_sharejs_uuid(node, self.page_name)

        doc_item = db['docs'].find_one({'_id': old_sharejs_uuid})
        if doc_item:
            doc_item['_id'] = new_sharejs_uuid
            db['docs'].insert(doc_item)
            db['docs'].remove({'_id': old_sharejs_uuid})

        ops_items = [item for item in db['docs_ops'].find({'name': old_sharejs_uuid})]
        if ops_items:
            for item in ops_items:
                item['_id'] = item['_id'].replace(old_sharejs_uuid, new_sharejs_uuid)
                item['name'] = new_sharejs_uuid
            db['docs_ops'].insert(ops_items)
            db['docs_ops'].remove({'name': old_sharejs_uuid})

        wiki_utils.broadcast_to_sharejs('unlock', old_sharejs_uuid)

        if save:
            self.save()

<<<<<<< HEAD
=======
    def get_draft(self, node):
        """
        Return most recently edited version of wiki, whether that is the
        last saved version or the most recent sharejs draft.
        """

        db = wiki_utils.share_db()
        sharejs_uuid = wiki_utils.get_sharejs_uuid(node, self.page_name)

        doc_item = db['docs'].find_one({'_id': sharejs_uuid})
        sharejs_timestamp = doc_item['_m']['mtime'] if doc_item else 0
        sharejs_timestamp /= 1000   # Convert to appropriate units
        sharejs_date = datetime.datetime.utcfromtimestamp(sharejs_timestamp)
        sharejs_version = doc_item['_v']

        if sharejs_version > 1 and sharejs_date > self.date:
            return doc_item['_data']
        else:
            return self.content

>>>>>>> 61278582
    def save(self, *args, **kwargs):
        rv = super(NodeWikiPage, self).save(*args, **kwargs)
        if self.node:
            self.node.update_search()
        return rv

    def rename(self, new_name, save=True):
        self.page_name = new_name
        if save:
            self.save()

    def to_json(self):
        return {}<|MERGE_RESOLUTION|>--- conflicted
+++ resolved
@@ -169,8 +169,6 @@
         if save:
             self.save()
 
-<<<<<<< HEAD
-=======
     def get_draft(self, node):
         """
         Return most recently edited version of wiki, whether that is the
@@ -191,7 +189,6 @@
         else:
             return self.content
 
->>>>>>> 61278582
     def save(self, *args, **kwargs):
         rv = super(NodeWikiPage, self).save(*args, **kwargs)
         if self.node:
