--- conflicted
+++ resolved
@@ -35,55 +35,9 @@
     return encoded
 
 
-def get_osffiles(node_settings, auth, **kwargs):
+def get_osffiles_hgrid(node_settings, auth, **kwargs):
 
     node = node_settings.owner
-<<<<<<< HEAD
-=======
-    urls = {
-        'upload': os.path.join(node.api_url, 'osffiles') + '/',
-        'fetch': os.path.join(node.api_url, 'osffiles', 'hgrid') + '/',
-    }
-    return rubeus.build_addon_root(node_settings, '', permissions=auth, urls=urls)
-
-
-# TODO: move to rubeus.py?
-def format_filesize(size):
-    return hurry.filesize.size(size, system=hurry.filesize.alternative)
-
-
-@must_be_contributor_or_public
-@must_have_addon('osffiles', 'node')
-def get_osffiles_r(**kwargs):
-
-    node_settings = kwargs['node_addon']
-    node = node_settings.owner
-    auth = kwargs['auth']
-    can_view = node.can_view(auth)
-
-    info = []
-
-    if can_view:
-        for name, fid in node.files_current.iteritems():
-            fobj = NodeFile.load(fid)
-            item = {
-                'name': _clean_file_name(fobj.path),
-                'download': fobj.download_url(node),
-                'size': format_filesize(fobj.size),
-                'date_modified': fobj.date_modified.strftime('%Y/%m/%d %I:%M %p'),
-                'versions': node.files_versions[name]
-            }
-            info.append(item)
-    return info
-
-@must_be_contributor_or_public
-@must_have_addon('osffiles', 'node')
-def get_osffiles(**kwargs):
-
-    node_settings = kwargs['node_addon']
-    node = node_settings.owner
-    auth = kwargs['auth']
->>>>>>> c6b543c7
 
     can_edit = node.can_edit(auth) and not node.is_registration
     can_view = node.can_view(auth)
@@ -129,6 +83,30 @@
 
     return info
 
+@must_be_contributor_or_public
+@must_have_addon('osffiles', 'node')
+def get_osffiles(**kwargs):
+
+    node_settings = kwargs['node_addon']
+    node = node_settings.owner
+    auth = kwargs['auth']
+    can_view = node.can_view(auth)
+
+    info = []
+
+    if can_view:
+        for name, fid in node.files_current.iteritems():
+            fobj = NodeFile.load(fid)
+            item = {
+                'name': _clean_file_name(fobj.path),
+                'download': fobj.download_url(node),
+                'size': rubeus.format_filesize(fobj.size),
+                'date_modified': fobj.date_modified.strftime('%Y/%m/%d %I:%M %p'),
+                'versions': node.files_versions[name]
+            }
+            info.append(item)
+
+    return info
 
 @must_be_contributor_or_public
 @must_have_addon('osffiles', 'node')
@@ -136,7 +114,7 @@
 
     node_settings = kwargs['node_addon']
     auth = kwargs['auth']
-    return get_osffiles(node_settings, auth)
+    return get_osffiles_hgrid(node_settings, auth)
 
 
 @must_be_valid_project # returns project
