"""

"""

import os
import cgi
import time
from cStringIO import StringIO
import httplib as http
import logging

from hurry.filesize import size, alternative

from framework import request, redirect, secure_filename, send_file
from framework.git.exceptions import FileNotModified
from framework.exceptions import HTTPError
from framework.analytics import get_basic_counters, update_counters
from website.project.views.node import _view_project
from website.project.decorators import must_not_be_registration, must_be_valid_project, \
    must_be_contributor, must_be_contributor_or_public, must_have_addon
from website.project.views.file import get_cache_content
from website import settings
from website.project.model import NodeLog

from .model import NodeFile

logger = logging.getLogger(__name__)


@must_be_contributor_or_public
@must_have_addon('osffiles', 'node')
def osffiles_widget(*args, **kwargs):
    node = kwargs['node'] or kwargs['project']
    osffiles = node.get_addon('osffiles')
    rv = {
        'complete': True,
    }
    rv.update(osffiles.config.to_json())
    return rv

###

def _clean_file_name(name):
    " HTML-escape file name and encode to UTF-8. "
    escaped = cgi.escape(name)
    encoded = unicode(escaped).encode('utf-8')
    return encoded



def osffiles_dummy_folder(node_settings, auth, parent=None, **kwargs):

    node = node_settings.owner
    can_view = node.can_view(auth)
    can_edit = node.can_edit(auth)
    return {
        'addon': 'OSF Files',
        'kind': 'folder',
        'accept': {
            'maxSize': node_settings.config.max_file_size,
        },
        'name': 'OSF Files',
        'urls': {
            'upload': os.path.join(node.api_url, 'osffiles') + '/',
            'fetch': os.path.join(node.api_url, 'osffiles', 'hgrid') + '/',
        },
        'permissions': {
            'view': can_view,
            'edit': can_edit,
        },
    }


@must_be_contributor_or_public
@must_have_addon('osffiles', 'node')
def get_osffiles(*args, **kwargs):

    node_settings = kwargs['node_addon']
    node = node_settings.owner
    auth = kwargs['auth']

    can_edit = node.can_edit(auth) and not node.is_registration
    can_view = node.can_view(auth)

    info = []

    if can_view:

        for name, fid in node.files_current.iteritems():

            fobj = NodeFile.load(fid)
            unique, total = get_basic_counters(
                'download:{0}:{1}'.format(
                    node_settings.owner._id,
                    fobj.path.replace('.', '_')
                )
            )
<<<<<<< HEAD

            item = {
                'kind': 'item',
                'name': _clean_file_name(fobj.path),
                'urls': {
                    'view': fobj.url(node),
                    'download': fobj.download_url(node),
                    'delete': fobj.api_url(node),
                },
                'permissions': {
                    'view': True,
                    'edit': can_edit,
                },
                'downloads': total or 0,
                'size': [
                    float(fobj.size),
                    size(fobj.size, system=alternative)
                ],
                'dates': {
                    'modified': [
                        time.mktime(fobj.date_modified.timetuple()),
                        fobj.date_modified.strftime('%Y/%m/%d %I:%M %p')
                    ],
                }
            }

=======
            item = {}

            # URLs
            item['view'] = fobj.url(node)
            item['download'] = fobj.url(node)
            item['delete'] = fobj.api_url(node)

            item['can_edit'] = can_edit
            item['permission'] = can_edit

            item['uid'] = fid
            item['downloads'] = total if total else 0
            item['parent_uid'] = parent or 'null'
            item['type'] = 'file'
            item['name'] = _clean_file_name(fobj.path)
            item['ext'] = _clean_file_name(fobj.path.split('.')[-1])
            item['size'] = [
                float(fobj.size),
                size(fobj.size, system=alternative)
            ]
            item['dateModified'] = [
                time.mktime(fobj.date_modified.timetuple()),
                fobj.date_modified.strftime('%Y/%m/%d %I:%M %p')
            ]
>>>>>>> fe37dd25
            info.append(item)

    return info


@must_be_valid_project # returns project
@must_be_contributor_or_public # returns user, project
@must_have_addon('osffiles', 'node')
def list_file_paths(*args, **kwargs):

    node_to_use = kwargs['node'] or kwargs['project']

    return {'files': [
        NodeFile.load(fid).path
        for fid in node_to_use.files_current.values()
    ]}


@must_be_valid_project # returns project
@must_be_contributor  # returns user, project
@must_not_be_registration
@must_have_addon('osffiles', 'node')
def upload_file_public(*args, **kwargs):

    auth = kwargs['auth']
    node = kwargs['node'] or kwargs['project']

    do_redirect = request.form.get('redirect', False)

    uploaded_file = request.files.get('file')
    uploaded_file_content = uploaded_file.read()
    uploaded_file.seek(0, os.SEEK_END)
    uploaded_file_size = uploaded_file.tell()
    uploaded_file_content_type = uploaded_file.content_type
    uploaded_filename = secure_filename(uploaded_file.filename)

    try:
        fobj = node.add_file(
            auth,
            uploaded_filename,
            uploaded_file_content,
            uploaded_file_size,
            uploaded_file_content_type
        )
    except FileNotModified as e:
        return {
            'actionTaken': None,
            'name': uploaded_filename,
        }

    # existing file was updated?
    was_updated = node.logs[-1].action == NodeLog.FILE_UPDATED
    unique, total = get_basic_counters(
        'download:{0}:{1}'.format(
            node._id,
            fobj.path.replace('.', '_')
        )
    )

    file_info = {
        'name': uploaded_filename,
        'size': [
            float(uploaded_file_size),
            size(uploaded_file_size, system=alternative),
        ],

        # URLs
<<<<<<< HEAD
        'urls': {
            'view': fobj.url(node),
            'download': fobj.download_url(node),
            'delete': fobj.api_url(node),
        },

        'kind': 'item',
        'permissions': {
            'view': True,
            'edit': True,
        },

        'dates': {
            'uploaded': [
                time.mktime(fobj.date_uploaded.timetuple()),
                fobj.date_uploaded.strftime('%Y/%m/%d %I:%M %p'),
            ],
        },

        'downloads': total or 0,
        'actionTaken': NodeLog.FILE_UPDATED if was_updated else NodeLog.FILE_ADDED
=======
        'view': fobj.url(node),
        'download': fobj.url(node),
        'delete': fobj.api_url(node),

        'ext': uploaded_filename.split('.')[-1],
        'type': 'file',
        'can_edit': True,
        'date_uploaded': fobj.date_uploaded.strftime('%Y/%m/%d %I:%M %p'),
        'dateModified': [
            time.mktime(fobj.date_uploaded.timetuple()),
            fobj.date_uploaded.strftime('%Y/%m/%d %I:%M %p'),
        ],
        'downloads': total if total else 0,
        'user_id': None,
        'user_fullname': None,
        'uid': fobj._id,
        'parent_uid': 'osffiles:{0}'.format(node_settings._id)
>>>>>>> fe37dd25
    }

    if do_redirect:
        return redirect(request.referrer)

    return file_info, 201

@must_be_valid_project # returns project
@must_be_contributor_or_public # returns user, project
@must_have_addon('osffiles', 'node')
@update_counters('node:{pid}')
@update_counters('node:{nid}')
def view_file(*args, **kwargs):

    auth = kwargs['auth']
    node_settings = kwargs['node_addon']
    node_to_use = kwargs['node'] or kwargs['project']

    file_name = kwargs['fid']
    file_name_clean = file_name.replace('.', '_')

    # Throw 404 and log error if file not found in files_versions
    try:
        file_id = node_to_use.files_versions[file_name_clean][-1]
    except KeyError:
        logger.error('File {} not found in files_versions of component {}.'.format(
            file_name_clean, node_to_use._id
        ))
        raise HTTPError(http.NOT_FOUND)
    file_object = NodeFile.load(file_id)

    # Ensure NodeFile is attached to Node; should be fixed by actions or
    # improved data modeling in future
    if not file_object.node:
        file_object.node = node_to_use
        file_object.save()

    download_path = file_object.download_url(node_to_use)

    file_path = os.path.join(
        settings.UPLOADS_PATH,
        node_to_use._primary_key,
        file_name
    )
    # Throw 404 and log error if file not found on disk
    if not os.path.isfile(file_path):
        logger.error('File {} not found on disk.'.format(file_path))
        raise HTTPError(http.NOT_FOUND)

    versions = []

    for idx, version in enumerate(list(reversed(node_to_use.files_versions[file_name_clean]))):
        node_file = NodeFile.load(version)
        number = len(node_to_use.files_versions[file_name_clean]) - idx
        unique, total = get_basic_counters('download:{}:{}:{}'.format(
            node_to_use._primary_key,
            file_name_clean,
            number,
        ))
        versions.append({
            'file_name': file_name,
            'number': number,
            'display_number': number if idx > 0 else 'current',
            'date_uploaded': node_file.date_uploaded.strftime('%Y/%m/%d %I:%M %p'),
            'total': total if total else 0,
            'committer_name': node_file.uploader.fullname,
            'committer_url': node_file.uploader.url,
        })

    _, file_ext = os.path.splitext(file_path.lower())

    # Get or create rendered file
    cache_file = get_cache_file(
        file_object.filename,
        file_object.latest_version_number
    )
    rendered = get_cache_content(
        node_settings, cache_file, start_render=True, file_path=file_path,
        file_content=None, download_path=download_path,
    )

    rv = {
        'file_name': file_name,
        'render_url': '/api/v1' + download_path + 'render/',
        'rendered': rendered,
        'versions': versions,
    }
    rv.update(_view_project(node_to_use, auth))
    return rv


@must_be_valid_project # returns project
@must_be_contributor_or_public # returns user, project
def download_file(*args, **kwargs):

    node_to_use = kwargs['node'] or kwargs['project']
    filename = kwargs['fid']

    vid = len(node_to_use.files_versions[filename.replace('.', '_')])

    return redirect('{url}osffiles/{fid}/version/{vid}/'.format(
        url=node_to_use.url,
        fid=filename,
        vid=vid,
    ))


@must_be_valid_project # returns project
@must_be_contributor_or_public # returns user, project
@update_counters('download:{pid}:{fid}:{vid}')
@update_counters('download:{nid}:{fid}:{vid}')
@update_counters('download:{pid}:{fid}')
@update_counters('download:{nid}:{fid}')
def download_file_by_version(*args, **kwargs):
    node_to_use = kwargs['node'] or kwargs['project']
    filename = kwargs['fid']

    version_number = int(kwargs['vid']) - 1
    current_version = len(node_to_use.files_versions[filename.replace('.', '_')]) - 1

    content, content_type = node_to_use.get_file(filename, version=version_number)
    if content is None:
        raise HTTPError(http.NOT_FOUND)

    if version_number == current_version:
        file_path = os.path.join(settings.UPLOADS_PATH, node_to_use._primary_key, filename)
        return send_file(
            file_path,
            mimetype=content_type,
            as_attachment=True,
            attachment_filename=filename,
        )

    file_object = node_to_use.get_file_object(filename, version=version_number)
    filename_base, file_extension = os.path.splitext(file_object.path)
    returned_filename = '{base}_{tmstp}{ext}'.format(
        base=filename_base,
        ext=file_extension,
        tmstp=file_object.date_uploaded.strftime('%Y%m%d%H%M%S')
    )
    return send_file(
        StringIO(content),
        mimetype=content_type,
        as_attachment=True,
        attachment_filename=returned_filename,
    )


@must_be_valid_project # returns project
@must_be_contributor # returns user, project
@must_not_be_registration
def delete_file(*args, **kwargs):

    auth = kwargs['auth']
    filename = kwargs['fid']
    node_to_use = kwargs['node'] or kwargs['project']

    if node_to_use.remove_file(auth, filename):
        return {}

    raise HTTPError(http.BAD_REQUEST)


def get_cache_file(fid, vid):
    return '{0}_v{1}.html'.format(
        fid.replace('.', '_'), vid,
    )

@must_be_valid_project
@must_be_contributor_or_public
@must_have_addon('osffiles', 'node')
def osffiles_get_rendered_file(*args, **kwargs):
    """

    """
    node_settings = kwargs['node_addon']
    cache_file = get_cache_file(kwargs['fid'], kwargs['vid'])
    return get_cache_content(node_settings, cache_file)


# todo will use later - JRS
# def check_celery(*args, **kwargs):
#     celery_id = '/api/v1/project/{pid}/files/download/{fid}/version/{vid}/render'.format(
#         pid=kwargs['pid'], fid=kwargs['fid'],  vid=kwargs['vid']
#     )
#
#     if build_rendered_html.AsyncResult(celery_id).state == "SUCCESS":
#         cached_file_path = os.path.join(
#             settings.BASE_PATH, "cached", kwargs['pid'],
#             kwargs['fid'].replace('.', '_') + "_v" + kwargs['vid'] + ".html"
#         )
#         return open(cached_file_path, 'r').read()
#
#     if build_rendered_html.AsyncResult(celery_id).state == "FAILURE":
#         return '<div> This file failed to render (timeout) </div>'
#     return None
#<|MERGE_RESOLUTION|>--- conflicted
+++ resolved
@@ -95,8 +95,6 @@
                     fobj.path.replace('.', '_')
                 )
             )
-<<<<<<< HEAD
-
             item = {
                 'kind': 'item',
                 'name': _clean_file_name(fobj.path),
@@ -121,33 +119,6 @@
                     ],
                 }
             }
-
-=======
-            item = {}
-
-            # URLs
-            item['view'] = fobj.url(node)
-            item['download'] = fobj.url(node)
-            item['delete'] = fobj.api_url(node)
-
-            item['can_edit'] = can_edit
-            item['permission'] = can_edit
-
-            item['uid'] = fid
-            item['downloads'] = total if total else 0
-            item['parent_uid'] = parent or 'null'
-            item['type'] = 'file'
-            item['name'] = _clean_file_name(fobj.path)
-            item['ext'] = _clean_file_name(fobj.path.split('.')[-1])
-            item['size'] = [
-                float(fobj.size),
-                size(fobj.size, system=alternative)
-            ]
-            item['dateModified'] = [
-                time.mktime(fobj.date_modified.timetuple()),
-                fobj.date_modified.strftime('%Y/%m/%d %I:%M %p')
-            ]
->>>>>>> fe37dd25
             info.append(item)
 
     return info
@@ -215,7 +186,6 @@
         ],
 
         # URLs
-<<<<<<< HEAD
         'urls': {
             'view': fobj.url(node),
             'download': fobj.download_url(node),
@@ -237,25 +207,6 @@
 
         'downloads': total or 0,
         'actionTaken': NodeLog.FILE_UPDATED if was_updated else NodeLog.FILE_ADDED
-=======
-        'view': fobj.url(node),
-        'download': fobj.url(node),
-        'delete': fobj.api_url(node),
-
-        'ext': uploaded_filename.split('.')[-1],
-        'type': 'file',
-        'can_edit': True,
-        'date_uploaded': fobj.date_uploaded.strftime('%Y/%m/%d %I:%M %p'),
-        'dateModified': [
-            time.mktime(fobj.date_uploaded.timetuple()),
-            fobj.date_uploaded.strftime('%Y/%m/%d %I:%M %p'),
-        ],
-        'downloads': total if total else 0,
-        'user_id': None,
-        'user_fullname': None,
-        'uid': fobj._id,
-        'parent_uid': 'osffiles:{0}'.format(node_settings._id)
->>>>>>> fe37dd25
     }
 
     if do_redirect:
