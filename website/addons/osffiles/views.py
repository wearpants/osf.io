--- conflicted
+++ resolved
@@ -94,15 +94,14 @@
                     fobj.path.replace('.', '_')
                 )
             )
-<<<<<<< HEAD
 
             item = {
                 'kind': 'file',
                 'name': _clean_file_name(fobj.path),
                 'urls': {
-                    'view': fobj.url,
-                    'download': fobj.download_url,
-                    'delete': fobj.api_url,
+                    'view': fobj.url(node),
+                    'download': fobj.download_url(node),
+                    'delete': fobj.api_url(node),
                 },
                 'permissions': {
                     'view': True,
@@ -121,32 +120,6 @@
                 }
             }
 
-=======
-            item = {}
-
-            # URLs
-            item['view'] = fobj.url(node)
-            item['download'] = fobj.api_url(node)
-            item['delete'] = fobj.api_url(node)
-
-            item['can_edit'] = can_edit
-            item['permission'] = can_edit
-
-            item['uid'] = fid
-            item['downloads'] = total if total else 0
-            item['parent_uid'] = parent or 'null'
-            item['type'] = 'file'
-            item['name'] = _clean_file_name(fobj.path)
-            item['ext'] = _clean_file_name(fobj.path.split('.')[-1])
-            item['size'] = [
-                float(fobj.size),
-                size(fobj.size, system=alternative)
-            ]
-            item['dateModified'] = [
-                time.mktime(fobj.date_modified.timetuple()),
-                fobj.date_modified.strftime('%Y/%m/%d %I:%M %p')
-            ]
->>>>>>> 4267ab53
             info.append(item)
 
     return info
@@ -214,11 +187,10 @@
         ],
 
         # URLs
-<<<<<<< HEAD
         'urls': {
-            'view': fobj.url,
-            'download': fobj.download_url,
-            'delete': fobj.api_url,
+            'view': fobj.url(node),
+            'download': fobj.download_url(node),
+            'delete': fobj.api_url(node),
         },
 
         'kind': 'file',
@@ -235,25 +207,6 @@
         },
 
         'downloads': total or 0,
-=======
-        'view': fobj.url(node),
-        'download': fobj.api_url(node),
-        'delete': fobj.api_url(node),
-
-        'ext': uploaded_filename.split('.')[-1],
-        'type': 'file',
-        'can_edit': True,
-        'date_uploaded': fobj.date_uploaded.strftime('%Y/%m/%d %I:%M %p'),
-        'dateModified': [
-            time.mktime(fobj.date_uploaded.timetuple()),
-            fobj.date_uploaded.strftime('%Y/%m/%d %I:%M %p'),
-        ],
-        'downloads': total if total else 0,
-        'user_id': None,
-        'user_fullname': None,
-        'uid': fobj._id,
-        'parent_uid': 'osffiles:{0}'.format(node_settings._id)
->>>>>>> 4267ab53
     }
 
     if do_redirect:
