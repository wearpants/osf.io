--- conflicted
+++ resolved
@@ -16,14 +16,6 @@
         'vendor/pygments.css',
         'vendor/bower_components/x-editable/dist/bootstrap3-editable/css/bootstrap-editable.css',
         'vendor/bower_components/bootstrap/dist/css/bootstrap-theme.css',
-<<<<<<< HEAD
-        'vendor/bower_components/hgrid/dist/hgrid.css',
-        'vendor/animate/animate-tasteful.min.css',
-        filters='cssmin'),
-    # Site-specific CSS
-    Bundle(
-        'css/rubeus.css',
-=======
         'vendor/bower_components/treebeard/dist/treebeard.css',
         'vendor/bower_components/bootstrap/dist/css/bootstrap-theme.css',
         'vendor//bower_components/jquery-ui/themes/base/jquery.ui.all.css',
@@ -32,7 +24,6 @@
     Bundle(
         'css/site.css',
         'css/fangorn.css',
->>>>>>> c5035b50
         'css/commentpane.css',
         'css/site.css',
         filters="cssmin"),
