--- conflicted
+++ resolved
@@ -14,7 +14,6 @@
 STATIC_FOLDER = os.path.join(BASE_PATH, 'static')
 STATIC_URL_PATH = "/static"
 TEMPLATES_PATH = os.path.join(BASE_PATH, "templates")
-
 
 # User management & registration
 CONFIRM_REGISTRATIONS_BY_EMAIL = False # Not fully implemented
@@ -41,12 +40,6 @@
 MAIL_USERNAME = 'osf-smtp'
 MAIL_PASSWORD = ''  # Set this in local.py
 
-<<<<<<< HEAD
-STATIC_PATH = os.path.join(BASE_PATH, 'static')
-
-# TODO: Set me up in local.py in production
-=======
->>>>>>> 944f33bc
 try:
     os.environ['OSF_PRODUCTION']
     CACHE_PATH = '/opt/data/osf_cache'
