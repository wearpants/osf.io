# -*- coding: utf-8 -*-
"""
Base settings file, common to all environments.
These settings can be overridden in local.py.
"""

import os

def parent_dir(path):
    '''Return the parent of a directory.'''
    return os.path.abspath(os.path.join(path, os.pardir))

HERE = os.path.dirname(os.path.abspath(__file__))
BASE_PATH = parent_dir(HERE)  # website/ directory
STATIC_FOLDER = os.path.join(BASE_PATH, 'static')
STATIC_URL_PATH = "/static"
TEMPLATES_PATH = os.path.join(BASE_PATH, 'templates')
DOMAIN = 'http://localhost:5000/'

# User management & registration
CONFIRM_REGISTRATIONS_BY_EMAIL = True
ALLOW_REGISTRATION = True
ALLOW_LOGIN = True
ALLOW_CLAIMING = True

USE_SOLR = False
SOLR_URI = 'http://localhost:8983/solr/'

# Sessions
# TODO: Override SECRET_KEY in local.py in production
COOKIE_NAME = 'osf'
SECRET_KEY = 'CHANGEME'

# May set these to True in local.py for development
DEV_MODE = False
DEBUG_MODE = False

# External services
USE_CDN_FOR_CLIENT_LIBS = True

USE_EMAIL = True
FROM_EMAIL = 'openscienceframework-noreply@osf.io'
MAIL_SERVER = 'smtp.sendgrid.net'
MAIL_USERNAME = 'osf-smtp'
MAIL_PASSWORD = ''  # Set this in local.py

# TODO: Override in local.py
MAILGUN_API_KEY = None

# TODO: Override in local.py in production
UPLOADS_PATH = os.path.join(BASE_PATH, 'uploads')
MFR_CACHE_PATH = os.path.join(BASE_PATH, 'mfrcache')

# Use Celery for file rendering
USE_CELERY = True

# File rendering timeout (in ms)
MFR_TIMEOUT = 30000

# TODO: Override in local.py in production
DB_PORT = 20771
DB_NAME = 'osf20130903'
DB_USER = None
DB_PASS = None

# Cache settings
SESSION_HISTORY_LENGTH = 5
SESSION_HISTORY_IGNORE_RULES = [
    lambda url: '/static/' in url,
    lambda url: 'favicon' in url,
]

# TODO: Configuration should not change between deploys - this should be dynamic.
CANONICAL_DOMAIN = 'openscienceframework.org'
COOKIE_DOMAIN = '.openscienceframework.org' # Beaker
SHORT_DOMAIN = 'osf.io'

# TODO: Combine Python and JavaScript config
COMMENT_MAXLENGTH = 500

# Gravatar options
GRAVATAR_SIZE_PROFILE = 120
GRAVATAR_SIZE_ADD_CONTRIBUTOR = 40
GRAVATAR_SIZE_DISCUSSION = 20

# User activity style
USER_ACTIVITY_MAX_WIDTH = 325

WIKI_WHITELIST = {
    'tags': [
        'a', 'abbr', 'acronym', 'b', 'bdo', 'big', 'blockquote', 'br',
        'center', 'cite', 'code',
        'dd', 'del', 'dfn', 'div', 'dl', 'dt', 'em', 'embed', 'font',
        'h1', 'h2', 'h3', 'h4', 'h5', 'h6', 'hr', 'i', 'img', 'ins',
        'kbd', 'li', 'object', 'ol', 'param', 'pre', 'p', 'q',
        's', 'samp', 'small', 'span', 'strike', 'strong', 'sub', 'sup',
        'table', 'tbody', 'td', 'th', 'thead', 'tr', 'tt', 'ul', 'u',
        'var', 'wbr',
    ],
    'attributes': [
        'align', 'alt', 'border', 'cite', 'class', 'dir',
        'height', 'href', 'src', 'style', 'title', 'type', 'width',
        'face', 'size', # font tags
        'salign', 'align', 'wmode', 'target',
    ],
    # Styles currently used in Reproducibility Project wiki pages
    'styles' : [
        'top', 'left', 'width', 'height', 'position',
        'background', 'font-size', 'text-align', 'z-index',
        'list-style',
    ]
}

##### Celery #####
## Default RabbitMQ broker
BROKER_URL = 'amqp://'

# Default RabbitMQ backend
CELERY_RESULT_BACKEND = 'amqp://'

# Modules to import when celery launches
CELERY_IMPORTS = (
    'framework.email.tasks',
    'framework.tasks',
    'framework.render.tasks'
)

# Add-ons

ADDONS_REQUESTED = [
    'wiki', 'osffiles',
    'github', 's3', 'figshare',
<<<<<<< HEAD
    'dataverse',
=======
    'dropbox',
>>>>>>> ed29e269
]

ADDON_CATEGORIES = [
    'documentation', 'storage', 'bibliography', 'other',
]

# Piwik

# TODO: Override in local.py in production
PIWIK_HOST = None
PIWIK_ADMIN_TOKEN = None
PIWIK_SITE_ID = None<|MERGE_RESOLUTION|>--- conflicted
+++ resolved
@@ -130,11 +130,8 @@
 ADDONS_REQUESTED = [
     'wiki', 'osffiles',
     'github', 's3', 'figshare',
-<<<<<<< HEAD
     'dataverse',
-=======
     'dropbox',
->>>>>>> ed29e269
 ]
 
 ADDON_CATEGORIES = [
