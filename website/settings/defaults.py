# -*- coding: utf-8 -*-
"""
Base settings file, common to all environments.
These settings can be overridden in local.py.
"""

import datetime
import os
import json
import hashlib
from datetime import timedelta

os_env = os.environ


def parent_dir(path):
    '''Return the parent of a directory.'''
    return os.path.abspath(os.path.join(path, os.pardir))

HERE = os.path.dirname(os.path.abspath(__file__))
BASE_PATH = parent_dir(HERE)  # website/ directory
APP_PATH = parent_dir(BASE_PATH)
ADDON_PATH = os.path.join(BASE_PATH, 'addons')
STATIC_FOLDER = os.path.join(BASE_PATH, 'static')
STATIC_URL_PATH = '/static'
ASSET_HASH_PATH = os.path.join(APP_PATH, 'webpack-assets.json')
ROOT = os.path.join(BASE_PATH, '..')
BCRYPT_LOG_ROUNDS = 12

with open(os.path.join(APP_PATH, 'package.json'), 'r') as fobj:
    VERSION = json.load(fobj)['version']

# Hours before email confirmation tokens expire
EMAIL_TOKEN_EXPIRATION = 24
CITATION_STYLES_PATH = os.path.join(BASE_PATH, 'static', 'vendor', 'bower_components', 'styles')

# Hours before pending embargo/retraction/registration automatically becomes active
RETRACTION_PENDING_TIME = datetime.timedelta(days=2)
EMBARGO_PENDING_TIME = datetime.timedelta(days=2)
REGISTRATION_APPROVAL_TIME = datetime.timedelta(days=2)
# Date range for embargo periods
EMBARGO_END_DATE_MIN = datetime.timedelta(days=2)
EMBARGO_END_DATE_MAX = datetime.timedelta(days=1460)  # Four years

LOAD_BALANCER = False
PROXY_ADDRS = []

# May set these to True in local.py for development
DEV_MODE = False
DEBUG_MODE = False

LOG_PATH = os.path.join(APP_PATH, 'logs')
TEMPLATES_PATH = os.path.join(BASE_PATH, 'templates')
ANALYTICS_PATH = os.path.join(BASE_PATH, 'analytics')

CORE_TEMPLATES = os.path.join(BASE_PATH, 'templates/log_templates.mako')
BUILT_TEMPLATES = os.path.join(BASE_PATH, 'templates/_log_templates.mako')

DOMAIN = 'http://localhost:5000/'
API_DOMAIN = 'http://localhost:8000/'
GNUPG_HOME = os.path.join(BASE_PATH, 'gpg')
GNUPG_BINARY = 'gpg'

# User management & registration
CONFIRM_REGISTRATIONS_BY_EMAIL = True
ALLOW_REGISTRATION = True
ALLOW_LOGIN = True

SEARCH_ENGINE = 'elastic'  # Can be 'elastic', or None
ELASTIC_URI = 'localhost:9200'
ELASTIC_TIMEOUT = 10
ELASTIC_INDEX = 'website'
SHARE_ELASTIC_URI = ELASTIC_URI
SHARE_ELASTIC_INDEX = 'share'
# For old indices
SHARE_ELASTIC_INDEX_TEMPLATE = 'share_v{}'

# Sessions
# TODO: Override OSF_COOKIE_DOMAIN in local.py in production
OSF_COOKIE_DOMAIN = None
COOKIE_NAME = 'osf'
# TODO: Override SECRET_KEY in local.py in production
SECRET_KEY = 'CHANGEME'

# Change if using `scripts/cron.py` to manage crontab
CRON_USER = None

# External services
USE_CDN_FOR_CLIENT_LIBS = True

USE_EMAIL = True
FROM_EMAIL = 'openscienceframework-noreply@osf.io'
SUPPORT_EMAIL = 'support@osf.io'

# SMTP Settings
MAIL_SERVER = 'smtp.sendgrid.net'
MAIL_USERNAME = 'osf-smtp'
MAIL_PASSWORD = ''  # Set this in local.py

# OR, if using Sendgrid's API
SENDGRID_API_KEY = None

# Mailchimp
MAILCHIMP_API_KEY = None
MAILCHIMP_WEBHOOK_SECRET_KEY = 'CHANGEME'  # OSF secret key to ensure webhook is secure
ENABLE_EMAIL_SUBSCRIPTIONS = True
MAILCHIMP_GENERAL_LIST = 'Open Science Framework General'

#Triggered emails
OSF_HELP_LIST = 'Open Science Framework Help'
WAIT_BETWEEN_MAILS = timedelta(days=7)
NO_ADDON_WAIT_TIME = timedelta(weeks=8)
NO_LOGIN_WAIT_TIME = timedelta(weeks=4)
WELCOME_OSF4M_WAIT_TIME = timedelta(weeks=2)
NO_LOGIN_OSF4M_WAIT_TIME = timedelta(weeks=6)
NEW_PUBLIC_PROJECT_WAIT_TIME = timedelta(hours=24)
WELCOME_OSF4M_WAIT_TIME_GRACE = timedelta(days=12)

# TODO: Override in local.py
MAILGUN_API_KEY = None

# TODO: Override in local.py in production
UPLOADS_PATH = os.path.join(BASE_PATH, 'uploads')
MFR_CACHE_PATH = os.path.join(BASE_PATH, 'mfrcache')
MFR_TEMP_PATH = os.path.join(BASE_PATH, 'mfrtemp')

# Use Celery for file rendering
USE_CELERY = True

# Use GnuPG for encryption
USE_GNUPG = True

# File rendering timeout (in ms)
MFR_TIMEOUT = 30000

# TODO: Override in local.py in production
DB_HOST = 'localhost'
DB_PORT = os_env.get('OSF_DB_PORT', 27017)
DB_NAME = 'osf20130903'
DB_USER = None
DB_PASS = None

# Cache settings
SESSION_HISTORY_LENGTH = 5
SESSION_HISTORY_IGNORE_RULES = [
    lambda url: '/static/' in url,
    lambda url: 'favicon' in url,
    lambda url: url.startswith('/api/'),
]

# TODO: Configuration should not change between deploys - this should be dynamic.
CANONICAL_DOMAIN = 'openscienceframework.org'
COOKIE_DOMAIN = '.openscienceframework.org'  # Beaker
SHORT_DOMAIN = 'osf.io'

# TODO: Combine Python and JavaScript config
COMMENT_MAXLENGTH = 500

# Profile image options
PROFILE_IMAGE_LARGE = 70
PROFILE_IMAGE_MEDIUM = 40
PROFILE_IMAGE_SMALL = 20

# Conference options
CONFERENCE_MIN_COUNT = 5

WIKI_WHITELIST = {
    'tags': [
        'a', 'abbr', 'acronym', 'b', 'bdo', 'big', 'blockquote', 'br',
        'center', 'cite', 'code',
        'dd', 'del', 'dfn', 'div', 'dl', 'dt', 'em', 'embed', 'font',
        'h1', 'h2', 'h3', 'h4', 'h5', 'h6', 'hr', 'i', 'img', 'ins',
        'kbd', 'li', 'object', 'ol', 'param', 'pre', 'p', 'q',
        's', 'samp', 'small', 'span', 'strike', 'strong', 'sub', 'sup',
        'table', 'tbody', 'td', 'th', 'thead', 'tr', 'tt', 'ul', 'u',
        'var', 'wbr',
    ],
    'attributes': [
        'align', 'alt', 'border', 'cite', 'class', 'dir',
        'height', 'href', 'id', 'src', 'style', 'title', 'type', 'width',
        'face', 'size', # font tags
        'salign', 'align', 'wmode', 'target',
    ],
    # Styles currently used in Reproducibility Project wiki pages
    'styles' : [
        'top', 'left', 'width', 'height', 'position',
        'background', 'font-size', 'text-align', 'z-index',
        'list-style',
    ]
}

# Add-ons
# Load addons from addons.json
with open(os.path.join(ROOT, 'addons.json')) as fp:
    addon_settings = json.load(fp)
    ADDONS_REQUESTED = addon_settings['addons']
    ADDONS_ARCHIVABLE = addon_settings['addons_archivable']
    ADDONS_COMMENTABLE = addon_settings['addons_commentable']
    ADDONS_BASED_ON_IDS = addon_settings['addons_based_on_ids']

ADDON_CATEGORIES = [
    'documentation',
    'storage',
    'bibliography',
    'other',
    'security',
    'citations',
]

SYSTEM_ADDED_ADDONS = {
    # 'user': ['badges'],
    'user': [],
    'node': [],
}

# Piwik

# TODO: Override in local.py in production
PIWIK_HOST = None
PIWIK_ADMIN_TOKEN = None
PIWIK_SITE_ID = None

KEEN_PROJECT_ID = None
KEEN_WRITE_KEY = None

SENTRY_DSN = None
SENTRY_DSN_JS = None


# TODO: Delete me after merging GitLab
MISSING_FILE_NAME = 'untitled'

# Project Organizer
ALL_MY_PROJECTS_ID = '-amp'
ALL_MY_REGISTRATIONS_ID = '-amr'
ALL_MY_PROJECTS_NAME = 'All my projects'
ALL_MY_REGISTRATIONS_NAME = 'All my registrations'

# Most Popular and New and Noteworthy Nodes
POPULAR_LINKS_NODE = None  # TODO Override in local.py in production.
NEW_AND_NOTEWORTHY_LINKS_NODE = None  # TODO Override in local.py in production.

NEW_AND_NOTEWORTHY_CONTRIBUTOR_BLACKLIST = []  # TODO Override in local.py in production.

# FOR EMERGENCIES ONLY: Setting this to True will disable forks, registrations,
# and uploads in order to save disk space.
DISK_SAVING_MODE = False

# Seconds before another notification email can be sent to a contributor when added to a project
CONTRIBUTOR_ADDED_EMAIL_THROTTLE = 24 * 3600

# Google Analytics
GOOGLE_ANALYTICS_ID = None
GOOGLE_SITE_VERIFICATION = None

# Pingdom
PINGDOM_ID = None

DEFAULT_HMAC_SECRET = 'changeme'
DEFAULT_HMAC_ALGORITHM = hashlib.sha256
WATERBUTLER_URL = 'http://localhost:7777'
WATERBUTLER_ADDRS = ['127.0.0.1']

# Test identifier namespaces
DOI_NAMESPACE = 'doi:10.5072/FK2'
ARK_NAMESPACE = 'ark:99999/fk4'

EZID_USERNAME = 'changeme'
EZID_PASSWORD = 'changeme'
# Format for DOIs and ARKs
EZID_FORMAT = '{namespace}osf.io/{guid}'


USE_SHARE = True
SHARE_REGISTRATION_URL = ''
SHARE_API_DOCS_URL = ''

CAS_SERVER_URL = 'http://localhost:8080'
MFR_SERVER_URL = 'http://localhost:7778'

###### ARCHIVER ###########
ARCHIVE_PROVIDER = 'osfstorage'

MAX_ARCHIVE_SIZE = 5 * 1024 ** 3  # == math.pow(1024, 3) == 1 GB
MAX_FILE_SIZE = MAX_ARCHIVE_SIZE  # TODO limit file size?

ARCHIVE_TIMEOUT_TIMEDELTA = timedelta(1)  # 24 hours

ENABLE_ARCHIVER = True

JWT_SECRET = 'changeme'
JWT_ALGORITHM = 'HS256'

##### CELERY #####

# Default RabbitMQ broker
BROKER_URL = 'amqp://'

# Default RabbitMQ backend
CELERY_RESULT_BACKEND = 'amqp://'

#  Modules to import when celery launches
CELERY_IMPORTS = (
    'framework.celery_tasks',
    'framework.celery_tasks.signals',
    'framework.email.tasks',
    'framework.analytics.tasks',
    'website.mailchimp_utils',
    'website.notifications.tasks',
    'website.archiver.tasks',
<<<<<<< HEAD
    'website.search.search',
    'api.caching.tasks',
    'scripts.refresh_box_tokens',
    'scripts.retract_registrations',
    'scripts.embargo_registrations',
    'scripts.approve_registrations',
    'scripts.osfstorage.glacier_inventory',
    'scripts.osfstorage.glacier_audit',
    'scripts.triggered_mails',
    'scripts.send_queued_mails',
    'scripts.osfstorage.usage_audit',
    'scripts.osfstorage.files_audit',
    'scripts.analytics.tasks',
    'scripts.analytics.upload'
=======
    'website.search.search'
>>>>>>> 96a3e762
)

# celery.schedule will not be installed when running invoke requirements the first time.
try:
    from celery.schedules import crontab
except ImportError:
    pass
else:
    #  Setting up a scheduler, essentially replaces an independent cron job
    CELERYBEAT_SCHEDULE = {
        '5-minute-emails': {
            'task': 'notify.send_users_email',
            'schedule': crontab(minute='*/5'),
            'args': ('email_transactional',),
        },
        'daily-emails': {
            'task': 'notify.send_users_email',
            'schedule': crontab(minute=0, hour=0),
            'args': ('email_digest',),
        },
        'refresh_box': {
            'task': 'scripts.refresh_box_tokens',
            'schedule': crontab(minute=0, hour= 2),  # Daily 2:00 a.m
            'kwargs': {'dry_run': False},
        },
        'retract_registrations': {
            'task': 'scripts.retract_registrations',
            'schedule': crontab(minute=0, hour=0),  # Daily 12 a.m
            'kwargs': {'dry_run': False},
        },
        'embargo_registrations': {
            'task': 'scripts.embargo_registrations',
            'schedule': crontab(minute=0, hour=0),  # Daily 12 a.m
            'kwargs': {'dry_run': False},
        },
        'approve_registrations': {
            'task': 'scripts.approve_registrations',
            'schedule': crontab(minute=0, hour=0),  # Daily 12 a.m
            'kwargs': {'dry_run': False},
        },
        'glacier_inventory': {
            'task': 'scripts.osfstorage.glacier_inventory',
            'schedule': crontab(minute=0, hour= 0, day_of_week=0),  # Sunday 12:00 a.m.
            'args': (),
        },
        'glacier_audit': {
            'task': 'scripts.osfstorage.glacier_audit',
            'schedule': crontab(minute=0, hour=6, day_of_week=0),  # Sunday 6:00 a.m.
            'kwargs': {'dry_run': False},
        },
        'triggered_mails': {
            'task': 'scripts.triggered_mails',
            'schedule': crontab(minute=0, hour=0),  # Daily 12 a.m
            'kwargs': {'dry_run': False},
        },
        'send_queued_mails': {
            'task': 'scripts.send_queued_mails',
            'schedule': crontab(minute=0, hour=12),  # Daily 12 p.m.
            'kwargs': {'dry_run': False},
        },
        'usage_audit': {
            'task': 'scripts.osfstorage.usage_audit',
            'schedule': crontab(minute=0, hour=0),  # Daily 12 a.m
            'kwargs': {'send_mail': True},
        },
        'files_audit_0': {
            'task': 'scripts.osfstorage.files_audit_0',
            'schedule': crontab(minute=0, hour=2, day_of_week=0),  # Sunday 2:00 a.m.
            'kwargs': {'num_of_workers': 4, 'dry_run': False},
        },
        'files_audit_1': {
            'task': 'scripts.osfstorage.files_audit_1',
            'schedule': crontab(minute=0, hour=2, day_of_week=0),  # Sunday 2:00 a.m.
            'kwargs': {'num_of_workers': 4, 'dry_run': False},
        },
        'files_audit_2': {
            'task': 'scripts.osfstorage.files_audit_2',
            'schedule': crontab(minute=0, hour=2, day_of_week=0),  # Sunday 2:00 a.m.
            'kwargs': {'num_of_workers': 4, 'dry_run': False},
        },
        'files_audit_3': {
            'task': 'scripts.osfstorage.files_audit_3',
            'schedule': crontab(minute=0, hour=2, day_of_week=0),  # Sunday 2:00 a.m.
            'kwargs': {'num_of_workers': 4, 'dry_run': False},
        },
        'analytics': {
            'task': 'scripts.analytics.tasks',
            'schedule': crontab(minute=0, hour=2),  # Daily 2:00 a.m.
            'kwargs': ()
        },
        'analytics-upload': {
            'task': 'scripts.analytics.upload',
            'schedule': crontab(minute=0, hour=6),  # Daily 6:00 a.m.
            'kwargs': ()
        }
    }


WATERBUTLER_JWE_SALT = 'yusaltydough'
WATERBUTLER_JWE_SECRET = 'CirclesAre4Squares'

WATERBUTLER_JWT_SECRET = 'ILiekTrianglesALot'
WATERBUTLER_JWT_ALGORITHM = 'HS256'
WATERBUTLER_JWT_EXPIRATION = 15

DRAFT_REGISTRATION_APPROVAL_PERIOD = datetime.timedelta(days=10)
assert (DRAFT_REGISTRATION_APPROVAL_PERIOD > EMBARGO_END_DATE_MIN), 'The draft registration approval period should be more than the minimum embargo end date.'

PREREG_ADMIN_TAG = "prereg_admin"

ENABLE_INSTITUTIONS = False

ENABLE_VARNISH = False
ENABLE_ESI = False
VARNISH_SERVERS = []  # This should be set in local.py or cache invalidation won't work
ESI_MEDIA_TYPES = {'application/vnd.api+json', 'application/json'}<|MERGE_RESOLUTION|>--- conflicted
+++ resolved
@@ -308,7 +308,6 @@
     'website.mailchimp_utils',
     'website.notifications.tasks',
     'website.archiver.tasks',
-<<<<<<< HEAD
     'website.search.search',
     'api.caching.tasks',
     'scripts.refresh_box_tokens',
@@ -323,9 +322,6 @@
     'scripts.osfstorage.files_audit',
     'scripts.analytics.tasks',
     'scripts.analytics.upload'
-=======
-    'website.search.search'
->>>>>>> 96a3e762
 )
 
 # celery.schedule will not be installed when running invoke requirements the first time.
