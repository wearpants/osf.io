--- conflicted
+++ resolved
@@ -236,13 +236,10 @@
 WATERBUTLER_URL = 'http://localhost:7777'
 WATERBUTLER_ADDRS = ['127.0.0.1']
 
-<<<<<<< HEAD
 # Test identifier namespaces
 DOI_NAMESPACE = 'doi:10.5072/FK2'
 ARK_NAMESPACE = 'ark:99999/fk4'
 
 EZID_USERNAME = 'changeme'
 EZID_PASSWORD = 'changeme'
-=======
-SHARE_REGISTRATION_URL = ''
->>>>>>> 86c3b067
+SHARE_REGISTRATION_URL = ''