# -*- coding: utf-8 -*-
"""
Base settings file, common to all environments.
These settings can be overridden in local.py.
"""

import os

def parent_dir(path):
    '''Return the parent of a directory.'''
    return os.path.abspath(os.path.join(path, os.pardir))

HERE = os.path.dirname(os.path.abspath(__file__))
BASE_PATH = parent_dir(HERE)  # website/ directory
STATIC_FOLDER = os.path.join(BASE_PATH, 'static')
STATIC_URL_PATH = "/static"
TEMPLATES_PATH = os.path.join(BASE_PATH, 'templates')
DOMAIN = 'http://localhost:5000/'

# User management & registration
CONFIRM_REGISTRATIONS_BY_EMAIL = True
ALLOW_REGISTRATION = True
ALLOW_LOGIN = True
ALLOW_CLAIMING = True

USE_SOLR = False
SOLR_URI = 'http://localhost:8983/solr/'

# Sessions
# TODO: Override SECRET_KEY in local.py in production
COOKIE_NAME = 'osf'
SECRET_KEY = 'CHANGEME'

# May set these to True in local.py for development
DEV_MODE = False
DEBUG_MODE = False

# External services
USE_CDN_FOR_CLIENT_LIBS = True

FROM_EMAIL = 'openscienceframework-noreply@osf.io'
MAIL_SERVER = 'smtp.sendgrid.net'
MAIL_USERNAME = 'osf-smtp'
MAIL_PASSWORD = ''  # Set this in local.py

# TODO: Override in local.py
MAILGUN_API_KEY = None

# TODO: Override in local.py in production
UPLOADS_PATH = os.path.join(BASE_PATH, 'uploads')
MFR_CACHE_PATH = os.path.join(BASE_PATH, 'mfrcache')

# Use Celery for file rendering
USE_CELERY = True

# File rendering timeout (in ms)
MFR_TIMEOUT = 30000

# TODO: Override in local.py in production
DB_PORT = 20771
DB_NAME = 'osf20130903'
DB_USER = None
DB_PASS = None

# Cache settings
SESSION_HISTORY_LENGTH = 5
SESSION_HISTORY_IGNORE_RULES = [
    lambda url: '/static/' in url,
    lambda url: 'favicon' in url,
]

# TODO: Configuration should not change between deploys - this should be dynamic.
CANONICAL_DOMAIN = 'openscienceframework.org'
COOKIE_DOMAIN = '.openscienceframework.org' # Beaker
SHORT_DOMAIN = 'osf.io'

# TODO: Combine Python and JavaScript config
COMMENT_MAXLENGTH = 500

# Gravatar options
GRAVATAR_SIZE_PROFILE = 120
GRAVATAR_SIZE_ADD_CONTRIBUTOR = 40
GRAVATAR_SIZE_DISCUSSION = 20

# User activity style
USER_ACTIVITY_MAX_WIDTH = 325

WIKI_WHITELIST = {
    'tags': [
        'a', 'abbr', 'acronym', 'b', 'bdo', 'big', 'blockquote', 'br',
        'center', 'cite', 'code',
        'dd', 'del', 'dfn', 'div', 'dl', 'dt', 'em', 'embed', 'font',
        'h1', 'h2', 'h3', 'h4', 'h5', 'h6', 'hr', 'i', 'img', 'ins',
        'kbd', 'li', 'object', 'ol', 'param', 'pre', 'p', 'q',
        's', 'samp', 'small', 'span', 'strike', 'strong', 'sub', 'sup',
        'table', 'tbody', 'td', 'th', 'thead', 'tr', 'tt', 'ul', 'u',
        'var', 'wbr',
    ],
    'attributes': [
        'align', 'alt', 'border', 'cite', 'class', 'dir',
        'height', 'href', 'src', 'style', 'title', 'type', 'width',
        'face', 'size', # font tags
        'salign', 'align', 'wmode', 'target',
    ],
    # Styles currently used in Reproducibility Project wiki pages
    'styles' : [
        'top', 'left', 'width', 'height', 'position',
        'background', 'font-size', 'text-align', 'z-index',
        'list-style',
    ]
}

##### Celery #####
## Default RabbitMQ broker
BROKER_URL = 'amqp://'

# Default RabbitMQ backend
CELERY_RESULT_BACKEND = 'amqp://'

# Modules to import when celery launches
CELERY_IMPORTS = (
    'framework.email.tasks',
    'framework.tasks',
    'framework.render.tasks'
)

# Add-ons

ADDONS_REQUESTED = [
    'wiki', 'osffiles',
<<<<<<< HEAD
    'github', 's3',
    'dataverse',
    #'bitbucket', 'figshare',
    #'zotero',
=======
    'github', 's3', 'figshare',
>>>>>>> 0c4e3d9b
]

ADDON_CATEGORIES = [
    'documentation', 'storage', 'bibliography', 'other',
]

# Piwik

# TODO: Override in local.py in production
PIWIK_HOST = None
PIWIK_ADMIN_TOKEN = None
PIWIK_SITE_ID = None<|MERGE_RESOLUTION|>--- conflicted
+++ resolved
@@ -128,14 +128,8 @@
 
 ADDONS_REQUESTED = [
     'wiki', 'osffiles',
-<<<<<<< HEAD
-    'github', 's3',
+    'github', 's3', 'figshare',
     'dataverse',
-    #'bitbucket', 'figshare',
-    #'zotero',
-=======
-    'github', 's3', 'figshare',
->>>>>>> 0c4e3d9b
 ]
 
 ADDON_CATEGORIES = [
