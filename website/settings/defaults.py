--- conflicted
+++ resolved
@@ -391,17 +391,13 @@
         'files_audit_3': {
             'task': 'scripts.osfstorage.files_audit_3',
             'schedule': crontab(minute=0, hour=2, day_of_week=0),  # Sunday 2:00 a.m.
-<<<<<<< HEAD
-            'args': (NUM_OF_WORKERS, DRY_RUN,)
+            'kwargs': {'num_of_workers': 4, 'dry_run': False},
         },
         'analytics': {
             'task': 'scripts.analytics.tasks',
             # 'schedule': crontab(minute=0, hour=0),  # Daily 2:00 a.m.
             'schedule': crontab(minute='*/3'),  # Testing
             'args': ()
-=======
-            'kwargs': {'num_of_workers': 4, 'dry_run': False},
->>>>>>> 796f85bf
         }
     }
 
