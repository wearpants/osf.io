--- conflicted
+++ resolved
@@ -130,14 +130,9 @@
 ADDONS_REQUESTED = [
     'wiki', 'osffiles',
     'github', 's3', 'figshare',
-<<<<<<< HEAD
-    'dataverse',
-    'badges', 'dropbox',
-    'forward',
-=======
     'dropbox',
     # 'badges', 'forward',
->>>>>>> c9778318
+    'dataverse',
 ]
 
 ADDON_CATEGORIES = [
