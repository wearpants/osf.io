--- conflicted
+++ resolved
@@ -576,7 +576,7 @@
     padding-left:55px;
 }
 
-<<<<<<< HEAD
+
 /* Static pages */
 .staticpage img {
     border:2px solid black;
@@ -677,7 +677,6 @@
   }
 }
 
-=======
 /* Project page */
 
 .contrib-button {
@@ -686,5 +685,4 @@
 #addContributors table {
     border-collapse:separate;
     border-spacing: 5px;
-}
->>>>>>> f735206d
+}