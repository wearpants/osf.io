--- conflicted
+++ resolved
@@ -91,7 +91,6 @@
                         config: button.config,
                         'data-toggle': 'tooltip',
                         'data-placement': 'bottom',
-<<<<<<< HEAD
                         'data-clipboard-text': button.clipboard,
                         onclick: button.onclick ?
                             function(event) {
@@ -100,12 +99,6 @@
                             null
                     },
                     [
-=======
-                        'onclick': function(event) {
-                            button.onclick.call(self, event, item, col);
-                        }
-                    }, [
->>>>>>> d9dccde5
                         m(
                             'span', {
                                 class: button.icon
@@ -311,7 +304,6 @@
 
 CitationGrid.prototype.resolveRowAux = function(item) {
     var self = this;
-<<<<<<< HEAD
     return [
         {
             data: 'csl',
@@ -324,25 +316,9 @@
             // Wrap callback in closure to preserve intended `this`
             custom: function() {
                 return renderActions.apply(self, arguments);
-=======
-    return [{
-        data: 'csl',
-        folderIcons: true,
-        custom: function(item) {
-            if (item.kind === 'folder') {
-                return item.data.name;
-            } else {
-                var bibliography = self.getBibliography(item.parent());
-                return bibliography[item.data.csl.id];
->>>>>>> d9dccde5
             }
         }
-    }, {
-        // Wrap callback in closure to preserve intended `this`
-        custom: function() {
-            return renderActions.apply(self, arguments);
-        }
-    }];
+    ];
 };
 
 module.exports = CitationGrid;