/**
 * UI and function to quick search projects
 */

var m = require('mithril');
var $osf = require('js/osfHelpers');

// CSS
require('css/quick-project-search-plugin.css');

// XHR config for apiserver connection
var xhrconfig = function(xhr) {
    xhr.withCredentials = true;
};


var QuickSearchProject = {
    controller: function() {
        var self = this;
        self.nodes = m.prop([]); // Master node list
        self.eligibleNodes = m.prop([]); // Array of indices corresponding to self.nodes() that are eligible to be loaded
        self.sortState = m.prop('dateDesc'); //How nodes are sorted - default is date descending - dateDesc
        self.countDisplayed = m.prop(); // Max number of nodes that can be rendered.  'Load more' increases this by up to ten.
        self.next = m.prop(); // URL for getting the next ten user nodes. When null, all nodes are loaded.
        self.loadingComplete = m.prop(false); // True when all user nodes are loaded.
        self.contributorMapping = {}; // Maps node id to list of contributors for searching
        self.filter = m.prop(); // Search query from user
        self.fieldSort = m.prop(); // For xs screen, either alpha or date
        self.directionSort = m.prop(); // For xs screen, either Asc or Desc

        // Load up to first ten nodes
        var url = $osf.apiV2Url('users/me/nodes/', { query : { 'embed': 'contributors'}});
        var promise = m.request({method: 'GET', url : url, config : xhrconfig});
        promise.then(function(result) {
            self.countDisplayed(result.data.length);
            result.data.forEach(function (node) {
                self.nodes().push(node);
                self.retrieveContributors(node);
            });
            self.populateEligibleNodes(0, self.countDisplayed());
            self.next(result.links.next);
        });
        promise.then(
            function(){
                if (self.next()) {
                    self.recursiveNodes(self.next());
                }
                else {
                    self.loadingComplete(true);
                }
            }
        );

        // Recursively fetches remaining user's nodes
        self.recursiveNodes = function (url) {
            if (self.next()) {
                var nextPromise = m.request({method: 'GET', url : url, config : xhrconfig, background : true});
                nextPromise.then(function(result){
                    result.data.forEach(function(node){
                        self.nodes().push(node);
                        self.retrieveContributors(node);
                    });
                self.populateEligibleNodes(self.eligibleNodes().length, self.nodes().length);
                self.next(result.links.next);
                self.recursiveNodes(self.next());
                });
            }
            else {
                self.loadingComplete(true);
                m.redraw()
            }
        };

        // Adds eligible node indices to array - used when no filter
        self.populateEligibleNodes = function (first, last) {
            for (var n = first; n < last; n++) {
                self.eligibleNodes().push(n);
            }
        };

        // Returns true if there are nodes in the background that are not rendered on screen
        self.pendingNodes = function () {
            return (self.countDisplayed() < self.eligibleNodes().length);
        };


        // When 'load more' button pressed, loads up to 10 nodes
        self.loadUpToTen = function () {
            if (self.eligibleNodes().length - self.countDisplayed() >= 10) {
                self.countDisplayed(self.countDisplayed() + 10);
            }
            else {
                self.countDisplayed(self.eligibleNodes().length);
            }
        };

        // If < 10 contribs, map node id to contrib names. Otherwise, make a call to get all contribs.
        self.retrieveContributors = function(node) {
            if (node.embeds.contributors.links.meta.total > 10) {
                self.pullOverTenContributorNames(node);
            }
            else {
                var contributors = node.embeds.contributors;
                self.mapNodeToContributors(node, contributors);
            }
        };

        // Call to get up to 1000 contributors on a node.
        self.pullOverTenContributorNames = function (node) {
            var url = $osf.apiV2Url('nodes/' + node.id + '/contributors/', { query : { 'page[size]': 1000 }});
            var promise = m.request({method: 'GET', url : url, config: xhrconfig, background : true});
            promise.then(function(result){
                self.mapNodeToContributors(node, result);
            });
        };

        // Maps node id to list of contrib names for later searching
        self.mapNodeToContributors = function (node, contributors){
            var contributorList = [];
            contributors.data.forEach(function(contrib){
                fullName = contrib.embeds.users.data.attributes.full_name;
                contributorList.push(fullName);
            });
            self.contributorMapping[node.id] = contributorList;
        };

        // Gets contrib family name for display
        self.getFamilyName = function(i, node) {
            var attributes = node.embeds.contributors.data[i].embeds.users.data.attributes;
            return $osf.findContribName(attributes);
        };

         // Formats date for display
        self.formatDate = function (node) {
            return new $osf.FormattableDate(node.attributes.date_modified).local;
        };

        // Shortcut for sorting ascending
        self.sortAscending = function (A, B) {
            return (A < B) ? -1 : (A > B) ? 1 : 0;
        };

        // Shortcut for sorting descending
        self.sortDescending = function (A, B) {
            return (A > B) ? -1 : (A < B) ? 1 : 0;
        };

        self.sortAlphabeticalAscending = function () {
            self.nodes().sort(function(a,b){
                var A = a.attributes.title.toUpperCase();
                var B = b.attributes.title.toUpperCase();
                return self.sortAscending(A, B);
            });
            self.sortState('alphaAsc');
        };

        self.sortAlphabeticalDescending = function () {
            self.nodes().sort(function(a,b){
                var A = a.attributes.title.toUpperCase();
                var B = b.attributes.title.toUpperCase();
                return self.sortDescending(A, B);
            });
            self.sortState('alphaDesc');
        };

        self.sortDateAscending = function () {
            self.nodes().sort(function(a,b){
                var A = a.attributes.date_modified;
                var B = b.attributes.date_modified;
                return self.sortAscending(A, B);
            });
            self.sortState('dateAsc');
        };

        self.sortDateDescending = function () {
            self.nodes().sort(function(a,b){
                var A = a.attributes.date_modified;
                var B = b.attributes.date_modified;
                return self.sortDescending(A, B);
            });
            self.sortState('dateDesc');
        };

        // Sorts nodes depending on current sort state.
        self.sortBySortState = function () {
            switch (self.sortState()) {
                case 'alphaAsc':
                    self.sortAlphabeticalAscending();
                    break;
                case 'alphaDesc':
                    self.sortAlphabeticalDescending();
                    break;
                case 'dateAsc':
                    self.sortDateAscending();
                    break;
                default:
                    self.sortDateDescending();
            }
            if (self.filter()) {
                self.quickSearch();
            }
        };

        // For xs screen
        self.sortFieldGivenDirection = function(){
            var directionSort = self.preSelectDirection();
            self.sortState(self.fieldSort() + directionSort);
            self.sortBySortState();
        };

        // For xs screen
        self.sortDirectionGivenField = function() {
            var fieldSort = self.preSelectField();
            self.sortState(fieldSort + self.directionSort());
            self.sortBySortState();
        };

        // When shifting to xs screen, tells which field to automatically display in select
        self.preSelectField = function(){
            return self.sortState().split(/[A-Z][a-z]+/g)[0];
        };

        // When shifting to xs screen, tells which direction to automatically highlight in select
        self.preSelectDirection = function(){
            return self.sortState().match(/[A-Z][a-z]+/g)[0];
        };

        // Colors sort asc/desc buttons either selected or not-selected
        self.colorSortButtons = function (sort) {
            return self.sortState() === sort ? 'selected' : 'not-selected';
        };

        // Colors asc/desc buttons on XS screen
        self.colorSortButtonsXS = function (sort) {
            return self.preSelectDirection() === sort ? 'selected' : 'not-selected';
        };

        // Filtering on title
        self.titleMatch = function (node) {
            return (node.attributes.title.toUpperCase().indexOf(self.filter().toUpperCase()) !== -1);
        };

        // Filtering on contrib
        self.contributorMatch = function (node) {
            var contributors = self.contributorMapping[node.id];
            for (var c = 0; c < contributors.length; c++) {
                if (contributors[c].toUpperCase().indexOf(self.filter().toUpperCase()) !== -1){
                    return true;
                }
            }
            return false;
        };

        // Filtering on tag
        self.tagMatch = function (node) {
            var tags = node.attributes.tags;
            for (var t = 0; t < tags.length; t++){
                if (tags[t].toUpperCase().indexOf(self.filter().toUpperCase()) !== -1) {
                    return true;
                }
            }
            return false;
        };

        // Filters nodes
        self.filterNodes = function (){
            for (var n = 0;  n < self.nodes().length;  n++) {
                var node = self.nodes()[n];
                if (self.titleMatch(node) || self.contributorMatch(node) || self.tagMatch(node)) {
                    self.eligibleNodes().push(n);
                }
            }
        };

        self.quickSearch = function () {
            self.eligibleNodes([]);
            // if backspace completely, previous nodes with prior sorting/count will be displayed
            if (self.filter() === '') {
                self.populateEligibleNodes(0, self.nodes().length);
            }
            else {
                self.filterNodes();
            }
        };

        // Onclick, directs user to project page
        self.nodeDirect = function(node) {
            location.href = '/'+ node.id;
        };

    },
    view : function(ctrl) {
        function loadMoreButton(){
            if (ctrl.pendingNodes()){
                return m('button.col-sm-12.text-muted', {onclick: function(){
                    ctrl.loadUpToTen();
                    $osf.trackClick('quickSearch', 'view', 'load-more');
                }},
                    m('i.fa.fa-caret-down.load-nodes.m-b-xl'));
            }
        }

        function sortAlphaAsc() {
            if (ctrl.loadingComplete()) {
                return m('button', {'class': ctrl.colorSortButtons('alphaAsc'), onclick: function() {
                    ctrl.sortBySortState(ctrl.sortState('alphaAsc'));
                    $osf.trackClick('quickSearch', 'view', 'sort-' + ctrl.sortState());
                }},
                    m('i.fa.fa-angle-up'));
            }
        }

        function sortAlphaDesc(){
            if (ctrl.loadingComplete()){
                return m('button', {'class': ctrl.colorSortButtons('alphaDesc'), onclick: function() {
                    ctrl.sortBySortState(ctrl.sortState('alphaDesc'));
                    $osf.trackClick('quickSearch', 'view', 'sort-' + ctrl.sortState());
                }},
                    m('i.fa.fa-angle-down'));
            }
        }

        function sortDateAsc(){
            if (ctrl.loadingComplete()){
                 return m('button', {'class': ctrl.colorSortButtons('dateAsc'), onclick: function() {
                     ctrl.sortBySortState(ctrl.sortState('dateAsc'));
                     $osf.trackClick('quickSearch', 'view', 'sort-' + ctrl.sortState());
                 }},
                     m('i.fa.fa-angle-up'));
            }
        }

        function sortDateDesc(){
            if (ctrl.loadingComplete()){
                return m('button', {'class': ctrl.colorSortButtons('dateDesc'), onclick: function() {
                    ctrl.sortBySortState(ctrl.sortState('dateDesc'));
                    $osf.trackClick('quickSearch', 'view', 'sort-' + ctrl.sortState());
               }},
                    m('i.fa.fa-angle-down'));
            }
        }

        // Sort button for xs screen
        function ascending() {
            if (ctrl.loadingComplete()){
                return m('button', {'class': ctrl.colorSortButtonsXS('Asc'), onclick: function() {
                     ctrl.directionSort('Asc');
                     ctrl.sortDirectionGivenField();
                     $osf.trackClick('quickSearch', 'view', 'sort-' + ctrl.sortState());
                }},
                     m('i.fa.fa-angle-up'));
            }
        }

        // Sort button for xs screen
        function descending() {
            if (ctrl.loadingComplete()){
                return m('button', {'class': ctrl.colorSortButtonsXS('Desc'), onclick: function() {
                    ctrl.directionSort('Desc');
                    ctrl.sortDirectionGivenField();
                    $osf.trackClick('quickSearch', 'view', 'sort-' + ctrl.sortState());
                }},
                     m('i.fa.fa-angle-down'));
            }
        }

        // Dropdown for XS screen - if sort on title on large screen, when resize to xs, 'title' is default selected
        function defaultSelected() {
            var selected = ctrl.preSelectField();
            if (selected === 'alpha') {
                return [m('option', {value: 'alpha', selected:'selected'}, 'Title'), m('option', {value: 'date'}, 'Modified')];
            }
            else {
                return [m('option', {value: 'alpha'}, 'Title'), m('option', {value: 'date', selected:'selected'}, 'Modified')];
            }
        }

        function searchBar() {
            if (ctrl.loadingComplete()){
                return m('div.m-v-sm.quick-search-input', [
                    m('input[type=search]', {'id': 'searchQuery', 'class': 'form-control', placeholder: 'Quick search projects', onkeyup: function(search) {
                        ctrl.filter(search.target.value);
                        ctrl.quickSearch();
                    }, onchange: function(){
                        $osf.trackClick('quickSearch', 'filter', 'search-projects');
                    }}),
                    m('span', {onclick: function() {
                        ctrl.filter('');
                        $osf.trackClick('quickSearch', 'filter', 'clear-search');
                        document.getElementById('searchQuery').value = '';
                        ctrl.quickSearch();
                    }},  m('button', m('i.fa.fa-times')))
                ]);
            }
        }

        function displayNodes() {
            if (ctrl.eligibleNodes().length === 0 && ctrl.filter() != null) {
                return m('.row.m-v-sm', m('.col-sm-10.col-sm-offset-1',
                    m('.row',
                        m('.col-sm-12', [m('p.fa.fa-exclamation-triangle'), m('em', 'No results found!')])
                    ))
                );
            }
            else {
                return ctrl.eligibleNodes().slice(0, ctrl.countDisplayed()).map(function(n){
                    var project = ctrl.nodes()[n];
                    var numContributors = project.embeds.contributors.links.meta.total;
                    return m('.m-v-sm.node-styling', {onclick: function(){
                        ctrl.nodeDirect(project);
                        $osf.trackClick('quickSearch', 'navigate', 'navigate-to-specific-project');
                    }}, m('.row',
                        [
                            m('.col-sm-4.col-md-5.p-v-xs', m('.quick-search-col', project.attributes.title)),
                            m('.col-sm-4.col-md-4.p-v-xs', m('.quick-search-col', $osf.contribNameFormat(project, numContributors, ctrl.getFamilyName))),
                            m('.col-sm-4.col-md-3.p-v-xs', m('.quick-search-col', ctrl.formatDate(project)))
                        ]
                    ));
                });
            }
        }

        function xsDropdown() {
            if (ctrl.loadingComplete()){
                return m('.row', m('.col-xs-12.f-w-xl.node-sort-dropdown.text-right',
                    m('span', ascending(), descending()),
                    m('label', [
                        m('select.form-control', {'id': 'sortDropDown', onchange: function(dropdown){
                            ctrl.fieldSort(dropdown.target.value);
                            $osf.trackClick('quickSearch', 'view', 'sort-' + ctrl.sortState());
                            ctrl.sortFieldGivenDirection();
                        }}, defaultSelected())
                    ])
                ));
            }
        }

        if (ctrl.eligibleNodes().length === 0 && ctrl.filter() == null) {
            return m('.row.quick-project',
<<<<<<< HEAD
                m('m-b-sm',
                    m('.row', m('.col-sm-12'), m('h4', 'You have no projects. Go ', m('a', {href: '/myprojects', onclick: function() {
                        $osf.trackClick('quickSearch', 'navigate', 'no-projects-go-here');
                    }}, 'here'), ' to create one.')))
=======
                m('.col-xs-12',
                    m('.row',
                        m('.col-sm-12', m('h4', 'You have no projects yet. Create a project with the button on the top right.'))
                    )
                )
>>>>>>> bee006ed
            );
        }
        else {
            return m('.row.quick-project',
                m('.col-xs-12',[
                    m('.m-b-sm.text-center', [
                        searchBar(),
                        ctrl.loadingComplete() ? '' : m('.spinner-div', m('.logo-spin.logo-sm.m-r-md'), 'Loading projects...')
                    ]),
                    m('p.text-center', 'Go to ', m('a', {href:'/myprojects/', onclick: function() {
                        $osf.trackClick('quickSearch', 'navigate', 'navigate-to-my-projects');
                    }}, 'My Projects'),  ' to organize your work or ', m('a', {href: '/search/', onclick: function() {
                        $osf.trackClick('quickSearch', 'navigate', 'navigate-to-search-everything');
                    }}, 'Search Everything')),
                    m('.quick-search-table', [
                        m('.row.node-col-headers.m-t-md', [
                            m('.col-sm-4.col-md-5', m('.quick-search-col', 'Title', sortAlphaAsc(), sortAlphaDesc())),
                            m('.col-sm-4.col-md-4', m('.quick-search-col', 'Contributors')),
                            m('.col-sm-4.col-md-3', m('.quick-search-col','Modified', m('span.sort-group', sortDateAsc(), sortDateDesc())))
                        ]),
                        xsDropdown(),
                        displayNodes()
                    ]),
                    m('.text-center', loadMoreButton())
                ])
            );
        }
    }
};
module.exports = QuickSearchProject;


<|MERGE_RESOLUTION|>--- conflicted
+++ resolved
@@ -67,7 +67,7 @@
             }
             else {
                 self.loadingComplete(true);
-                m.redraw()
+                m.redraw();
             }
         };
 
@@ -437,18 +437,11 @@
 
         if (ctrl.eligibleNodes().length === 0 && ctrl.filter() == null) {
             return m('.row.quick-project',
-<<<<<<< HEAD
-                m('m-b-sm',
-                    m('.row', m('.col-sm-12'), m('h4', 'You have no projects. Go ', m('a', {href: '/myprojects', onclick: function() {
-                        $osf.trackClick('quickSearch', 'navigate', 'no-projects-go-here');
-                    }}, 'here'), ' to create one.')))
-=======
                 m('.col-xs-12',
                     m('.row',
                         m('.col-sm-12', m('h4', 'You have no projects yet. Create a project with the button on the top right.'))
                     )
                 )
->>>>>>> bee006ed
             );
         }
         else {
