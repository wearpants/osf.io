--- conflicted
+++ resolved
@@ -145,16 +145,11 @@
                                             name: 'projectCategory',
                                             value: cat.value,
                                             checked: ctrl.newProjectCategory() === cat.value,
-<<<<<<< HEAD
-                                            onchange : m.withAttr('value', ctrl.newProjectCategory)
-                                        }), cat.display_name|| m('i.text-muted', '(Empty category)') ]));
-=======
                                             onchange : function(event) {
-                                                ctrl.newProjectCategory(event.value)
+                                                ctrl.newProjectCategory(event.value);
                                                 $osf.trackClick(options.trackingCategory, options.trackingAction, 'select-project-category');
                                             }
-                                        }), cat.display_name || m('i.text-muted', '(Empty category)') ]));
->>>>>>> 3e06a7bf
+                                        }), cat.display_name|| m('i.text-muted', '(Empty category)') ]));
 
                                     })
                                 ])
@@ -206,13 +201,12 @@
                                 $osf.trackClick(options.trackingCategory, options.trackingAction, 'keep-working-here');
                             }
                         },  'Keep working here'),
-<<<<<<< HEAD
-                        m('a.btn.btn-success', { href : ctrl.goToProjectLink() },'Go to new ' + ctrl.nodeType + '')
-=======
-                        m('a.btn.btn-success', { href : ctrl.goToProjectLink(), onclick: function(){
+                        m('a.btn.btn-success', {
+                            href : ctrl.goToProjectLink(),
+                            onclick: function(){
                             $osf.trackClick(options.trackingCategory, options.trackingAction, 'go-to-new-project');
-                        }},'Go to new ' + ctrl.nodeLanguage + '')
->>>>>>> 3e06a7bf
+                            }
+                        },'Go to new ' + ctrl.nodeType + '')
                     ])
                 )
             ]),
