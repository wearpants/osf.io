/**
 * Controller for the Add Contributor modal.
 */
'use strict';

var $ = require('jquery');
var ko = require('knockout');
var moment = require('moment');
var Raven = require('raven-js');
var koHelpers = require('./koHelpers');
require('knockout.punches');
require('jquery-autosize');
ko.punches.enableAll();

var osfHelpers = require('js/osfHelpers');
var CommentPane = require('js/commentpane');
var markdown = require('js/markdown');
var waterbutler = require('./waterbutler');


// Maximum length for comments, in characters
var MAXLENGTH = 500;

var TOGGLELEVEL = 2;

var ABUSE_CATEGORIES = {
    spam: 'Spam or advertising',
    hate: 'Hate speech',
    violence: 'Violence or harmful behavior'
};

var FILES = 'files';

/*
 * Format UTC datetime relative to current datetime, ensuring that time
 * is in the past.
 */
var relativeDate = function(datetime) {
    var now = moment.utc();
    var then = moment.utc(datetime);
    then = then > now ? now : then;
    return then.fromNow();
};

var notEmpty = function(value) {
    return !!$.trim(value);
};

var exclusify = function(subscriber, subscribees) {
    subscriber.subscribe(function(value) {
        if (value) {
            for (var i=0; i<subscribees.length; i++) {
                subscribees[i](false);
            }
        }
    });
};

var exclusifyGroup = function() {
    var observables = Array.prototype.slice.call(arguments);
    for (var i=0; i<observables.length; i++) {
        var subscriber = observables[i];
        var subscribees = observables.slice();
        subscribees.splice(i, 1);
        exclusify(subscriber, subscribees);
    }
};

var BaseComment = function() {

    var self = this;
    self.abuseOptions = Object.keys(ABUSE_CATEGORIES);

    self._loaded = false;
    self.id = ko.observable();
    self.page = ko.observable('node'); // Default

    self.errorMessage = ko.observable();
    self.editErrorMessage = ko.observable();
    self.replyErrorMessage = ko.observable();

    self.replying = ko.observable(false);
    self.replyContent = ko.observable('');

    self.submittingReply = ko.observable(false);

    self.comments = ko.observableArray();

    self.unreadComments = ko.observable(0);

    self.pageNumber = ko.observable(0);

    self.level = 0;

    self.displayCount = ko.pureComputed(function() {
        if (self.unreadComments() !== 0) {
            return self.unreadComments().toString();
        } else {
            return ' ';
        }
    });

    /* Removes number of unread comments from tab when comments pane is opened  */
    self.removeCount = function() {
        self.unreadComments(0);
    };

    self.replyNotEmpty = ko.pureComputed(function() {
        return notEmpty(self.replyContent());
    });
    self.commentButtonText = ko.computed(function() {
        return self.submittingReply() ? 'Commenting' : 'Comment';
    });

};

BaseComment.prototype.abuseLabel = function(item) {
    return ABUSE_CATEGORIES[item];
};

BaseComment.prototype.showReply = function() {
    this.replying(true);
};

BaseComment.prototype.cancelReply = function() {
    this.replyContent('');
    this.replying(false);
    this.submittingReply(false);
    this.replyErrorMessage('');
};

BaseComment.prototype.setupToolTips = function(elm) {
    $(elm).each(function(idx, item) {
        var $item = $(item);
        if ($item.attr('data-toggle') === 'tooltip') {
            $item.tooltip();
        } else {
            $item.find('[data-toggle="tooltip"]').tooltip({container: 'body'});
        }
    });
};

BaseComment.prototype.fetch = function(nodeId, threadId) {
    var self = this;
    var deferred = $.Deferred();
    if (self._loaded) {
        deferred.resolve(self.comments());
    }
<<<<<<< HEAD

    $.getJSON(
        self.$root.nodeApiUrl + 'comments/',
        {
            page: self.page(),
            target: self.id(),
            rootId: self.rootId()
        },
        function(response) {
            self.comments(
                ko.utils.arrayMap(response.comments.reverse(), function (comment) {
                    return new CommentModel(comment, self, self.$root);
                })
            );

            self.unreadComments(response.nUnread);
            deferred.resolve(self.comments());
            self.configureCommentsVisibility(nodeId);
            self._loaded = true;
        }
    );
    return deferred.promise();
};

BaseComment.prototype.configureCommentsVisibility = function(nodeId) {
    var self = this;
    for (var c in self.comments()) {
        var comment = self.comments()[c];
        if (self.level > 0 && self.loading() === false) {
            if (self.page() === FILES) {
                comment.title(self.title());
            }
            comment.loading(false);
            continue;
        }
        if (comment.page() !== FILES) {
            comment.loading(false);
            continue;
        }
        comment.loading(false);
    }
=======
    var url = osfHelpers.apiV2Url('nodes/' + window.contextVars.node.id + '/comments/', {query: 'embed=user'});
    if (self.id() !== undefined) {
        url = osfHelpers.apiV2Url('comments/' + self.id() + '/replies/', {query: 'embed=user'});
    }
    var request = osfHelpers.ajaxJSON(
        'GET',
        url,
        {'isCors': true});
    request.done(function(response) {
        self.comments(
            ko.utils.arrayMap(response.data, function(comment) {
                return new CommentModel(comment, self, self.$root);
            })
        );
        setUnreadCommentCount(self);
        deferred.resolve(self.comments());
        self._loaded = true;
    });
    return deferred;
>>>>>>> c42e0963
};


var setUnreadCommentCount = function(self) {
    var request = osfHelpers.ajaxJSON(
        'GET',
        osfHelpers.apiV2Url('nodes/' + window.contextVars.node.id + '/', {query: 'related_counts=True'}),
        {'isCors': true});
    request.done(function(response) {
        self.unreadComments(response.data.relationships.comments.links.related.meta.unread);
    });
};


BaseComment.prototype.submitReply = function() {
    var self = this;
    var nodeUrl = '/' + self.$root.nodeId() + '/';
    if (!self.replyContent()) {
        self.replyErrorMessage('Please enter a comment');
        return;
    }
    // Quit if already submitting reply
    if (self.submittingReply()) {
        return;
    }
    self.submittingReply(true);
<<<<<<< HEAD
    osfHelpers.postJSON(
        self.$root.nodeApiUrl + 'comment/',
        {
            page: self.page(),
            target: self.id(),
            content: self.replyContent(),
        }
    ).done(function(response) {
        self.cancelReply();
        self.replyContent(null);
        var newComment = new CommentModel(response.comment, self, self.$root);
        self.comments.unshift(newComment);
        newComment.loading(false);
=======
    var url = osfHelpers.apiV2Url('nodes/' + window.contextVars.node.id + '/comments/', {query: 'embed=user'});
    var request = osfHelpers.ajaxJSON(
        'POST',
        url,
        {
            'isCors': true,
            'data': {
                'data': {
                    'type': 'comments',
                    'attributes': {
                        'content': self.replyContent()
                    },
                    'relationships': {
                        'target': {
                            'data': {
                                'type': self.id() === undefined ? 'nodes' : 'comments',
                                'id': self.id() === undefined ? window.contextVars.node.id : self.id()
                            }
                        }
                    }
                }
            }
        });
    request.done(function(response) {
        self.cancelReply();
        self.replyContent(null);
        self.comments.unshift(new CommentModel(response.data, self, self.$root));
>>>>>>> c42e0963
        if (!self.hasChildren()) {
            self.hasChildren(true);
        }
        self.replyErrorMessage('');
        self.onSubmitSuccess(response);
    });
    request.fail(function() {
        self.cancelReply();
        self.errorMessage('Could not submit comment');
    });
};

var CommentModel = function(data, $parent, $root) {

    BaseComment.prototype.constructor.call(this);

    var self = this;
    var userData = data.embeds.user.data;

    self.$parent = $parent;
    self.$root = $root;

    self.id = ko.observable(data.id);
    self.content = ko.observable(data.attributes.content || '');
    self.dateCreated = ko.observable(data.attributes.date_created);
    self.dateModified = ko.observable(data.attributes.date_modified);
    self.isDeleted = ko.observable(data.attributes.deleted);
    self.modified = ko.observable(data.attributes.modified);
    self.isAbuse = ko.observable(data.attributes.is_abuse);
    self.canEdit = ko.observable(data.attributes.can_edit);
    self.hasChildren = ko.observable(data.attributes.has_children);
    self.author = {
        'id': userData.id,
        'url': userData.links.html,
        'name': userData.attributes.full_name,
        'gravatarUrl': userData.links.profile_image
    };

    self.contentDisplay = ko.observable(markdown.full.render(self.content()));

    // Update contentDisplay with rendered markdown whenever content changes
    self.content.subscribe(function(newContent) {
        self.contentDisplay(markdown.full.render(newContent));
    });

    self.prettyDateCreated = ko.computed(function() {
        return relativeDate(self.dateCreated());
    });
    self.prettyDateModified = ko.pureComputed(function() {
        return 'Modified ' + relativeDate(self.dateModified());
    });

    self.level = $parent.level + 1;

    self.loading = ko.observable(true);
    self.showChildren = ko.observable(false);

    self.reporting = ko.observable(false);
    self.deleting = ko.observable(false);
    self.unreporting = ko.observable(false);
    self.undeleting = ko.observable(false);

    self.abuseCategory = ko.observable('spam');
    self.abuseText = ko.observable('');

    self.editing = ko.observable(false);

    exclusifyGroup(
        self.editing, self.replying, self.reporting, self.deleting,
        self.unreporting, self.undeleting
    );

    self.isVisible = ko.pureComputed(function() {
        return !self.isDeleted() && !self.isAbuse();
    });

    self.editNotEmpty = ko.pureComputed(function() {
        return notEmpty(self.content());
    });

    self.toggleIcon = ko.computed(function() {
            return self.showChildren() ? 'fa fa-minus' : 'fa fa-plus';
    });

    self.canReport = ko.pureComputed(function() {
        return self.$root.canComment() && !self.canEdit();
    });

    self.shouldShow = ko.pureComputed(function() {
        return !self.isDeleted() || self.hasChildren() || self.canEdit();
    });

    self.nodeUrl = '/' + self.$root.nodeId() + '/';

    if (self.level < TOGGLELEVEL) {
        self.toggle();
    }

};

CommentModel.prototype = new BaseComment();

CommentModel.prototype.edit = function() {
    if (this.canEdit()) {
        this._content = this.content();
        this.editing(true);
        this.$root.editors += 1;
    }
};

CommentModel.prototype.autosizeText = function(elm) {
    $(elm).find('textarea').autosize().focus();
};

CommentModel.prototype.cancelEdit = function() {
    this.editing(false);
    this.$root.editors -= 1;
    this.editErrorMessage('');
    this.content(this._content);
};

CommentModel.prototype.submitEdit = function(data, event) {
    var self = this;
    var $tips = $(event.target)
        .closest('.comment-container')
        .find('[data-toggle="tooltip"]');
    if (!self.content()) {
        self.errorMessage('Please enter a comment');
        return;
    }
<<<<<<< HEAD
    osfHelpers.putJSON(
        self.$root.nodeApiUrl + 'comment/' + self.id() + '/',
        {content: self.content()}
    ).done(function(response) {
        self.content(response.content);
        self.dateModified(response.dateModified);
=======
    var request = osfHelpers.ajaxJSON(
        'PUT',
        osfHelpers.apiV2Url('comments/' + self.id() + '/', {}),
        {
            'isCors': true,
            'data': {
                'data': {
                    'id': self.id(),
                    'type': 'comments',
                    'attributes': {
                        'content': self.content(),
                        'deleted': false
                    }
                }
            }
        });
    request.done(function(response) {
        self.content(response.data.attributes.content);
        self.dateModified(response.data.attributes.date_modified);
>>>>>>> c42e0963
        self.editing(false);
        self.modified(true);
        self.editErrorMessage('');
        self.$root.editors -= 1;
        // Refresh tooltip on date modified, if present
        $tips.tooltip('destroy').tooltip();
    });
    request.fail(function() {
        self.cancelEdit();
        self.errorMessage('Could not submit comment');
    });
};

CommentModel.prototype.reportAbuse = function() {
    this.reporting(true);
};

CommentModel.prototype.cancelAbuse = function() {
    this.abuseCategory(null);
    this.abuseText(null);
    this.reporting(false);
};

CommentModel.prototype.submitAbuse = function() {
    var self = this;
<<<<<<< HEAD
    osfHelpers.postJSON(
        self.$root.nodeApiUrl + 'comment/' + self.id() + '/report/',
=======
    var request = osfHelpers.ajaxJSON(
        'POST',
        osfHelpers.apiV2Url('comments/' + self.id() + '/reports/', {}),
>>>>>>> c42e0963
        {
            'isCors': true,
            'data': {
                'data': {
                    'type': 'comment_reports',
                    'attributes': {
                        'category': self.abuseCategory(),
                        'message': self.abuseText()
                    }
                }
            }
        });
    request.done(function() {
        self.isAbuse(true);
    });
    request.fail(function() {
        self.errorMessage('Could not report abuse.');
    });
};

CommentModel.prototype.startDelete = function() {
    this.deleting(true);
};

CommentModel.prototype.submitDelete = function() {
    var self = this;
<<<<<<< HEAD
    $.ajax({
        type: 'DELETE',
        url: self.$root.nodeApiUrl + 'comment/' + self.id() + '/',
    }).done(function() {
=======
    var request = osfHelpers.ajaxJSON(
        'PATCH',
        osfHelpers.apiV2Url('comments/' + self.id() + '/', {}),
        {
            'isCors': true,
            'data': {
                'data': {
                    'id': self.id(),
                    'type': 'comments',
                    'attributes': {
                        'deleted': true
                    }
                }
            }
        });
    request.done(function() {
>>>>>>> c42e0963
        self.isDeleted(true);
        self.deleting(false);
    });
    request.fail(function() {
        self.deleting(false);
    });
};

CommentModel.prototype.cancelDelete = function() {
    this.deleting(false);
};

CommentModel.prototype.startUndelete = function() {
    this.undeleting(true);
};

CommentModel.prototype.submitUndelete = function() {
    var self = this;
<<<<<<< HEAD
    osfHelpers.putJSON(
        self.$root.nodeApiUrl + 'comment/' + self.id() + '/undelete/',
        {}
    ).done(function() {
=======
    var request = osfHelpers.ajaxJSON(
        'PATCH',
        osfHelpers.apiV2Url('comments/' + self.id() + '/', {}),
        {
            'isCors': true,
            'data': {
                'data': {
                    'id': self.id(),
                    'type': 'comments',
                    'attributes': {
                        'deleted': false
                    }
                }
            }
        });
    request.done(function() {
>>>>>>> c42e0963
        self.isDeleted(false);
    });
    request.fail(function() {
        self.undeleting(false);
    });
};

CommentModel.prototype.cancelUndelete = function() {
    this.undeleting(false);
};

CommentModel.prototype.startUnreportAbuse = function() {
    this.unreporting(true);
};

CommentModel.prototype.submitUnreportAbuse = function() {
    var self = this;
<<<<<<< HEAD
    osfHelpers.postJSON(
        self.$root.nodeApiUrl + 'comment/' + self.id() + '/unreport/',
        {}
    ).done(function() {
=======
    var request = osfHelpers.ajaxJSON(
        'DELETE',
        osfHelpers.apiV2Url('comments/' + self.id() + '/reports/' + window.contextVars.currentUser.id + '/', {}),
        {'isCors': true}
    );
    request.done(function() {
>>>>>>> c42e0963
        self.isAbuse(false);
    });
    request.fail(function() {
        self.unreporting(false);
    });
};

CommentModel.prototype.cancelUnreportAbuse = function() {
    this.unreporting(false);
};


CommentModel.prototype.toggle = function () {
    this.fetch();
    this.showChildren(!this.showChildren());
};

CommentModel.prototype.onSubmitSuccess = function() {
    this.showChildren(true);
};


var CommentListModel = function(options) {

    BaseComment.prototype.constructor.call(this);

    var self = this;

    self.$root = self;
    self.MAXLENGTH = MAXLENGTH;

    self.editors = 0;
    self.userName = ko.observable(options.userName);
    self.canComment = ko.observable(options.canComment);
    self.hasChildren = ko.observable(options.hasChildren);

    self.page(options.page);
    self.id = ko.observable(options.rootId);
    self.rootId = ko.observable(options.rootId);
    self.nodeId = ko.observable(options.nodeId);
    self.nodeApiUrl = options.nodeApiUrl;

    self.commented = ko.pureComputed(function(){
        return self.comments().length > 0;
    });

    self.fetch(options.nodeId, options.threadId);

};

CommentListModel.prototype = new BaseComment();

CommentListModel.prototype.onSubmitSuccess = function() {};

CommentListModel.prototype.initListeners = function() {
    var self = this;
    $(window).on('beforeunload', function() {
        if (self.editors) {
            return 'Your comments have unsaved changes. Are you sure ' +
                'you want to leave this page?';
        }
    });
};

var onOpen = function(page, rootId, nodeApiUrl) {
    var timestampUrl = nodeApiUrl + 'comments/timestamps/';
    var request = osfHelpers.putJSON(
        timestampUrl,
        {
            page: page,
            rootId: rootId
        }
    );    
    request.fail(function(xhr, textStatus, errorThrown) {
        Raven.captureMessage('Could not update comment timestamp', {
            url: timestampUrl,
            textStatus: textStatus,
            errorThrown: errorThrown
        });
    });
    return request;
};

/* options example: {
 *      nodeId: Node._id,
 *      nodeApiUrl: Node.api_url,
 *      page: 'node',
 *      rootId: Node._id,
 *      userName: User.fullname,
 *      canComment: User.canComment,
 *      hasChildren: Node.hasChildren,
 *      threadId: undefined }
 */
var init = function(selector, options) {
    new CommentPane(selector, {
        onOpen: function(){
            return onOpen(options.page, options.rootId, options.nodeApiUrl);
        }
    });
    var viewModel = new CommentListModel(options);
    var $elm = $(selector);
    if (!$elm.length) {
        throw('No results found for selector');
    }
    osfHelpers.applyBindings(viewModel, selector);
    viewModel.initListeners();

    return viewModel;
};

module.exports = {
    init: init
};<|MERGE_RESOLUTION|>--- conflicted
+++ resolved
@@ -146,53 +146,12 @@
     if (self._loaded) {
         deferred.resolve(self.comments());
     }
-<<<<<<< HEAD
-
-    $.getJSON(
-        self.$root.nodeApiUrl + 'comments/',
-        {
-            page: self.page(),
-            target: self.id(),
-            rootId: self.rootId()
-        },
-        function(response) {
-            self.comments(
-                ko.utils.arrayMap(response.comments.reverse(), function (comment) {
-                    return new CommentModel(comment, self, self.$root);
-                })
-            );
-
-            self.unreadComments(response.nUnread);
-            deferred.resolve(self.comments());
-            self.configureCommentsVisibility(nodeId);
-            self._loaded = true;
-        }
-    );
-    return deferred.promise();
-};
-
-BaseComment.prototype.configureCommentsVisibility = function(nodeId) {
-    var self = this;
-    for (var c in self.comments()) {
-        var comment = self.comments()[c];
-        if (self.level > 0 && self.loading() === false) {
-            if (self.page() === FILES) {
-                comment.title(self.title());
-            }
-            comment.loading(false);
-            continue;
-        }
-        if (comment.page() !== FILES) {
-            comment.loading(false);
-            continue;
-        }
-        comment.loading(false);
-    }
-=======
-    var url = osfHelpers.apiV2Url('nodes/' + window.contextVars.node.id + '/comments/', {query: 'embed=user'});
+    var query = 'embed=user';
     if (self.id() !== undefined) {
-        url = osfHelpers.apiV2Url('comments/' + self.id() + '/replies/', {query: 'embed=user'});
-    }
+        query += '&filter[target]=' + self.id();
+    }
+    var url = osfHelpers.apiV2Url('nodes/' + window.contextVars.node.id + '/comments/', {query:  query});
+
     var request = osfHelpers.ajaxJSON(
         'GET',
         url,
@@ -205,10 +164,10 @@
         );
         setUnreadCommentCount(self);
         deferred.resolve(self.comments());
+        self.configureCommentsVisibility(nodeId);
         self._loaded = true;
     });
     return deferred;
->>>>>>> c42e0963
 };
 
 
@@ -218,10 +177,29 @@
         osfHelpers.apiV2Url('nodes/' + window.contextVars.node.id + '/', {query: 'related_counts=True'}),
         {'isCors': true});
     request.done(function(response) {
-        self.unreadComments(response.data.relationships.comments.links.related.meta.unread);
-    });
-};
-
+        self.unreadComments(response.data.relationships.comments.links.related.meta.node.unread);
+    });
+};
+
+
+BaseComment.prototype.configureCommentsVisibility = function(nodeId) {
+    var self = this;
+    for (var c in self.comments()) {
+        var comment = self.comments()[c];
+        if (self.level > 0 && self.loading() === false) {
+            if (self.page() === FILES) {
+                comment.title(self.title());
+            }
+            comment.loading(false);
+            continue;
+        }
+        if (comment.page() !== FILES) {
+            comment.loading(false);
+            continue;
+        }
+        comment.loading(false);
+    }
+};
 
 BaseComment.prototype.submitReply = function() {
     var self = this;
@@ -235,21 +213,6 @@
         return;
     }
     self.submittingReply(true);
-<<<<<<< HEAD
-    osfHelpers.postJSON(
-        self.$root.nodeApiUrl + 'comment/',
-        {
-            page: self.page(),
-            target: self.id(),
-            content: self.replyContent(),
-        }
-    ).done(function(response) {
-        self.cancelReply();
-        self.replyContent(null);
-        var newComment = new CommentModel(response.comment, self, self.$root);
-        self.comments.unshift(newComment);
-        newComment.loading(false);
-=======
     var url = osfHelpers.apiV2Url('nodes/' + window.contextVars.node.id + '/comments/', {query: 'embed=user'});
     var request = osfHelpers.ajaxJSON(
         'POST',
@@ -276,8 +239,9 @@
     request.done(function(response) {
         self.cancelReply();
         self.replyContent(null);
-        self.comments.unshift(new CommentModel(response.data, self, self.$root));
->>>>>>> c42e0963
+        var newComment = new CommentModel(response.data, self, self.$root);
+        self.comments.unshift(newComment);
+        newComment.loading(false);
         if (!self.hasChildren()) {
             self.hasChildren(true);
         }
@@ -408,14 +372,6 @@
         self.errorMessage('Please enter a comment');
         return;
     }
-<<<<<<< HEAD
-    osfHelpers.putJSON(
-        self.$root.nodeApiUrl + 'comment/' + self.id() + '/',
-        {content: self.content()}
-    ).done(function(response) {
-        self.content(response.content);
-        self.dateModified(response.dateModified);
-=======
     var request = osfHelpers.ajaxJSON(
         'PUT',
         osfHelpers.apiV2Url('comments/' + self.id() + '/', {}),
@@ -435,7 +391,6 @@
     request.done(function(response) {
         self.content(response.data.attributes.content);
         self.dateModified(response.data.attributes.date_modified);
->>>>>>> c42e0963
         self.editing(false);
         self.modified(true);
         self.editErrorMessage('');
@@ -461,14 +416,9 @@
 
 CommentModel.prototype.submitAbuse = function() {
     var self = this;
-<<<<<<< HEAD
-    osfHelpers.postJSON(
-        self.$root.nodeApiUrl + 'comment/' + self.id() + '/report/',
-=======
     var request = osfHelpers.ajaxJSON(
         'POST',
         osfHelpers.apiV2Url('comments/' + self.id() + '/reports/', {}),
->>>>>>> c42e0963
         {
             'isCors': true,
             'data': {
@@ -495,12 +445,6 @@
 
 CommentModel.prototype.submitDelete = function() {
     var self = this;
-<<<<<<< HEAD
-    $.ajax({
-        type: 'DELETE',
-        url: self.$root.nodeApiUrl + 'comment/' + self.id() + '/',
-    }).done(function() {
-=======
     var request = osfHelpers.ajaxJSON(
         'PATCH',
         osfHelpers.apiV2Url('comments/' + self.id() + '/', {}),
@@ -517,7 +461,6 @@
             }
         });
     request.done(function() {
->>>>>>> c42e0963
         self.isDeleted(true);
         self.deleting(false);
     });
@@ -536,12 +479,6 @@
 
 CommentModel.prototype.submitUndelete = function() {
     var self = this;
-<<<<<<< HEAD
-    osfHelpers.putJSON(
-        self.$root.nodeApiUrl + 'comment/' + self.id() + '/undelete/',
-        {}
-    ).done(function() {
-=======
     var request = osfHelpers.ajaxJSON(
         'PATCH',
         osfHelpers.apiV2Url('comments/' + self.id() + '/', {}),
@@ -558,7 +495,6 @@
             }
         });
     request.done(function() {
->>>>>>> c42e0963
         self.isDeleted(false);
     });
     request.fail(function() {
@@ -576,19 +512,12 @@
 
 CommentModel.prototype.submitUnreportAbuse = function() {
     var self = this;
-<<<<<<< HEAD
-    osfHelpers.postJSON(
-        self.$root.nodeApiUrl + 'comment/' + self.id() + '/unreport/',
-        {}
-    ).done(function() {
-=======
     var request = osfHelpers.ajaxJSON(
         'DELETE',
         osfHelpers.apiV2Url('comments/' + self.id() + '/reports/' + window.contextVars.currentUser.id + '/', {}),
         {'isCors': true}
     );
     request.done(function() {
->>>>>>> c42e0963
         self.isAbuse(false);
     });
     request.fail(function() {
