--- conflicted
+++ resolved
@@ -24,7 +24,6 @@
                 }
             }
         );
-<<<<<<< HEAD
     }).fail(
         osfHelpers.handleJSONError
     );
@@ -43,56 +42,10 @@
         }).fail(function(response) {
             osfHelpers.unblock();
             if (response.status === 403) {
-                bootbox.alert('Sorry, you do not have permission to fork this project');
+                osfHelpers.growl('Sorry:', 'you do not have permission to fork this project');
             } else {
-                bootbox.alert('Forking failed');
+                osfHelpers.growl('Error:', 'Forking failed');
                 Raven.captureMessage('Error occurred during forking');
-=======
-    };
-
-    NodeActions.forkNode = function() {
-        NodeActions.beforeForkNode(nodeApiUrl + 'fork/before/', function() {
-            // Block page
-            $.osf.block();
-            // Fork node
-            $.osf.postJSON(
-                nodeApiUrl + 'fork/',
-                {}
-            ).done(function(response) {
-                window.location = response;
-            }).fail(function(response) {
-                $.osf.unblock();
-                if (response.status === 403) {
-                    $.osf.growl('Sorry:', 'you do not have permission to fork this project');
-                } else {
-                    $.osf.growl('Error:', 'Forking failed');
-                    Raven.captureMessage('Error occurred during forking');
-                }
-            });
-        });
-    };
-
-    NodeActions.forkPointer = function(pointerId) {
-        bootbox.confirm({
-            title: 'Fork this project?',
-            message: 'Are you sure you want to fork this project?',
-            callback: function(result) {
-                if(result) {
-                    // Block page
-                    $.osf.block();
-
-                    // Fork pointer
-                    $.osf.postJSON(
-                        nodeApiUrl + 'pointer/fork/',
-                        {pointerId: pointerId}
-                    ).done(function() {
-                        window.location.reload();
-                    }).fail(function() {
-                        $.osf.unblock();
-                        $.osf.growl('Error','Could not fork link.');
-                    });
-                }
->>>>>>> e7684a77
             }
         });
     });
@@ -115,7 +68,7 @@
                     window.location.reload();
                 }).fail(function() {
                     osfHelpers.unblock();
-                    bootbox.alert('Could not fork link.');
+                    osfHelpers.growl('Error','Could not fork link.');
                 });
             }
         }
