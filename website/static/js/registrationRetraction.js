--- conflicted
+++ resolved
@@ -59,19 +59,12 @@
             var self = this;
             self.disableSave(false);
             self.changeMessage(self.SUBMIT_ERROR_MESSAGE, self.MESSAGE_ERROR_CLASS);
-<<<<<<< HEAD
             Raven.captureMessage('Could not submit registration withdrawal.', {
-                xhr: xhr,
-                status: status,
-                error: errorThrown
-=======
-            Raven.captureMessage('Could not submit registration retraction.', {
                 extra: {
                     xhr: xhr,
                     status: status,
                     error: errorThrown
                 }
->>>>>>> 803ca103
             });
         },
         submit: function() {
