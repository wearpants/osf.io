--- conflicted
+++ resolved
@@ -1,9 +1,4 @@
 var $ = require('jquery');
-<<<<<<< HEAD
-require('js/json-editor-extensions');
-var jedit = require('json-editor'); // TODO webpackify
-=======
->>>>>>> f0f0c624
 var ko = require('knockout');
 
 var jedit = require('json-editor'); // TODO webpackify
