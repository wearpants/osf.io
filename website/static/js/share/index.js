--- conflicted
+++ resolved
@@ -42,44 +42,6 @@
                 return a.long_name.toUpperCase() > b.long_name.toUpperCase() ? 1: -1;
         });
     };
-<<<<<<< HEAD
-
-    self.buildQuery = function() {
-        var must = utils.commonQuery(self.query());
-        var should = $.map(self.optionalFilters.concat(self.requiredFilters), utils.parseToTermQuery);
-        var sort = {};
-        var minimum = (self.requiredFilters.length + (self.optionalFilters.length ? 1 : 0)) || 1;
-
-        if (self.sortMap[self.sort()]) {
-            sort[self.sortMap[self.sort()]] = 'desc';
-        }
-
-        return {
-            'query': utils.boolQuery(must, [], should, minimum),
-            'aggregations': {
-                "sources": {
-                    "terms": {
-                        "field": "_type",
-                        "size": 0,
-                        "min_doc_count": 0
-                    }
-                }
-            },  // TODO
-            'from': (self.page - 1) * 10,
-            'size': 10,
-            'sort': [sort],
-            'highlight': {
-                'fields': {
-                    'title': {'fragment_size': 2000},
-                    'description': {'fragment_size': 2000},
-                    'contributors.name': {'fragment_size': 2000}
-                }
-            }
-        };
-
-    };
-=======
->>>>>>> ef740569
 };
 
 
