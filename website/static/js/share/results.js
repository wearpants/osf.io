--- conflicted
+++ resolved
@@ -169,78 +169,6 @@
         return m( '.animated.fadeInUp', [
             m('div', [
                 m('h4', [
-<<<<<<< HEAD
-                    m('a[href=' + result.uris.canonicalUri + ']', m.trust(result.title) || 'No title provided'),
-                    m('br'),
-                    (function(){
-                        if ((result.description || '').length > 350) {
-                            return m('p.readable.pointer',
-                                {onclick:function(){result.showAll = result.showAll ? false : true;}},
-                                m.trust(result.showAll ? result.description : $.trim(result.description.substring(0, 350)) + '...')
-                            );
-                        }
-                        return m('p.readable', m.trust(result.description));
-                    }()),
-                ]),
-                m('.row', [
-                    m('.col-md-7', m('span.pull-left', (function(){
-                        var renderPeople = function(people) {
-                            return $.map(people, function(person, index) {
-                                return m('span', [
-                                    m('span', index !== 0 ? ' · ' : ''),
-                                    m('a', {
-                                        onclick: function() {
-                                            utils.updateFilter(self.vm, 'match:contributors.familyName:' + person.familyName, true);
-                                            utils.updateFilter(self.vm, 'match:contributors.givenName:' + person.givenName, true);
-                                        }
-                                    }, person.name)
-                                ]);
-                            });
-                        };
-
-                        return m('span.pull-left', {style: {'text-align': 'left'}},
-                            result.showAllContrib || result.contributors.length < 8 ?
-                                renderPeople(result.contributors) :
-                                m('span', [
-                                    renderPeople(result.contributors.slice(0, 7)),
-                                    m('br'),
-                                    m('a', {onclick: function(){result.showAllContrib = result.showAllContrib ? false : true;}}, 'See All')
-                                ])
-                        );
-                    }()))),
-                    m('.col-md-5',
-                        m('.pull-right', {style: {'text-align': 'right'}},
-                            (function(){
-                                var rendersubject = function(subject) {
-                                    return [
-                                        m('.badge.pointer', {onclick: function(){
-                                            utils.updateFilter(self.vm, 'match:subjects:"' + subject + '"', true);
-                                        }}, subject.length < 50 ? subject : subject.substring(0, 47) + '...'),
-                                        ' '
-                                    ];
-                                };
-
-                                if (result.showAllsubjects || (result.subjects || []).length < 5) {
-                                    return $.map((result.subjects || []), rendersubject);
-                                }
-                                return m('span', [
-                                    $.map((result.subjects || []).slice(0, 5), rendersubject),
-                                    m('br'),
-                                    m('div', m('a', {onclick: function() {result.showAllsubjects = result.showAllsubjects ? false : true;}},'See All'))
-                                ]);
-                            }())))
-                ]),
-                m('br'),
-                m('br'),
-                m('div', [
-                    m('span', 'Released on ' + new $osf.FormattableDate(result.providerUpdatedDateTime).local),
-                    m('span.pull-right', [
-                        m('img', {src: self.vm.ProviderMap[result.shareProperties.source].favicon, style: {width: '16px', height: '16px'}}),
-                        ' ',
-                        m('a', {onclick: function() {utils.updateFilter(self.vm, 'match:shareProperties.source:' + result.shareProperties.source);}}, self.vm.ProviderMap[result.shareProperties.source].long_name)
-                    ])
-                ])
-=======
                     self.renderTitleBar(result)
                 ]),
                 m('.row', [
@@ -259,7 +187,6 @@
                 m('br'),
                 m('div', self.renderResultFooter(result)),
                 self.renderRawNormalizedData(result)
->>>>>>> 7c95d90a
             ]),
             m('hr')
         ]);
