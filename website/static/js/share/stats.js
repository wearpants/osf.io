--- conflicted
+++ resolved
@@ -68,16 +68,11 @@
                     m('h1.about-share-header', {
                         class: 'animated fadeInUp'
                     },'What is SHARE?'),
-<<<<<<< HEAD
                     !ctrl.vm.statsLoaded ? m('img[src=/static/img/loading.gif]') : [
                         m('.row', [
                             m('.col-md-3', ctrl.drawGraph('shareDoughnutGraph', doughnutGraph)),
                             m('.col-md-9', ctrl.drawGraph('shareTimeGraph', timeGraph))
                         ])
-=======
-                    !ctrl.vm.statsLoaded() ? utils.loadingIcon : [
-                        ctrl.drawGraph('shareDoughnutGraph', doughnutGraph)
->>>>>>> 52170837
                     ]
                 ]))
             ]),
