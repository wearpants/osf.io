'use strict';

var $ = require('jquery');
var Raven = require('raven-js');
require('bootstrap-editable');
require('osf-panel');
var WikiPage = require('wikiPage');

require('ace-noconflict');
require('ace-mode-markdown');
require('ace-ext-language_tools');
require('addons/wiki/static/ace-markdown-snippets.js');

var $osf = require('js/osfHelpers');


var ctx = window.contextVars.wiki;  // mako context variables

var editable = (ctx.panelsUsed.indexOf('edit') !== -1);
var viewable = (ctx.panelsUsed.indexOf('view') !== -1);
var comparable = (ctx.panelsUsed.indexOf('compare') !== -1);
var menuVisible = (ctx.panelsUsed.indexOf('menu') !== -1);

var viewVersion = ctx.versionSettings.view || (editable ? 'preview' : 'current');
var compareVersion = ctx.versionSettings.compare || 'previous';

var wikiPageOptions = {
    editVisible: editable,
    viewVisible: viewable,
    compareVisible: comparable,
    menuVisible: menuVisible,
    canEdit: ctx.canEdit,
    viewVersion: viewVersion,
    compareVersion: compareVersion,
    urls: ctx.urls,
    metadata: ctx.metadata
};

var wikiPage = new WikiPage('#wikiPageContext', wikiPageOptions);


// Edit wiki page name
if (ctx.canEditPageName) {
    // Initialize editable wiki page name
    var $pageName = $('#pageName');
    $.fn.editable.defaults.mode = 'inline';
    $pageName.editable({
        type: 'text',
        send: 'always',
        url: ctx.urls.rename,
        ajaxOptions: {
            type: 'put',
            contentType: 'application/json',
            dataType: 'json'
        },
        validate: function(value) {
            if($.trim(value) === ''){
                return 'The wiki page name cannot be empty.';
            } else if(value.length > 100){
                return 'The wiki page name cannot be more than 100 characters.';
            }
        },
        params: function(params) {
            return JSON.stringify(params);
        },
        success: function(response, value) {
            window.location.href = ctx.urls.base + encodeURIComponent(value) + '/';
        },
        error: function(response) {
            var msg = response.responseJSON.message_long;
            if (msg) {
                return msg;
            } else {
                // Log unexpected error with Raven
                Raven.captureMessage('Error in renaming wiki', {
                    url: ctx.urls.rename,
                    responseText: response.responseText,
                    statusText: response.statusText
                });
                return 'An unexpected error occurred. Please try again.';
            }
        }
    });
}

// Apply panels
$(document).ready(function () {
    var bodyElement = $('body');

    $('*[data-osf-panel]').osfPanel({
        buttonElement : '.switch',
        onSize : 'xs',
        'onclick' : function (event, title, buttonState, thisbtn, col) {
            // this = all the column elements; an array
            // title = Text of the button
            // buttonState = the visibility of column after click, taen from data-osf-toggle attribute, 
            // thisbtn = $(this);
            // col = the $() for the column this button links to
            
            // Determine if any columns are visible
            var visibleColumns = this.filter(function (i, element) {
                return $(element).is(':visible');
            });
 
            if (visibleColumns.length === 0) {
                thisbtn.click();
                return;
            }
            
            bodyElement.trigger('togglePanel', [
                title.toLowerCase(),
                buttonState
            ]);
            if (typeof editor !== 'undefined') { ace.edit(editor).resize(); } // jshint ignore: line
        }
    });

    var panelToggle = $('.panel-toggle');
    var panelExpand = $('.panel-expand');
    $('.panel-collapse').on('click', function () {
        var el = $(this).closest('.panel-toggle');
<<<<<<< HEAD
        el.children('.osf-panel.hidden-xs').hide();
=======
        el.children('.wiki-panel.hidden-xs').addClass('hidden');
>>>>>>> 743dbae1
        panelToggle.removeClass('col-sm-3').addClass('col-sm-1');
        panelExpand.removeClass('col-sm-9').addClass('col-sm-11');
        el.children('.panel-collapsed').removeClass('hidden');
        $('.wiki-nav').removeClass('hidden');

        bodyElement.trigger('toggleMenu', [false]);
    });
    $('.panel-collapsed .osf-panel-header').on('click', function () {
        var el = $(this).parent();
        var toggle = el.closest('.panel-toggle');
<<<<<<< HEAD
        toggle.children('.osf-panel').show();
        el.hide();
=======
        toggle.children('.wiki-panel').removeClass('hidden');
        el.addClass('hidden');
>>>>>>> 743dbae1
        panelToggle.removeClass('col-sm-1').addClass('col-sm-3');
        panelExpand.removeClass('col-sm-11').addClass('col-sm-9');
        $('.wiki-nav').addClass('hidden');
        bodyElement.trigger('toggleMenu', [true]);
    });

    // Tooltip
    $('[data-toggle="tooltip"]').tooltip()
});<|MERGE_RESOLUTION|>--- conflicted
+++ resolved
@@ -119,11 +119,7 @@
     var panelExpand = $('.panel-expand');
     $('.panel-collapse').on('click', function () {
         var el = $(this).closest('.panel-toggle');
-<<<<<<< HEAD
-        el.children('.osf-panel.hidden-xs').hide();
-=======
-        el.children('.wiki-panel.hidden-xs').addClass('hidden');
->>>>>>> 743dbae1
+        el.children('.osf-panel.hidden-xs').addClass('hidden');
         panelToggle.removeClass('col-sm-3').addClass('col-sm-1');
         panelExpand.removeClass('col-sm-9').addClass('col-sm-11');
         el.children('.panel-collapsed').removeClass('hidden');
@@ -134,13 +130,8 @@
     $('.panel-collapsed .osf-panel-header').on('click', function () {
         var el = $(this).parent();
         var toggle = el.closest('.panel-toggle');
-<<<<<<< HEAD
-        toggle.children('.osf-panel').show();
-        el.hide();
-=======
-        toggle.children('.wiki-panel').removeClass('hidden');
+        toggle.children('.osf-panel').removeClass('hidden');
         el.addClass('hidden');
->>>>>>> 743dbae1
         panelToggle.removeClass('col-sm-1').addClass('col-sm-3');
         panelExpand.removeClass('col-sm-11').addClass('col-sm-9');
         $('.wiki-nav').addClass('hidden');
