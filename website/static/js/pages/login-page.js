/**
 * Login page
 */
'use strict';
var $ = require('jquery');
<<<<<<< HEAD
var ko = require('knockout');

var $osf = require('js/osfHelpers');
var SignUp = require('js/signUp');
var LogInForm = require('js/signIn');

ko.punches.enableAll();
=======

var SignUp = require('js/signUp');
var LogInForm = require('js/signIn');
var InstitutionSignIn = require('js/institutionSignIn');
>>>>>>> 5695f710

var registerUrl = window.contextVars.registerUrl;


var activateToggleBox = function () {
    var el = $(this);

    if (el.hasClass('toggle-box-muted')) {
        $('.toggle-box-active').removeClass('toggle-box-active').addClass('toggle-box-muted');
        el.removeClass('toggle-box-muted').addClass('toggle-box-active');
    }
};

<<<<<<< HEAD

var InstitutionViewModel = function() {
    var self = this;
    self.inst_names = ko.observableArray([]);
    self.insts = {};
    $osf.ajaxJSON(
        'GET',
        window.contextVars.apiV2Prefix + 'institutions/',
        {
            isCors: true
        }
    ).done( function(response){
        for (var i = 0; i < response.data.length; i++){
            var name = response.data[i].attributes.name;
            self.inst_names.push(name);
            self.insts[name] = response.data[i].attributes.auth_url;
        }
    }).fail(function(response){
    });

    self.instLogin = function(){
        var key = $('#selected_inst').val();
        window.location = self.insts[key];
    };
};


$(document).ready(function() {
    var self = this;
    self.campaign = $('#campaign').val();
    if (self.campaign === 'institution'){
        self.viewModel = new InstitutionViewModel();
        $osf.applyBindings(self.viewModel, '#inst');
    } else {
        new LogInForm.SignIn('#logInForm');
=======
$(document).ready(function() {
    var campaign = window.contextVars.campaign;
    if (campaign === 'institution'){
        new InstitutionSignIn('#inst');
    } else {
        new LogInForm.SignIn('#logInForm');
        new SignUp('#signUpScope', registerUrl, campaign);
>>>>>>> 5695f710
    }
});

$('.toggle-box').on('click', activateToggleBox);
$('.toggle-box').on('focus', '*', function() {
    activateToggleBox.apply( $(this).parents('.toggle-box') );
});
<|MERGE_RESOLUTION|>--- conflicted
+++ resolved
@@ -3,20 +3,10 @@
  */
 'use strict';
 var $ = require('jquery');
-<<<<<<< HEAD
-var ko = require('knockout');
-
-var $osf = require('js/osfHelpers');
-var SignUp = require('js/signUp');
-var LogInForm = require('js/signIn');
-
-ko.punches.enableAll();
-=======
 
 var SignUp = require('js/signUp');
 var LogInForm = require('js/signIn');
 var InstitutionSignIn = require('js/institutionSignIn');
->>>>>>> 5695f710
 
 var registerUrl = window.contextVars.registerUrl;
 
@@ -30,43 +20,6 @@
     }
 };
 
-<<<<<<< HEAD
-
-var InstitutionViewModel = function() {
-    var self = this;
-    self.inst_names = ko.observableArray([]);
-    self.insts = {};
-    $osf.ajaxJSON(
-        'GET',
-        window.contextVars.apiV2Prefix + 'institutions/',
-        {
-            isCors: true
-        }
-    ).done( function(response){
-        for (var i = 0; i < response.data.length; i++){
-            var name = response.data[i].attributes.name;
-            self.inst_names.push(name);
-            self.insts[name] = response.data[i].attributes.auth_url;
-        }
-    }).fail(function(response){
-    });
-
-    self.instLogin = function(){
-        var key = $('#selected_inst').val();
-        window.location = self.insts[key];
-    };
-};
-
-
-$(document).ready(function() {
-    var self = this;
-    self.campaign = $('#campaign').val();
-    if (self.campaign === 'institution'){
-        self.viewModel = new InstitutionViewModel();
-        $osf.applyBindings(self.viewModel, '#inst');
-    } else {
-        new LogInForm.SignIn('#logInForm');
-=======
 $(document).ready(function() {
     var campaign = window.contextVars.campaign;
     if (campaign === 'institution'){
@@ -74,7 +27,6 @@
     } else {
         new LogInForm.SignIn('#logInForm');
         new SignUp('#signUpScope', registerUrl, campaign);
->>>>>>> 5695f710
     }
 });
 
