require('js/affix-menu');
var profile = require('../profile.js');

var ctx = window.contextVars;

new profile.Names('#names', ctx.nameUrls, ['edit']);
new profile.Social('#social', ctx.socialUrls, ['edit']);
new profile.Jobs('#jobs', ctx.jobsUrls, ['edit']);
new profile.Schools('#schools', ctx.schoolsUrls, ['edit']);

<<<<<<< HEAD
// Reusable function to fix affix widths to columns.
function fixAffixWidth() {
    $('.affix, .affix-top, .affix-bottom').each(function (){
        var el = $(this);
        var colsize = el.parent('.affix-parent').width();
        el.outerWidth(colsize);
    });
}

$(document).ready(function () {

    $(window).resize(function (){ fixAffixWidth(); });
    $('#affix-nav').on('affixed.bs.affix', function(){ fixAffixWidth(); });

  });
=======

>>>>>>> 1fddefe6
<|MERGE_RESOLUTION|>--- conflicted
+++ resolved
@@ -1,5 +1,5 @@
-require('js/affix-menu');
 var profile = require('../profile.js');
+var $osf = require('js/osfHelpers.js');
 
 var ctx = window.contextVars;
 
@@ -8,22 +8,6 @@
 new profile.Jobs('#jobs', ctx.jobsUrls, ['edit']);
 new profile.Schools('#schools', ctx.schoolsUrls, ['edit']);
 
-<<<<<<< HEAD
-// Reusable function to fix affix widths to columns.
-function fixAffixWidth() {
-    $('.affix, .affix-top, .affix-bottom').each(function (){
-        var el = $(this);
-        var colsize = el.parent('.affix-parent').width();
-        el.outerWidth(colsize);
-    });
-}
-
-$(document).ready(function () {
-
-    $(window).resize(function (){ fixAffixWidth(); });
-    $('#affix-nav').on('affixed.bs.affix', function(){ fixAffixWidth(); });
-
-  });
-=======
-
->>>>>>> 1fddefe6
+$(document).ready( function() {
+    $osf.initializeResponsiveAffix();
+});