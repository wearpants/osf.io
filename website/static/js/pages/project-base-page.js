var pointers = require('../pointers.js');
var AccountClaimer = require('../accountClaimer.js');
var $osf = require('osfHelpers');

// NodeActions is needed for rendering recent logs in nodelists (e.g. regsitrations and forks
// pages
require('../project.js');

var node = window.contextVars.node;


new pointers.PointerDisplay('#showLinks');

if (!window.contextVars.currentUser.isContributor) {
    new AccountClaimer('.contributor-unregistered');
}

if (node.isPublic && node.piwikSiteID) {
    $osf.trackPiwik(node.piwikHost, node.piwikSiteID);
}

// Works only with anchors with the id of the element that bootstrap uses
// Buffer is the amount to leave on top 
function replaceAnchorScroll (buffer){
	buffer = buffer || 100;
	$(document).on('click', 'a[href^="#"]', function(event){
<<<<<<< HEAD
		event.preventDefault();
		// get location of the target
		var target = $(this).attr('href'),
		    offset = $(target).offset(); 
		$(window).scrollTop(offset.top-buffer);
=======
		if(!$(this).attr('data-model') && $(this).attr('href') !== "#") {
			event.preventDefault();
			// get location of the target
			var target = $(this).attr('href'),
			    offset = $(target).offset(); 
			$(window).scrollTop(offset.top-buffer);			
		}
>>>>>>> 7255d326
	});
}

$(document).ready(function(){
	replaceAnchorScroll();
<<<<<<< HEAD
=======
});


$.getJSON(node.urls.api, function(data) {
    $('body').trigger('nodeLoad', data);
>>>>>>> 7255d326
});<|MERGE_RESOLUTION|>--- conflicted
+++ resolved
@@ -24,13 +24,6 @@
 function replaceAnchorScroll (buffer){
 	buffer = buffer || 100;
 	$(document).on('click', 'a[href^="#"]', function(event){
-<<<<<<< HEAD
-		event.preventDefault();
-		// get location of the target
-		var target = $(this).attr('href'),
-		    offset = $(target).offset(); 
-		$(window).scrollTop(offset.top-buffer);
-=======
 		if(!$(this).attr('data-model') && $(this).attr('href') !== "#") {
 			event.preventDefault();
 			// get location of the target
@@ -38,18 +31,14 @@
 			    offset = $(target).offset(); 
 			$(window).scrollTop(offset.top-buffer);			
 		}
->>>>>>> 7255d326
 	});
 }
 
 $(document).ready(function(){
 	replaceAnchorScroll();
-<<<<<<< HEAD
-=======
 });
 
 
 $.getJSON(node.urls.api, function(data) {
     $('body').trigger('nodeLoad', data);
->>>>>>> 7255d326
 });