--- conflicted
+++ resolved
@@ -1422,8 +1422,8 @@
             ])
         ]);
     }
-<<<<<<< HEAD
-}
+};
+
  // function _renameEvent () {
  //    var tb = this;
  //    var item = tb.multiselected[0];
@@ -1445,9 +1445,6 @@
     //     // Also update every
     // }).fail($osf.handleJSONError);
     // tb.options.iconState.mode = 'bar';
-=======
-};
->>>>>>> 1b4f429d
 
 /**
  * When multiple rows are selected remove those that are not in the parent
