--- conflicted
+++ resolved
@@ -580,14 +580,9 @@
  * @param message Error message returned
  * @private
  */
-<<<<<<< HEAD
-var DEFAULT_ERROR_MESSAGE = 'Could not upload file. The file may be invalid.';
-function _fangornDropzoneError(tb, file, message) {
-=======
 var DEFAULT_ERROR_MESSAGE = 'Could not upload file. The file may be invalid ' +
     'or the file folder has been deleted.';
 function _fangornDropzoneError(treebeard, file, message) {
->>>>>>> c02d8f0c
     // File may either be a webkit Entry or a file object, depending on the browser
     // On Chrome we can check if a directory is being uploaded
     var msgText;
