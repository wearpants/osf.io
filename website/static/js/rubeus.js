--- conflicted
+++ resolved
@@ -12,29 +12,15 @@
 
     // Override Name column folder view to allow for extra widgets, e.g. github branch picker
     HGrid.Col.Name.folderView = function(item) {
-<<<<<<< HEAD
-        var tpl = '';
+        var html = '';
         if (item.iconUrl)
-            tpl += '<img class="hg-addon-icon" src="' + item.iconUrl + '">';
+            html += '<img class="hg-addon-icon" src="' + item.iconUrl + '">';
         else
-            tpl += HGrid.Html.folderIcon;
-        tpl += '<span class="hg-folder-text">' + item.name + '</span>';
+            html += HGrid.Html.folderIcon;
+        html += '<span class="hg-folder-text">' + item.name + '</span>';
         if(item.extra)
-            tpl += '<span class="hg-extras">' + item.extra + '</span>';
-        return tpl;
-=======
-        var html = '';
-        if (item.hasIcon) {
-            html += '<img class="hg-addon-icon" src="/addons/static/' + item.addon + '/comicon.png">';
-        } else {
-            html += HGrid.Html.folderIcon;
-        }
-        html += '<span class="hg-folder-text">' + item.name + '</span>';
-        if(item.extra) {
             html += '<span class="hg-extras">' + item.extra + '</span>';
-        }
         return html;
->>>>>>> a200d723
     };
 
     HGrid.Col.Name.itemView = function(item) {
