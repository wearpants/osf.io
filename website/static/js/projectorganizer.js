/**
 * Handles Project Organizer on dashboard page of OSF.
 * For Treebeard and _item API's check: https://github.com/caneruguz/treebeard/wiki
 */
'use strict';

var Treebeard = require('treebeard');

// CSS
require('css/typeahead.css');
require('css/fangorn.css');
require('css/projectorganizer.css');

var Handlebars = require('handlebars');
var $ = require('jquery');
var m = require('mithril');
var Fangorn = require('js/fangorn');
var bootbox = require('bootbox');
var Bloodhound = require('exports?Bloodhound!typeahead.js');
var moment = require('moment');
var Raven = require('raven-js');
var $osf = require('js/osfHelpers');
var iconmap = require('js/iconmap');
var legendView = require('js/components/legend').view;
var Fangorn = require('js/fangorn');

var nodeCategories = require('json!built/nodeCategories.json');

// copyMode can be 'copy', 'move', 'forbidden', or null.
// This is set at draglogic and is used as global within this module
var copyMode = null;
// Initialize projectOrganizer object (separate from the ProjectOrganizer constructor at the end)
var projectOrganizer = {};

// Link ID's used to add existing project to folder
var linkName;
var linkID;

// Cross browser key codes for the Command key
var commandKeys = [224, 17, 91, 93];

var projectOrganizerCategories = $.extend({}, {
    collection: 'Collections',
    smartCollection: 'Smart Collections',
    project: 'Project',
    link:  'Link'
}, nodeCategories);

var _defaultIconState = function () {
    return {
        mode : 'bar',
        generalIcons : {
            search : { on : true, template : searchButton },
            info : { on : true, template : infoIcon }
        },
        rowIcons : [{}]
    };
};

/**
 * Bloodhound is a typeahead suggestion engine. Searches here for public projects
 * @type {Bloodhound}
 */
projectOrganizer.publicProjects = new Bloodhound({
    datumTokenizer: function (d) {
        return Bloodhound.tokenizers.whitespace(d.name);
    },
    queryTokenizer: Bloodhound.tokenizers.whitespace,
    remote: {
        url: '/api/v1/search/projects/visible/?term=%QUERY&maxResults=20&includePublic=yes&includeContributed=no',
        filter: function (projects) {
            return $.map(projects, function (project) {
                return {
                    name: project.value,
                    node_id: project.id,
                    category: project.category
                };
            });
        },
        limit: 10
    }
});

/**
 * Bloodhound is a typeahead suggestion engine. Searches here for users projects
 * @type {Bloodhound}
 */
projectOrganizer.myProjects = new Bloodhound({
    datumTokenizer: function (d) {
        return Bloodhound.tokenizers.whitespace(d.name);
    },
    queryTokenizer: Bloodhound.tokenizers.whitespace,
    remote: {
        url: '/api/v1/search/projects/visible/?term=%QUERY&maxResults=20&includePublic=no&includeContributed=yes',
        filter: function (projects) {
            return $.map(projects, function (project) {
                return {
                    name: project.value,
                    node_id: project.id,
                    category: project.category
                };
            });
        },
        limit: 10
    }
});

/**
 * Edits the template for the column titles.
 * Used here to make smart folder italicized
 * @param {Object} item A Treebeard _item object for the row involved. Node information is inside item.data
 * @this Treebeard.controller Check Treebeard API for methods available
 * @private
 */
function _poTitleColumn(item) {
    var tb = this;
    var css = item.data.isSmartFolder ? 'project-smart-folder smart-folder' : '';
    return m('span', { 'class' : css , ondblclick : function (event) {
        if (commandKeys.indexOf(tb.pressedKey) !== -1) {
            window.open(item.data.urls.fetch, '_blank');
        } else {
            window.open(item.data.urls.fetch, '_self');
        }
    }
        }, item.data.name);
}

/**
 * Links for going to project pages on the action column
 * @param event Click event
 * @param {Object} item A Treebeard _item object for the row involved. Node information is inside item.data
 * @param {Object} col Column options
 * @this Treebeard.controller Check Treebeard API for methods available
 * @private
 */
function _gotoEvent(event, item) {
    var tb = this;
    if (commandKeys.indexOf(tb.pressedKey) !== -1) {
        window.open(item.data.urls.fetch, '_blank');
    } else {
        window.open(item.data.urls.fetch, '_self');
    }
}


/**
 * Watching for escape key press
 * @param {String} nodeID Unique ID of the node
 */
function addFormKeyBindings(nodeID) {
    $('#ptd-' + nodeID).keyup(function (e) {
        if (e.which === 27) {
            $('#ptd-' + nodeID).find('.cancel-button-' + nodeID).filter(':visible').click();
            return false;
        }
    });
}


function triggerClickOnItem(item, force) {
    var row = $('.tb-row[data-id="' + item.id + '"]');
    if (force) {
        row.trigger('click');
    }

    if (row.hasClass(this.options.hoverClassMultiselect)) {
        row.trigger('click');
    }
}

/**
 * Saves the expand state of a folder so that it can be loaded based on that state
 * @param {Object} item Node data
 * @param {Function} callback
 */
function saveExpandState(item, callback) {
    var collapseUrl,
        postAction,
        expandUrl;
    if (!item.apiURL) {
        return;
    }
    if (item.expand) {
        // turn to false
        collapseUrl = item.apiURL + 'collapse/';
        postAction = $osf.postJSON(collapseUrl, {});
        postAction.done(function () {
            item.expand = false;
            if (typeof callback !== 'undefined') {
                callback();
            }
        }).fail($osf.handleJSONError);
    } else {
        // turn to true
        expandUrl = item.apiURL + 'expand/';
        postAction = $osf.postJSON(expandUrl, {});
        postAction.done(function () {
            item.expand = false;
            if (typeof callback !== 'undefined') {
                callback();
            }
        }).fail($osf.handleJSONError);
    }
}

/**
 * Contributors have first person's name and then number of contributors. This functio nreturns the proper html
 * @param {Object} item A Treebeard _item object for the row involved. Node information is inside item.data
 * @returns {Object} A Mithril virtual DOM template object
 * @private
 */
function _poContributors(item) {
    if (!item.data.contributors) {
        return '';
    }

    return item.data.contributors.map(function (person, index, arr) {
        var comma;
        if (index === 0) {
            comma = '';
        } else {
            comma = ', ';
        }
        if (index > 2) {
            return;
        }
        if (index === 2) {
            return m('span', ' + ' + (arr.length - 2));
        }
        return m('span', comma + person.name);
    });
}

/**
 * Displays who modified the data and when. i.e. "6 days ago, by Uguz"
 * @param {Object} item A Treebeard _item object for the row involved. Node information is inside item.data
 * @private
 */
function _poModified(item) {
    var personString = '';
    var dateString = '';
    if (item.data.modifiedDelta === 0) {
        return m('span');
    }
    dateString = moment.utc(item.data.dateModified).fromNow();
    if (item.data.modifiedBy !== '') {
        personString = ', by ' + item.data.modifiedBy.toString();
    }
    return m('span', dateString + personString);
}

/**
 * Organizes all the row displays based on what that item requires.
 * @param {Object} item A Treebeard _item object for the row involved. Node information is inside item.data
 * @returns {Array} An array of columns as col objects
 * @this Treebeard.controller Check Treebeard API For available methods
 * @private
 */
function _poResolveRows(item) {
    var css = '',
        draggable = false,
        default_columns;
    if (item.data.permissions) {
        draggable = item.data.permissions.movable || item.data.permissions.copyable;
    }
    if (draggable) {
        css = 'po-draggable';
    }


    item.css = '';
    default_columns = [{
        data : 'name',  // Data field name
        folderIcons : true,
        filter : true,
        css : css,
        custom : _poTitleColumn
    }, {
        data : 'contributors',
        filter : false,
        custom : _poContributors
    }, {
        data : 'dateModified',
        filter : false,
        custom : _poModified
    }];
    return default_columns;
}

/**
 * Organizes the information for Column title row.
 * @returns {Array} An array of columns with pertinent column information
 * @private
 */
function _poColumnTitles() {
    var columns = [];
    columns.push({
        title: 'Name',
        width : '50%',
        sort : true,
        sortType : 'text'
    }, {
        title : 'Contributors',
        width : '25%',
        sort : false
    }, {
        title : 'Modified',
        width : '25%',
        sort : false
    });
    return columns;
}

/**
 * Checks if folder toggle is permitted (i.e. contents are private)
 * @param {Object} item A Treebeard _item object. Node information is inside item.data
 * @this Treebeard.controller
 * @returns {boolean}
 * @private
 */
function _poToggleCheck(item) {
    if (item.data.permissions.view) {
        return true;
    }
    item.notify.update('Not allowed: Private folder', 'warning', 1, undefined);
    return false;
}

/**
 * Returns custom icons for OSF depending on the type of item
 * @param {Object} item A Treebeard _item object. Node information is inside item.data
 * @this Treebeard.controller
 * @returns {Object}  Returns a mithril template with the m() function.
 * @private
 */
function _poResolveIcon(item) {
    var icons = iconmap.projectIcons;
    var componentIcons = iconmap.componentIcons;
    var projectIcons = iconmap.projectIcons;
    var viewLink = item.data.urls.fetch;
    function returnView(type, category) {
        var iconType = icons[type];
        if (type === 'component' || type === 'registeredComponent') {
            iconType = componentIcons[category];
        }
        else if (type === 'project' || type === 'registeredProject') {
            iconType = projectIcons[category];
        }
        if (type === 'registeredComponent' || type === 'registeredProject') {
            iconType += ' po-icon-registered';
        } else {
            iconType += ' po-icon';
        }
        var template = m('span', { 'class' : iconType});
        if (viewLink) {
            return m('a', { href : viewLink}, template);
        }
        return template;
    }
    if (item.data.isSmartFolder) {
        return returnView('smartCollection');
    }
    if (item.data.isFolder) {
        return returnView('collection');
    }
    if (item.data.isPointer && !item.parent().data.isFolder) {
        return returnView('link');
    }
    if (item.data.isProject) {
        if (item.data.isRegistration) {
            return returnView('registeredProject', item.data.category);
        } else {
            return returnView('project', item.data.category);
        }
    }

    if (item.data.isComponent) {
        if (item.data.isRegistration) {
            return returnView('registeredComponent', item.data.category);
        }
        return returnView('component', item.data.category);
    }

    if (item.data.isPointer) {
        return returnView('link');
    }
    return returnView('collection');
}

/**
 * Returns custom folder toggle icons for OSF
 * @param {Object} item A Treebeard _item object. Node information is inside item.data
 * @this Treebeard.controller
 * @returns {string} Returns a mithril template with m() function, or empty string.
 * @private
 */
function _poResolveToggle(item) {
    var toggleMinus = m('i.fa.fa-minus'),
        togglePlus = m('i.fa.fa-plus'),
        childrenCount = item.data.childrenCount || item.children.length;
    if (item.kind === 'folder' && childrenCount > 0 && item.depth > 1) {
        if (item.open) {
            return toggleMinus;
        }
        return togglePlus;
    }
    return '';
}

/**
 * Resolves lazy load url for fetching children
 * @param {Object} item A Treebeard _item object for the row involved. Node information is inside item.data
 * @this Treebeard.controller
 * @returns {String|Boolean} Returns the fetch URL in string or false if there is no url.
 * @private
 */
function _poResolveLazyLoad(item) {

    return '/api/v1/dashboard/' + item.data.node_id;
}

/**
 * Hook to run after lazyloading has successfully loaded
 * @param {Object} item A Treebeard _item object for the row involved. Node information is inside item.data
 * @this Treebeard.controller
 * @private
 */
function expandStateLoad(item) {
    var tb = this,
        i;
    if (item.children.length === 0 && item.data.childrenCount > 0){
        item.data.childrenCount = 0;
        tb.updateFolder(null, item);
    }
    if (item.children.length > 0 && item.depth > 0) {
        for (i = 0; i < item.children.length; i++) {
            if (item.children[i].data.expand) {
                tb.updateFolder(null, item.children[i]);
            }
            if (tb.multiselected()[0] && item.children[i].data.node_id === tb.multiselected()[0].data.node_id) {
                triggerClickOnItem.call(tb, item.children[i], true);
            }
        }
    }
    _cleanupMithril();
}

/**
 * Loads the children of an item that need to be expanded. Unique to Projectorganizer
 * @private
 */
function _poLoadOpenChildren() {
    var tb = this;
    this.treeData.children.map(function (item) {
        if (item.data.expand) {
            tb.updateFolder(null, item);
        }
    });
}

/**
 * Hook to run after multiselect is run when an item is selected.
 * @param event Browser click event object
 * @param {Object} tree A Treebeard _item object. Node information is inside item.data
 * @this Treebeard.controller
 * @private
 */
function _poMultiselect(event, tree) {
    var tb = this,
        selectedRows = filterRowsNotInParent.call(tb, tb.multiselected()),
        someItemsAreFolders,
        pointerIds;
<<<<<<< HEAD
    var scrollToItem = false;
    if (tb.options.poIconState.mode === 'search') {
        scrollToItem = true;
        // recursively open parents of the selected item but do not lazyload;
        Fangorn.Utils.openParentFolders.call(tb, tree);
    }
    m.redraw();
    _toolbarDismissEvent.call(tb);
    if (tb.multiselected.length === 1) {
        // empty row icons and assign row icons from item information
        tb.options.poIconState.rowIcons = tree.icons;
        //tb.options.poIconState.title = tree.data.name;
        // temporarily remove classes until mithril redraws raws with another hover. 
=======
    Fangorn.Utils.dismissToolbar.call(tb);
    if (!tb.filterOn) {
        tb.toolbarMode('bar');
    }
    if (tb.multiselected().length === 1) {
        // temporarily remove classes until mithril redraws raws with another hover.
>>>>>>> 3b657e2f
        tb.select('#tb-tbody').removeClass('unselectable');
        if (scrollToItem) {
            Fangorn.Utils.scrollToFile.call(tb, tb.multiselected[0].id);
        }
    } else if (tb.multiselected.length > 1) {
        tb.select('#tb-tbody').addClass('unselectable');
        someItemsAreFolders = false;
        pointerIds = [];
        selectedRows.forEach(function (item) {
            var thisItem = item.data;
            someItemsAreFolders = someItemsAreFolders ||
                                  thisItem.isFolder ||
                                  thisItem.isSmartFolder ||
                                  thisItem.parentIsSmartFolder ||
                                  !thisItem.permissions.movable;
            pointerIds.push(thisItem.node_id);
        });
    }
}

/**
 * Deletes pointers based on their ids from the folder specified
 * @param {String} pointerIds Unique node ids
 * @param folderToDeleteFrom  What it says
 */
function deleteMultiplePointersFromFolder(pointerIds, folderToDeleteFrom) {
    var tb = this,
        folderNodeId,
        url,
        postData,
        deleteAction;
    if (pointerIds.length > 0) {
        folderNodeId = folderToDeleteFrom.data.node_id;
        url = '/api/v1/folder/' + folderNodeId + '/pointers/';
        postData = JSON.stringify({pointerIds: pointerIds});
        deleteAction = $.ajax({
            type: 'DELETE',
            url: url,
            data: postData,
            contentType: 'application/json',
            dataType: 'json'
        });
        deleteAction.done(function () {
            tb.updateFolder(null, folderToDeleteFrom);
        });
        deleteAction.fail(function (jqxhr, textStatus, errorThrown) {
            $osf.growl('Error:', textStatus + '. ' + errorThrown);
        });
    }
}

/**
 * When multiple rows are selected remove those that are not in the parent
 * @param {Array} rows List of item objects
 * @returns {Array} newRows Returns the revised list of rows
 */
function filterRowsNotInParent(rows) {
    if (this.multiselected().length < 2) {
        return this.multiselected();
    }
    var i, newRows = [],
        originalRow = this.find(this.multiselected()[0].id),
        originalParent,
        currentItem;
    if (typeof originalRow !== 'undefined') {
        originalParent = originalRow.parentID;
        for (i = 0; i < rows.length; i++) {
            currentItem = rows[i];
            if (currentItem.parentID === originalParent && currentItem.id !== -1) {
                newRows.push(rows[i]);
            } else {
                $('.tb-row[data-id="' + rows[i].id + '"]').stop().css('background-color', '#D18C93').animate({ backgroundColor: '#fff'}, 500, function() { $(this).css('background-color', ''); });
            }
        }
    }
    this.multiselected(newRows);
    this.highlightMultiselect();
    return newRows;
}

/**
 * Hook for the drag start event on jquery
 * @param event jQuery UI drggable event object
 * @param ui jQuery UI draggable ui object
 * @private
 */
function _poDragStart(event, ui) {
    var itemID = $(event.target).attr('data-id'),
        item = this.find(itemID);
    if (this.multiselected().length < 2) {
        this.multiselected([item]);
    }
}

/**
 * Hook for the drop event of jQuery UI droppable
 * @param event jQuery UI droppable event object
 * @param ui jQuery UI droppable ui object
 * @private
 */
function _poDrop(event, ui) {
    var items = this.multiselected().length === 0 ? [this.find(this.selected)] : this.multiselected(),
        folder = this.find($(event.target).attr('data-id'));
    dropLogic.call(this, event, items, folder);
}

/**
 * Hook for the over event of jQuery UI droppable
 * @param event jQuery UI droppable event object
 * @param ui jQuery UI droppable ui object
 * @private
 */
function _poOver(event, ui) {
    var items = this.multiselected().length === 0 ? [this.find(this.selected)] : this.multiselected(),
        folder = this.find($(event.target).attr('data-id')),
        dragState = dragLogic.call(this, event, items, ui);
    $('.tb-row').removeClass('tb-h-success po-hover');
    if (dragState !== 'forbidden') {
        $('.tb-row[data-id="' + folder.id + '"]').addClass('tb-h-success');
    } else {
        $('.tb-row[data-id="' + folder.id + '"]').addClass('po-hover');
    }
}

// Sets the state of the alt key by listening for key presses in the document.
var altKey = false;
$(document).keydown(function (e) {
    if (e.altKey) {
        altKey = true;
    }
});
$(document).keyup(function (e) {
    if (!e.altKey) {
        altKey = false;
    }
});

/**
 * Sets the copy state based on which item is being dragged on which other item
 * @param {Object} event Browser drag event
 * @param {Array} items List of items being dragged at the time. Each item is a _item object
 * @param {Object} ui jQuery UI draggable drag ui object
 * @returns {String} copyMode One of the copy states, from 'copy', 'move', 'forbidden'
 */
function dragLogic(event, items, ui) {
    var canCopy = true,
        canMove = true,
        folder = this.find($(event.target).attr('data-id')),
        isSelf = false,
        dragGhost = $('.tb-drag-ghost');
    items.forEach(function (item) {
        if (!isSelf) {
            isSelf = item.id === folder.id;
        }
        canCopy = canCopy && item.data.permissions.copyable;
        canMove = canMove && item.data.permissions.movable;
    });
    if (canAcceptDrop(items, folder) && (canMove || canCopy)) {
        if (canMove && canCopy) {
            if (altKey) {
                copyMode = 'copy';
            } else {
                copyMode = 'move';
            }
        }
        if (canMove && !canCopy) {
            copyMode = 'move';
        }
        if (canCopy && !canMove) {
            copyMode = 'copy';
        }
    } else {
        copyMode = 'forbidden';
    }
    if (isSelf) {
        copyMode = 'forbidden';
    }
    // Set the cursor to match the appropriate copy mode
    // Remember that Treebeard is using tb-drag-ghost instead of ui.helper

    switch (copyMode) {
    case 'forbidden':
        dragGhost.css('cursor', 'not-allowed');
        break;
    case 'copy':
        dragGhost.css('cursor', 'copy');
        break;
    case 'move':
        dragGhost.css('cursor', 'move');
        break;
    default:
        dragGhost.css('cursor', 'default');
    }
    return copyMode;
}

/**
 * Checks if the folder can accept the items dropped on it
 * @param {Array} items List of items being dragged at the time. Each item is a _item object
 * @param {Object} folder Folder information as _item object, the drop target
 * @returns {boolean} canDrop Whether drop can happen
 */
function canAcceptDrop(items, folder, theCopyMode) {
    if (typeof theCopyMode === 'undefined') {
        theCopyMode = copyMode;
    }
    var representativeItem,
        itemParentNodeId,
        hasComponents,
        hasFolders,
        copyable,
        movable,
        canDrop;
    if (folder.data.isSmartFolder || !folder.data.isFolder) {
        return false;
    }
    // if the folder is contained by the item, return false
    representativeItem = items[0];
    if (representativeItem.isAncestor(folder) || representativeItem.id === folder.id) {
        return false;
    }
    // If trying to drop on the folder it came from originally, return false
    itemParentNodeId = representativeItem.parent().data.node_id;
    if (itemParentNodeId === folder.data.node_id) {
        return false;
    }
    hasComponents = false;
    hasFolders = false;
    copyable = true;
    movable = true;
    canDrop = true;
    items.forEach(function (item) {
        hasComponents = hasComponents || item.data.isComponent;
        hasFolders = hasFolders || item.data.isFolder;
        copyable = copyable && item.data.permissions.copyable;
        movable = movable && item.data.permissions.movable;
    });
    if (hasComponents) {
        canDrop = canDrop && folder.data.permissions.acceptsComponents;
    }
    if (hasFolders) {
        canDrop = canDrop && folder.data.permissions.acceptsFolders;
    }
    if (theCopyMode === 'move') {
        canDrop = canDrop && folder.data.permissions.acceptsMoves && movable;
    }
    if (theCopyMode === 'copy') {
        canDrop = canDrop && folder.data.permissions.acceptsCopies && copyable;
    }
    return canDrop;
}

/**
 * Where the drop actions happen
 * @param event jQuery UI drop event
 * @param {Array} items List of items being dragged at the time. Each item is a _item object
 * @param {Object} folder Folder information as _item object
 */
function dropLogic(event, items, folder) {
    var tb = this,
        theFolderNodeID,
        getChildrenURL,
        folderChildren,
        sampleItem,
        itemParent,
        itemParentNodeID,
        getAction;
    if (typeof folder !== 'undefined' && !folder.data.isSmartFolder && folder !== null && folder.data.isFolder) {
        theFolderNodeID = folder.data.node_id;
        getChildrenURL = folder.data.apiURL + 'get_folder_pointers/';
        sampleItem = items[0];
        itemParent = sampleItem.parent();
        itemParentNodeID = itemParent.data.node_id;
        if (itemParentNodeID !== theFolderNodeID) { // This shouldn't happen, but if it does, it's bad
            getAction = $.getJSON(getChildrenURL, function (data) {
                folderChildren = data;
                var itemsToMove = [],
                    itemsNotToMove = [],
                    postInfo;
                items.forEach(function (item) {
                    if ($.inArray(item.data.node_id, folderChildren) === -1) { // pointer not in folder to be moved to
                        itemsToMove.push(item.data.node_id);
                    } else if (copyMode === 'move') { // Pointer is already in the folder and it's a move
                                // We  need to make sure not to delete the folder if the item is moved to the same folder.
                                // When we add the ability to reorganize within a folder, this will have to change.
                        itemsNotToMove.push(item.data.node_id);
                    }
                });
                postInfo = {
                    'copy': {
                        'url': '/api/v1/project/' + theFolderNodeID + '/pointer/',
                        'json': {
                            nodeIds: itemsToMove
                        }
                    },
                    'move': {
                        'url': '/api/v1/pointers/move/',
                        'json': {
                            pointerIds: itemsToMove,
                            toNodeId: theFolderNodeID,
                            fromNodeId: itemParentNodeID
                        }
                    }
                };
                if (copyMode === 'copy' || copyMode === 'move') {
                    deleteMultiplePointersFromFolder.call(tb, itemsNotToMove, itemParent);
                    if (itemsToMove.length > 0) {
                        var url = postInfo[copyMode].url,
                            postData = JSON.stringify(postInfo[copyMode].json),
                            outerFolder = whichIsContainer.call(tb, itemParent, folder),
                            postAction = $.ajax({
                                type: 'POST',
                                url: url,
                                data: postData,
                                contentType: 'application/json',
                                dataType: 'json'
                            });
                        postAction.always(function (result) {
                            if (copyMode === 'move') {
                                if (!outerFolder) {
                                    tb.updateFolder(null, itemParent);
                                    tb.updateFolder(null, folder);
                                } else {
                                    // if item is closed folder save expand state to be open
                                    if(!folder.data.expand){
                                        saveExpandState(folder.data, function(){
                                            tb.updateFolder(null, outerFolder);
                                        });
                                    } else {
                                        tb.updateFolder(null, outerFolder);
                                    }
                                }
                            } else {
                                tb.updateFolder(null, folder);
                            }
                        });
                        postAction.fail(function (jqxhr, textStatus, errorThrown) {
                            $osf.growl('Error:', textStatus + '. ' + errorThrown);
                        });
                    }
                }
            });
            getAction.fail(function (jqxhr, textStatus, errorThrown) {
                $osf.growl('Error:', textStatus + '. ' + errorThrown);
            });
        } else {
            Raven.captureMessage('Project dashboard: Parent node (' + itemParentNodeID + ') == Folder Node (' + theFolderNodeID + ')');
        }
    } else {
        if (typeof folder === 'undefined') {
            Raven.captureMessage('onDrop folder is undefined.');
        }
    }
    $('.project-organizer-dand').css('cursor', 'default');
}

/**
 * Checks if one of the items being moved contains the other. To check for adding parents to children
 * @param {Object} itemOne Treebeard _item object, has the _item API
 * @param {Object} itemTwo Treebeard _item object, has the _item API
 * @returns {null|Object} Returns object if one is containing the other. Null if neither or both
 */
function whichIsContainer(itemOne, itemTwo) {
    var isOneAncestor = itemOne.isAncestor(itemTwo),
        isTwoAncestor = itemTwo.isAncestor(itemOne);
    if (isOneAncestor && isTwoAncestor) {
        return null;
    }
    if (isOneAncestor) {
        return itemOne;
    }
    if (isTwoAncestor) {
        return itemTwo;
    }
    return null;
}

function _cleanupMithril() {
    // Clean up Mithril related redraw issues
    $('.tb-toggle-icon').each(function(){
        var children = $(this).children('i');
        if (children.length > 1) {
            children.last().remove();
        }
    });
}

<<<<<<< HEAD
/** 
 * Toolbar icon templates and click functions 
 *
 */

function _toolbarDismissEvent() {
    var tb = this;
    $('.tb-header-row .twitter-typeahead').remove();
    if (tb.options.poIconState.mode === 'search') {
        tb.options.poIconState = _defaultIconState();
        tb.resetFilter();
        tb.filterText('');
    }
    tb.options.poIconState.mode = 'bar';
    m.redraw();
}

function toolbarDismissIcon() {
    var tb = this;
    return m('.fangorn-toolbar-icon', {
        onclick : function () {
            _toolbarDismissEvent.call(tb);
        }
    },
        m('i.fa.fa-times')
        );
}
function searchButton() {
    var tb = this;
    return m('.fangorn-toolbar-icon.text-info', {
        'data-toggle' : 'tooltip',
        'title':  'Switch to search panel to filter rows below.',
        'data-placement' : 'bottom',
        onclick : function () {
            tb.options.poIconState.mode = 'search';
            tb.clearMultiselect();
        }
    }, [
        m('i.fa.fa-search'),
        m('span.hidden-xs', 'Search')
    ]);
}

function _addFolderEvent() {
    var tb = this;
    var val = $.trim($('#addNewFolder').val());
    if (tb.multiselected.length !== 1 || val.length < 1) {
        tb.options.poIconState.mode = 'bar';
=======
function _addFolderEvent() {
    var tb = this;
    var val = $.trim($('#addNewFolder').val());
    if (tb.multiselected().length !== 1 || val.length < 1) {
        tb.toolbarMode('bar');
>>>>>>> 3b657e2f
        return;
    }
    var item = tb.multiselected()[0];
    var theItem = item.data;
    var url = '/api/v1/folder/';
    var postData = {
            node_id: theItem.node_id,
            title: val
        };
    theItem.expand = false;
    saveExpandState(theItem, function () {
        var putAction = $osf.putJSON(url, postData);
        putAction.done(function () {
            tb.updateFolder(null, item);
            triggerClickOnItem.call(tb, item);
        }).fail($osf.handleJSONError);

    });
<<<<<<< HEAD
    tb.options.poIconState.mode = 'bar';
}

function addFolderButton() {
    var tb = this;
    return m('.fangorn-toolbar-icon.text-info', {
        onclick : function () {
            _addFolderEvent.call(tb);
        }
    }, [
        m('i.fa.fa-plus'),
        m('span.hidden-xs', 'Add')
    ]);
=======
    tb.toolbarMode('bar');
>>>>>>> 3b657e2f
}

function _renameEvent() {
    var tb = this;
    var val = $.trim($('#renameInput').val());
<<<<<<< HEAD
    if (tb.multiselected.length !== 1 || val.length < 1) {
        tb.options.poIconState.mode = 'bar';
=======
    if (tb.multiselected().length !== 1 || val.length < 1) {
        tb.toolbarMode('bar');
>>>>>>> 3b657e2f
        return;
    }
    var item = tb.multiselected()[0];
    var theItem = item.data;
    var url = theItem.apiURL + 'edit/';
    var postAction;
    var postData = {
            name: 'title',
            value: val
        };
    postAction = $osf.postJSON(url, postData);
    postAction.done(function () {
        tb.updateFolder(null, tb.find(1));
        // Also update every
    }).fail($osf.handleJSONError);
<<<<<<< HEAD
    tb.options.poIconState.mode = 'bar';
}

function renameButton() {
    var tb = this;
    return m('.fangorn-toolbar-icon.text-info', {
        onclick : function () {
            _renameEvent.call(tb);
        }
    }, [
        m('i.fa.fa-pencil'),
        m('span.hidden-xs', 'Rename')
    ]);
=======
    tb.toolbarMode('bar');
>>>>>>> 3b657e2f
}

function applyTypeahead() {
    var tb = this;
    var item = tb.multiselected()[0];
    var theItem = item.data;
    projectOrganizer.myProjects.initialize();
    projectOrganizer.publicProjects.initialize();
    // injecting error into search results from https://github.com/twitter/typeahead.js/issues/747
    var mySourceWithEmptySelectable = function (q, cb) {
        var emptyMyProjects = [{ error: 'There are no matching projects to which you contribute.' }];
        projectOrganizer.myProjects.get(q, injectEmptySelectable);
        function injectEmptySelectable(suggestions) {
            if (suggestions.length === 0) {
                cb(emptyMyProjects);
            } else {
                cb(suggestions);
            }
        }
    };
    var publicSourceWithEmptySelectable = function (q, cb) {
        var emptyPublicProjects = { error: 'There are no matching public projects.' };
        projectOrganizer.publicProjects.get(q, injectEmptySelectable);
        function injectEmptySelectable(suggestions) {
            if (suggestions.length === 0) {
                cb([emptyPublicProjects]);
            } else {
                cb(suggestions);
            }
        }
    };

    if (!theItem.isSmartFolder) {
        $('#addprojectInput').typeahead('destroy');
        $('#addprojectInput').typeahead({
            highlight: true
        }, {
            name: 'my-projects',
            displayKey: function (data) {
                return data.name;
            },
            source: mySourceWithEmptySelectable,
            templates: {
                header: function () {
                    return '<h3 class="category">My Projects</h3>';
                },
                suggestion: function (data) {
                    if (typeof data.name !== 'undefined') {
                        return '<p>' + data.name + '</p>';
                    }
                    return '<p>' + data.error + '</p>';
                }
            }
        }, {
            name: 'public-projects',
            displayKey: function (data) {
                return data.name;
            },
            source: publicSourceWithEmptySelectable,
            templates: {
                header: function () {
                    return '<h3 class="category">Public Projects</h3>';
                },
                suggestion: function (data) {
                    if (typeof data.name !== 'undefined') {
                        return '<p>' + data.name + '</p>';
                    }
                    return '<p>' + data.error + '</p>';
                }
            }
        });
        $('#addprojectInput').bind('keyup', function (event) {
            var key = event.keyCode || event.which,
                buttonEnabled = $('#add-link-button').hasClass('tb-disabled');

            if (key === 13) {
                if (buttonEnabled) {
                    $('#add-link-button').click(); //submits if the control is active
                }
            } else {
                $('#add-link-warning').text('');
                $('#add-link-button').addClass('tb-disabled');
                linkName = '';
                linkID = '';
            }
        });
        $('#addprojectInput').bind('typeahead:selected', function (obj, datum, name) {
            var getChildrenURL = theItem.apiURL + 'get_folder_pointers/',
                children;
            $.getJSON(getChildrenURL, function (data) {
                children = data;
                if (children.indexOf(datum.node_id) === -1) {
                    $('#add-link-button').removeClass('tb-disabled');
                    linkName = datum.name;
                    linkID = datum.node_id;
                } else {
                    $('#add-link-warning').text('This project is already in the folder');
                }
            }).fail($osf.handleJSONError);
        });
    }

}

function addProjectEvent() {
    var tb = this;
    var item = tb.multiselected()[0];
    var theItem = item.data;
<<<<<<< HEAD

    return m('#add-link-button.fangorn-toolbar-icon.text-info.tb-disabled', {
        onclick : function () {
            var url = '/api/v1/pointer/',
                postData = JSON.stringify({
                    pointerID: linkID,
                    toNodeID: theItem.node_id
                });
            theItem.expand = false;
            saveExpandState(theItem, function () {
                var postAction = $.ajax({
                        type: 'POST',
                        url: url,
                        data: postData,
                        contentType: 'application/json',
                        dataType: 'json'
                    });
                postAction.done(function () {
                    tb.updateFolder(null, item);
                });
            });
            triggerClickOnItem.call(tb, item);
            tb.options.poIconState.mode = 'bar';
        }
    }, [
        m('i.fa.fa-plus'),
        m('span.hidden-xs', 'Add')
    ]);
=======
    var url = '/api/v1/pointer/',
        postData = JSON.stringify({
            pointerID: linkID,
            toNodeID: theItem.node_id
        });
    theItem.expand = false;
    saveExpandState(theItem, function () {
        var postAction = $.ajax({
            type: 'POST',
            url: url,
            data: postData,
            contentType: 'application/json',
            dataType: 'json'
        });
        postAction.done(function () {
            tb.updateFolder(null, item);
        });
    });
    triggerClickOnItem.call(tb, item);
    tb.toolbarMode('bar');
>>>>>>> 3b657e2f
}

function showLegend() {
    var tb = this;
    var keys = Object.keys(projectOrganizerCategories);
    var data = keys.map(function (key) {
        return {
            icon: iconmap.componentIcons[key] || iconmap.projectIcons[key],
            label: nodeCategories[key] || projectOrganizerCategories[key]
        };
    });
    var repr = function (item) {
        return [
            m('span', {
                className: item.icon
            }),
            '  ',
            item.label
        ];
    };
    var opts = {
        footer: m('span', ['*lighter color denotes a registration (e.g. ',
            m('span', {
                className: iconmap.componentIcons.data + ' po-icon'
            }),
            ' becomes  ',
            m('span', {
                className: iconmap.componentIcons.data + ' po-icon-registered'
            }),
            ' )'
            ])
    };
    tb.modal.update(legendView(data, repr, opts));
    tb.modal.show();
}

<<<<<<< HEAD
function infoIcon() {
    var tb = this;
    return m('.fangorn-toolbar-icon.text-info', {
        'data-toggle' : 'tooltip',
        'title':  'Icon legend',
        'data-placement' : 'bottom',
        onclick : function () {
            showLegend.call(tb);
        }
    }, [
        m('i.fa.fa-info')
    ]);
}

function _poToolbar() {
    var tb = this;
    var generalButtons = [];
    var generalIcons = tb.options.poIconState.generalIcons;
    if (generalIcons.search.on) {
        generalButtons.push(generalIcons.search.template.call(tb));
    }

    generalButtons.push(generalIcons.info.template.call(tb));

    if (tb.options.poIconState.mode === 'bar') {
        return m('.row.tb-header-row', [
            m('.col-xs-12.tb-buttons-col', [
                m('.fangorn-toolbar.pull-right',
                    [
                        tb.options.poIconState.rowIcons.map(function (icon) {
                            if (icon.template) {
                                return icon.template.call(tb);
                            }
                        }),
                        generalButtons
                    ]
                        )
            ])
        ]);
    }
    if (tb.options.poIconState.mode === 'search') {
        return m('.row.tb-header-row', [
            m('#searchRow', { config : function () { $('#searchRow input').focus(); }}, [
                m('.col-xs-11', tb.options.filterTemplate.call(tb)),
                m('.col-xs-1.tb-buttons-col',
                    m('.fangorn-toolbar.pull-right',
                        toolbarDismissIcon.call(tb)
                        )
                    )
            ])
        ]);
    }
    if (tb.options.poIconState.mode === 'addFolder') {
        return m('.row.tb-header-row', [
            m('#collRow', { config : function () { $('#collRow input').focus(); }}, [
                m('.col-xs-9', m('input#addNewFolder.tb-header-input', { 'placeholder' : 'Collection name'})),
                m('.col-xs-3.tb-buttons-col',
                    m('.fangorn-toolbar.pull-right',
                        [
                            addFolderButton.call(tb),
                            toolbarDismissIcon.call(tb)
                        ]
                        )
                    )
            ])
        ]);
    }
    if (tb.options.poIconState.mode === 'rename') {
        return m('.row.tb-header-row', [
            m('#renameRow', { config : function () { $('#renameRow input').focus(); }}, [
                m('.col-xs-9', m('input#renameInput.tb-header-input', { value : tb.multiselected[0].data.name })),
                m('.col-xs-3.tb-buttons-col',
                    m('.fangorn-toolbar.pull-right',
                        [
                            renameButton.call(tb),
                            toolbarDismissIcon.call(tb)
                        ]
                        )
                    )
            ])
        ]);
    }
    if (tb.options.poIconState.mode === 'addProject') {
        return m('.row.tb-header-row', [
            m('#projRow', { config : function () { $('#projRow input').focus(); }}, [
                m('.col-xs-9', [
                    m('input#addprojectInput.tb-header-input', { config : function () { applyTypeahead.call(tb);}, type : 'text', placeholder : 'Name of the project to find'}),
                    m('#add-link-warning.text-warning.p-sm')
                ]
                    ),
                m('.col-xs-3.tb-buttons-col',
                    m('.fangorn-toolbar.pull-right',
                        [
                            addProjectButton.call(tb),
                            toolbarDismissIcon.call(tb)
                        ]
                        )
=======
var POToolbar = {
    controller: function (args) {
        var self = this;
        self.tb = args.treebeard;
        self.tb.toolbarMode = m.prop('bar');
        self.items = args.treebeard.multiselected;
        self.mode = self.tb.toolbarMode;
        self.helpText = m.prop('');
        self.dismissToolbar = Fangorn.Utils.dismissToolbar.bind(self.tb);
    },
    view: function (ctrl) {
        var templates = {};
        var generalButtons = [];
        var rowButtons = [];
        var dismissIcon = m.component(Fangorn.Components.button, {
            onclick: ctrl.dismissToolbar,
            tooltip: 'Close Search',
            icon : 'fa fa-times'
        }, 'Close');
        templates.search =  [
            m('.col-xs-10', [
                ctrl.tb.options.filterTemplate.call(ctrl.tb)
            ]),
            m('.col-xs-2.tb-buttons-col',
                m('.fangorn-toolbar.pull-right',
                    [
                        m.component(Fangorn.Components.button, {
                            onclick: ctrl.dismissToolbar,
                            tooltip: 'Close Search',
                            icon : 'fa fa-times'
                        }, 'Close')
                    ]
                    )
                )
        ];
        templates.addFolder  = [
            m('.col-xs-9', m('input#addNewFolder.tb-header-input', { 'placeholder' : 'Collection name'})),
            m('.col-xs-3.tb-buttons-col',
                m('.fangorn-toolbar.pull-right',
                    [
                        m.component(Fangorn.Components.button, {
                            onclick: function () {
                                _addFolderEvent.call(ctrl.tb);
                            },
                            tooltip: 'Add folder',
                            icon : 'fa fa-plus',
                            className : 'text-info'
                        }, 'Add'),
                        dismissIcon
                    ]
                    )
                )
        ];
        templates.rename = [
            m('.col-xs-9', m('input#renameInput.tb-header-input', { value : ctrl.items()[0] ? ctrl.items()[0].data.name : '' })),
            m('.col-xs-3.tb-buttons-col',
                m('.fangorn-toolbar.pull-right',
                    [
                        m.component(Fangorn.Components.button, {
                            onclick: function () {
                                _renameEvent.call(ctrl.tb);
                            },
                            tooltip: 'Rename collection or project',
                            icon : 'fa fa-pencil',
                            className : 'text-info'
                        }, 'Rename'),
                        dismissIcon
                    ]
                    )
                )
        ];
        templates.addProject = [
            m('.col-xs-9', [
                m('input#addprojectInput.tb-header-input', {
                    config : function () {
                        applyTypeahead.call(ctrl.tb);
                    },
                    type : 'text',
                    placeholder : 'Name of the project to find'
                }),
                m('#add-link-warning.text-warning.p-sm')
            ]
                ),
            m('.col-xs-3.tb-buttons-col',
                m('.fangorn-toolbar.pull-right',
                    [
                        m.component(Fangorn.Components.button, {
                            onclick: function () {
                                addProjectEvent.call(ctrl.tb);
                            },
                            tooltip: 'Add project',
                            icon : 'fa fa-plus',
                            className : 'text-info'
                        }, 'Add'),
                        dismissIcon
                    ]
>>>>>>> 3b657e2f
                    )
                )
        ];
        generalButtons.push(
            m.component(Fangorn.Components.button, {
                onclick: function (event) {
                    ctrl.mode('search');
                    ctrl.tb.clearMultiselect();
                },
                tooltip: 'Filter visible items',
                icon: 'fa fa-search',
                className : 'text-primary'
            }, 'Search'),
            m.component(Fangorn.Components.button, {
                onclick: function (event) {
                    showLegend.call(ctrl.tb);
                },
                tooltip: 'Learn more about how to use the project organizer.',
                icon: 'fa fa-info',
                className : 'text-info'
            }, '')
        );
        if (ctrl.items().length === 1) {
            rowButtons = _poDefineToolbar.call(ctrl.tb, ctrl.items()[0]);
        }
        templates.bar = m('.col-xs-12',m('.pull-right', [rowButtons, generalButtons]));
        return m('.row.tb-header-row', [
            m('#headerRow', { config : function () {
                $('#headerRow input').focus();
            }}, [
                templates[ctrl.mode()]
            ])
        ]);
    }
};

function _poDefineToolbar(item) {
    var tb = this;
    var buttons = [];
    if (!item.data.urls) { return; }
    var url = item.data.urls.fetch;
    var theItem = item.data;
    var theParentNode = item.parent();
    var theParentNodeID = theParentNode.data.node_id;
    $('.fangorn-toolbar-icon').tooltip('destroy');

    if (!item.data.isSmartFolder) {
        if (url !== null) {
            buttons.push(
                m.component(Fangorn.Components.button, {
                    onclick: function (event) { _gotoEvent.call(tb, event, item); },
                    tooltip: 'Opens the project in same window. Use Command + Click to open in new window.',
                    icon : 'fa fa-external-link',
                    className : 'text-primary'
                }, 'Open')
            );
        }
    }

    if (!item.data.isSmartFolder && (item.data.isDashboard || item.data.isFolder)) {
        buttons.push(
<<<<<<< HEAD
            { name : 'addFolder', template : function () {
                return m('.fangorn-toolbar-icon.text-primary', {
                    'data-toggle' : 'tooltip',
                    'title':  'Adds a Collection to visually organize your projects or components.',
                    'data-placement' : 'bottom',
                    onclick : function (event) {
                        tb.options.poIconState.mode = 'addFolder';
                    }
                }, [
                    m('i.fa.fa-cubes'),
                    m('span', 'Add Collection')
                ]);
            }},
            { name : 'addExistingProject', template : function () {
                return m('.fangorn-toolbar-icon.text-primary', {
                    'data-toggle' : 'tooltip',
                    'title':  'Adds an existing project or component to the Collection.',
                    'data-placement' : 'bottom',
                    onclick : function (event) {
                        tb.options.poIconState.mode = 'addProject';
                    }
                }, [
                    m('i.fa.fa-cube'),
                    m('span', 'Add Existing Project')
                ]);
            }}
=======
            m.component(Fangorn.Components.button, {
                onclick: function (event) {
                    tb.toolbarMode('addFolder');
                },
                tooltip: 'Adds a Collection to visually organize your projects or components.',
                icon : 'fa fa-cubes',
                className : 'text-primary'
            }, 'Add Collection'),
            m.component(Fangorn.Components.button, {
                onclick: function (event) {
                    tb.toolbarMode('addProject');
                },
                tooltip: 'Adds an existing project or component to the Collection.',
                icon : 'fa fa-cube',
                className : 'text-primary'
            }, 'Add Existing Project')
>>>>>>> 3b657e2f
        );
    }
    if (!item.data.isFolder && item.data.parentIsFolder && !item.parent().data.isSmartFolder) {
        buttons.push(
            m.component(Fangorn.Components.button, {
                onclick: function (event) {
                    url = '/api/v1/folder/' + theParentNodeID + '/pointer/' + theItem.node_id;
                    var deleteAction = $.ajax({
                        type: 'DELETE',
                        url: url,
                        contentType: 'application/json',
                        dataType: 'json'
                    });
                    deleteAction.done(function () {
                        tb.updateFolder(null, theParentNode);

                    });
                },
                tooltip: 'Removes the selected row from the Collection. This action does NOT delete the project.',
                icon : 'fa fa-minus',
                className : 'text-primary'
            }, 'Remove from Collection')
        );
    }
    if (!item.data.isDashboard && !item.data.isRegistration && item.data.permissions && item.data.permissions.edit) {
        buttons.push(
<<<<<<< HEAD
            { name : 'renameItem', template : function () {
                return m('.fangorn-toolbar-icon.text-primary', {
                    'data-toggle' : 'tooltip',
                    'title':  'Change the name of the Collection or project',
                    'data-placement' : 'bottom',
                    onclick : function (event) {
                        tb.options.poIconState.mode = 'rename';
                    }
                }, [
                    m('i.fa.fa-font'),
                    m('span', 'Rename')
                ]);
            }}
=======
            m.component(Fangorn.Components.button, {
                onclick: function (event) {
                    tb.toolbarMode('rename');
                },
                tooltip: 'Change the name of the Collection or project.',
                icon : 'fa fa-font',
                className : 'text-primary'
            }, 'Rename')
>>>>>>> 3b657e2f
        );
    }
    if (item.data.isFolder && !item.data.isDashboard && !item.data.isSmartFolder) {
        buttons.push(
            m.component(Fangorn.Components.button, {
                onclick: function (event) {
                    _deleteFolder.call(tb, item, theItem);
                },
                tooltip: 'Deletes a collection.',
                icon : 'fa fa-trash',
                className : 'text-danger'
            }, 'Delete a Collection')
        );
    }
    return buttons;
}

function _deleteFolder(item) {
    var tb = this;
    var theItem = item.data;
    function runDeleteFolder() {
        var url = '/api/v1/folder/' + theItem.node_id;
        var deleteAction = $.ajax({
                type: 'DELETE',
                url: url,
                contentType: 'application/json',
                dataType: 'json'
            });
        deleteAction.done(function () {
            tb.updateFolder(null, item.parent());
            tb.modal.dismiss();
            tb.select('.tb-row').first().trigger('click');
        });
    }
    var mithrilContent = m('div', [
            m('h3.break-word', 'Delete "' + theItem.name + '"?'),
            m('p', 'Are you sure you want to delete this Collection? This will also delete any Collections ' +
                'inside this one. You will not delete any projects in this Collection.')
        ]);
    var mithrilButtons = m('div', [
            m('span.tb-modal-btn', { 'class' : 'text-primary', onclick : function() { tb.modal.dismiss(); } }, 'Cancel'),
            m('span.tb-modal-btn', { 'class' : 'text-danger', onclick : function() { runDeleteFolder(); }  }, 'Delete')
        ]);
    tb.modal.update(mithrilContent, mithrilButtons);
}

/**
 * OSF-specific Treebeard options common to all addons.
 * For documentation visit: https://github.com/caneruguz/treebeard/wiki
 */
var tbOptions = {
    rowHeight : 27,         // user can override or get from .tb-row height
    showTotal : 15,         // Actually this is calculated with div height, not needed. NEEDS CHECKING
    paginate : false,       // Whether the applet starts with pagination or not.
    paginateToggle : false, // Show the buttons that allow users to switch between scroll and paginate.
    uploads : false,         // Turns dropzone on/off.
    columnTitles : _poColumnTitles,
    resolveRows : _poResolveRows,
    showFilter : true,     // Gives the option to filter by showing the filter box.
    title : false,          // Title of the grid, boolean, string OR function that returns a string.
    allowMove : true,       // Turn moving on or off.
    moveClass : 'po-draggable',
    hoverClass : 'fangorn-hover',
    hoverClassMultiselect : 'fangorn-selected',
    togglecheck : _poToggleCheck,
    sortButtonSelector : {
        up : 'i.fa.fa-chevron-up',
        down : 'i.fa.fa-chevron-down'
    },
    sortDepth : 1,
    dragOptions : {},
    dropOptions : {},
    dragEvents : {
        start : _poDragStart
    },
    dropEvents : {
        drop : _poDrop,
        over : _poOver
    },
    onload : function () {
        var tb = this,
            rowDiv = tb.select('.tb-row');
        _poLoadOpenChildren.call(tb);
        rowDiv.first().trigger('click');

        $('.gridWrapper').on('mouseout', function () {
            rowDiv.removeClass('po-hover');
        });
        $(document).on('keypress', '#renameInput', function () {
            if (tb.pressedKey === 13) {
                _renameEvent.call(tb);
            }
        });
        $(document).on('keypress', '#addNewFolder', function () {
            if (tb.pressedKey === 13) {
                _addFolderEvent.call(tb);
            }
        });
    },
    createcheck : function (item, parent) {
        return true;
    },
    deletecheck : function (item) {
        return true;
    },
    ontogglefolder : function (item, event) {
        if (event) {
            saveExpandState(item.data);
        }
        if (!item.open) {
            item.load = false;
        }
        $('[data-toggle="tooltip"]').tooltip();
    },
    onscrollcomplete : function () {
        $('[data-toggle="tooltip"]').tooltip();
        _cleanupMithril();
    },
    onmultiselect : _poMultiselect,
    resolveIcon : _poResolveIcon,
    resolveToggle : _poResolveToggle,
    resolveLazyloadUrl : _poResolveLazyLoad,
    lazyLoadOnLoad : expandStateLoad,
    resolveRefreshIcon : function () {
        return m('i.fa.fa-refresh.fa-spin');
    },
<<<<<<< HEAD
    headerTemplate : _poToolbar,
    // Not treebeard options, specific to Fangorn
    poIconState : _defaultIconState(),
    defineToolbar : _poDefineToolbar,
    onselectrow : function (row) {
        console.log(row);
    }
=======
    toolbarComponent : POToolbar
>>>>>>> 3b657e2f
};

/**
 * Initialize Project organizer in the fashion of Fangorn. Prepeares an option object within ProjectOrganizer
 * @param options Treebeard type options to be extended with Treebeard default options.
 * @constructor
 */
function ProjectOrganizer(options) {
    this.options = $.extend({}, tbOptions, options);
    this.grid = null; // Set by _initGrid
    this.init();
}
/**
 * Project organizer prototype object with init functions set to Treebeard.
 * @type {{constructor: ProjectOrganizer, init: Function, _initGrid: Function}}
 */
ProjectOrganizer.prototype = {
    constructor: ProjectOrganizer,
    init: function () {
        this._initGrid();
    },
    _initGrid: function () {
        this.grid = new Treebeard(this.options);
        return this.grid;
    }
};

module.exports = {
    ProjectOrganizer: ProjectOrganizer,
    _whichIsContainer: whichIsContainer,
    _canAcceptDrop: canAcceptDrop
};<|MERGE_RESOLUTION|>--- conflicted
+++ resolved
@@ -470,33 +470,21 @@
         selectedRows = filterRowsNotInParent.call(tb, tb.multiselected()),
         someItemsAreFolders,
         pointerIds;
-<<<<<<< HEAD
     var scrollToItem = false;
-    if (tb.options.poIconState.mode === 'search') {
+    Fangorn.Utils.dismissToolbar.call(tb);
+    if (!tb.filterOn) {
         scrollToItem = true;
         // recursively open parents of the selected item but do not lazyload;
         Fangorn.Utils.openParentFolders.call(tb, tree);
     }
     m.redraw();
-    _toolbarDismissEvent.call(tb);
-    if (tb.multiselected.length === 1) {
-        // empty row icons and assign row icons from item information
-        tb.options.poIconState.rowIcons = tree.icons;
-        //tb.options.poIconState.title = tree.data.name;
-        // temporarily remove classes until mithril redraws raws with another hover. 
-=======
-    Fangorn.Utils.dismissToolbar.call(tb);
-    if (!tb.filterOn) {
-        tb.toolbarMode('bar');
-    }
     if (tb.multiselected().length === 1) {
         // temporarily remove classes until mithril redraws raws with another hover.
->>>>>>> 3b657e2f
         tb.select('#tb-tbody').removeClass('unselectable');
         if (scrollToItem) {
-            Fangorn.Utils.scrollToFile.call(tb, tb.multiselected[0].id);
-        }
-    } else if (tb.multiselected.length > 1) {
+            Fangorn.Utils.scrollToFile.call(tb, tb.multiselected()[0].id);
+        }
+    } else if (tb.multiselected().length > 1) {
         tb.select('#tb-tbody').addClass('unselectable');
         someItemsAreFolders = false;
         pointerIds = [];
@@ -879,62 +867,11 @@
     });
 }
 
-<<<<<<< HEAD
-/** 
- * Toolbar icon templates and click functions 
- *
- */
-
-function _toolbarDismissEvent() {
-    var tb = this;
-    $('.tb-header-row .twitter-typeahead').remove();
-    if (tb.options.poIconState.mode === 'search') {
-        tb.options.poIconState = _defaultIconState();
-        tb.resetFilter();
-        tb.filterText('');
-    }
-    tb.options.poIconState.mode = 'bar';
-    m.redraw();
-}
-
-function toolbarDismissIcon() {
-    var tb = this;
-    return m('.fangorn-toolbar-icon', {
-        onclick : function () {
-            _toolbarDismissEvent.call(tb);
-        }
-    },
-        m('i.fa.fa-times')
-        );
-}
-function searchButton() {
-    var tb = this;
-    return m('.fangorn-toolbar-icon.text-info', {
-        'data-toggle' : 'tooltip',
-        'title':  'Switch to search panel to filter rows below.',
-        'data-placement' : 'bottom',
-        onclick : function () {
-            tb.options.poIconState.mode = 'search';
-            tb.clearMultiselect();
-        }
-    }, [
-        m('i.fa.fa-search'),
-        m('span.hidden-xs', 'Search')
-    ]);
-}
-
-function _addFolderEvent() {
-    var tb = this;
-    var val = $.trim($('#addNewFolder').val());
-    if (tb.multiselected.length !== 1 || val.length < 1) {
-        tb.options.poIconState.mode = 'bar';
-=======
 function _addFolderEvent() {
     var tb = this;
     var val = $.trim($('#addNewFolder').val());
     if (tb.multiselected().length !== 1 || val.length < 1) {
         tb.toolbarMode('bar');
->>>>>>> 3b657e2f
         return;
     }
     var item = tb.multiselected()[0];
@@ -953,35 +890,14 @@
         }).fail($osf.handleJSONError);
 
     });
-<<<<<<< HEAD
-    tb.options.poIconState.mode = 'bar';
-}
-
-function addFolderButton() {
-    var tb = this;
-    return m('.fangorn-toolbar-icon.text-info', {
-        onclick : function () {
-            _addFolderEvent.call(tb);
-        }
-    }, [
-        m('i.fa.fa-plus'),
-        m('span.hidden-xs', 'Add')
-    ]);
-=======
     tb.toolbarMode('bar');
->>>>>>> 3b657e2f
 }
 
 function _renameEvent() {
     var tb = this;
     var val = $.trim($('#renameInput').val());
-<<<<<<< HEAD
-    if (tb.multiselected.length !== 1 || val.length < 1) {
-        tb.options.poIconState.mode = 'bar';
-=======
     if (tb.multiselected().length !== 1 || val.length < 1) {
         tb.toolbarMode('bar');
->>>>>>> 3b657e2f
         return;
     }
     var item = tb.multiselected()[0];
@@ -997,23 +913,7 @@
         tb.updateFolder(null, tb.find(1));
         // Also update every
     }).fail($osf.handleJSONError);
-<<<<<<< HEAD
-    tb.options.poIconState.mode = 'bar';
-}
-
-function renameButton() {
-    var tb = this;
-    return m('.fangorn-toolbar-icon.text-info', {
-        onclick : function () {
-            _renameEvent.call(tb);
-        }
-    }, [
-        m('i.fa.fa-pencil'),
-        m('span.hidden-xs', 'Rename')
-    ]);
-=======
     tb.toolbarMode('bar');
->>>>>>> 3b657e2f
 }
 
 function applyTypeahead() {
@@ -1122,36 +1022,6 @@
     var tb = this;
     var item = tb.multiselected()[0];
     var theItem = item.data;
-<<<<<<< HEAD
-
-    return m('#add-link-button.fangorn-toolbar-icon.text-info.tb-disabled', {
-        onclick : function () {
-            var url = '/api/v1/pointer/',
-                postData = JSON.stringify({
-                    pointerID: linkID,
-                    toNodeID: theItem.node_id
-                });
-            theItem.expand = false;
-            saveExpandState(theItem, function () {
-                var postAction = $.ajax({
-                        type: 'POST',
-                        url: url,
-                        data: postData,
-                        contentType: 'application/json',
-                        dataType: 'json'
-                    });
-                postAction.done(function () {
-                    tb.updateFolder(null, item);
-                });
-            });
-            triggerClickOnItem.call(tb, item);
-            tb.options.poIconState.mode = 'bar';
-        }
-    }, [
-        m('i.fa.fa-plus'),
-        m('span.hidden-xs', 'Add')
-    ]);
-=======
     var url = '/api/v1/pointer/',
         postData = JSON.stringify({
             pointerID: linkID,
@@ -1172,7 +1042,6 @@
     });
     triggerClickOnItem.call(tb, item);
     tb.toolbarMode('bar');
->>>>>>> 3b657e2f
 }
 
 function showLegend() {
@@ -1209,105 +1078,6 @@
     tb.modal.show();
 }
 
-<<<<<<< HEAD
-function infoIcon() {
-    var tb = this;
-    return m('.fangorn-toolbar-icon.text-info', {
-        'data-toggle' : 'tooltip',
-        'title':  'Icon legend',
-        'data-placement' : 'bottom',
-        onclick : function () {
-            showLegend.call(tb);
-        }
-    }, [
-        m('i.fa.fa-info')
-    ]);
-}
-
-function _poToolbar() {
-    var tb = this;
-    var generalButtons = [];
-    var generalIcons = tb.options.poIconState.generalIcons;
-    if (generalIcons.search.on) {
-        generalButtons.push(generalIcons.search.template.call(tb));
-    }
-
-    generalButtons.push(generalIcons.info.template.call(tb));
-
-    if (tb.options.poIconState.mode === 'bar') {
-        return m('.row.tb-header-row', [
-            m('.col-xs-12.tb-buttons-col', [
-                m('.fangorn-toolbar.pull-right',
-                    [
-                        tb.options.poIconState.rowIcons.map(function (icon) {
-                            if (icon.template) {
-                                return icon.template.call(tb);
-                            }
-                        }),
-                        generalButtons
-                    ]
-                        )
-            ])
-        ]);
-    }
-    if (tb.options.poIconState.mode === 'search') {
-        return m('.row.tb-header-row', [
-            m('#searchRow', { config : function () { $('#searchRow input').focus(); }}, [
-                m('.col-xs-11', tb.options.filterTemplate.call(tb)),
-                m('.col-xs-1.tb-buttons-col',
-                    m('.fangorn-toolbar.pull-right',
-                        toolbarDismissIcon.call(tb)
-                        )
-                    )
-            ])
-        ]);
-    }
-    if (tb.options.poIconState.mode === 'addFolder') {
-        return m('.row.tb-header-row', [
-            m('#collRow', { config : function () { $('#collRow input').focus(); }}, [
-                m('.col-xs-9', m('input#addNewFolder.tb-header-input', { 'placeholder' : 'Collection name'})),
-                m('.col-xs-3.tb-buttons-col',
-                    m('.fangorn-toolbar.pull-right',
-                        [
-                            addFolderButton.call(tb),
-                            toolbarDismissIcon.call(tb)
-                        ]
-                        )
-                    )
-            ])
-        ]);
-    }
-    if (tb.options.poIconState.mode === 'rename') {
-        return m('.row.tb-header-row', [
-            m('#renameRow', { config : function () { $('#renameRow input').focus(); }}, [
-                m('.col-xs-9', m('input#renameInput.tb-header-input', { value : tb.multiselected[0].data.name })),
-                m('.col-xs-3.tb-buttons-col',
-                    m('.fangorn-toolbar.pull-right',
-                        [
-                            renameButton.call(tb),
-                            toolbarDismissIcon.call(tb)
-                        ]
-                        )
-                    )
-            ])
-        ]);
-    }
-    if (tb.options.poIconState.mode === 'addProject') {
-        return m('.row.tb-header-row', [
-            m('#projRow', { config : function () { $('#projRow input').focus(); }}, [
-                m('.col-xs-9', [
-                    m('input#addprojectInput.tb-header-input', { config : function () { applyTypeahead.call(tb);}, type : 'text', placeholder : 'Name of the project to find'}),
-                    m('#add-link-warning.text-warning.p-sm')
-                ]
-                    ),
-                m('.col-xs-3.tb-buttons-col',
-                    m('.fangorn-toolbar.pull-right',
-                        [
-                            addProjectButton.call(tb),
-                            toolbarDismissIcon.call(tb)
-                        ]
-                        )
-=======
 var POToolbar = {
     controller: function (args) {
         var self = this;
@@ -1404,7 +1174,6 @@
                         }, 'Add'),
                         dismissIcon
                     ]
->>>>>>> 3b657e2f
                     )
                 )
         ];
@@ -1466,34 +1235,6 @@
 
     if (!item.data.isSmartFolder && (item.data.isDashboard || item.data.isFolder)) {
         buttons.push(
-<<<<<<< HEAD
-            { name : 'addFolder', template : function () {
-                return m('.fangorn-toolbar-icon.text-primary', {
-                    'data-toggle' : 'tooltip',
-                    'title':  'Adds a Collection to visually organize your projects or components.',
-                    'data-placement' : 'bottom',
-                    onclick : function (event) {
-                        tb.options.poIconState.mode = 'addFolder';
-                    }
-                }, [
-                    m('i.fa.fa-cubes'),
-                    m('span', 'Add Collection')
-                ]);
-            }},
-            { name : 'addExistingProject', template : function () {
-                return m('.fangorn-toolbar-icon.text-primary', {
-                    'data-toggle' : 'tooltip',
-                    'title':  'Adds an existing project or component to the Collection.',
-                    'data-placement' : 'bottom',
-                    onclick : function (event) {
-                        tb.options.poIconState.mode = 'addProject';
-                    }
-                }, [
-                    m('i.fa.fa-cube'),
-                    m('span', 'Add Existing Project')
-                ]);
-            }}
-=======
             m.component(Fangorn.Components.button, {
                 onclick: function (event) {
                     tb.toolbarMode('addFolder');
@@ -1510,7 +1251,6 @@
                 icon : 'fa fa-cube',
                 className : 'text-primary'
             }, 'Add Existing Project')
->>>>>>> 3b657e2f
         );
     }
     if (!item.data.isFolder && item.data.parentIsFolder && !item.parent().data.isSmartFolder) {
@@ -1537,21 +1277,6 @@
     }
     if (!item.data.isDashboard && !item.data.isRegistration && item.data.permissions && item.data.permissions.edit) {
         buttons.push(
-<<<<<<< HEAD
-            { name : 'renameItem', template : function () {
-                return m('.fangorn-toolbar-icon.text-primary', {
-                    'data-toggle' : 'tooltip',
-                    'title':  'Change the name of the Collection or project',
-                    'data-placement' : 'bottom',
-                    onclick : function (event) {
-                        tb.options.poIconState.mode = 'rename';
-                    }
-                }, [
-                    m('i.fa.fa-font'),
-                    m('span', 'Rename')
-                ]);
-            }}
-=======
             m.component(Fangorn.Components.button, {
                 onclick: function (event) {
                     tb.toolbarMode('rename');
@@ -1560,7 +1285,6 @@
                 icon : 'fa fa-font',
                 className : 'text-primary'
             }, 'Rename')
->>>>>>> 3b657e2f
         );
     }
     if (item.data.isFolder && !item.data.isDashboard && !item.data.isSmartFolder) {
@@ -1687,17 +1411,7 @@
     resolveRefreshIcon : function () {
         return m('i.fa.fa-refresh.fa-spin');
     },
-<<<<<<< HEAD
-    headerTemplate : _poToolbar,
-    // Not treebeard options, specific to Fangorn
-    poIconState : _defaultIconState(),
-    defineToolbar : _poDefineToolbar,
-    onselectrow : function (row) {
-        console.log(row);
-    }
-=======
     toolbarComponent : POToolbar
->>>>>>> 3b657e2f
 };
 
 /**
