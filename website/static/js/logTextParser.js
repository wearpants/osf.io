/**
 * Parses text to return to the log items
 * Created by cos-caner on 12/4/15.
 * Remeber to embed nodes, user, linked_node and template_node in api call i.e. var url = $osf.apiV2Url('nodes/' + nodeId + '/logs/', { query : { 'embed' : ['nodes', 'user']}});
 */
var m = require('mithril'); // exposes mithril methods, useful for redraw etc.
var logActions = require('json!js/_allLogTexts.json');
var $ = require('jquery');  // jQuery


var ravenMessagesCache = []; // Cache messages to avoid sending multiple times in one page view
/**
 * Utility function to not repeat logging errors to Sentry
 * @param message {String} Custom message for error
 * @param logObject {Object} the entire log object returned from the api
 */
function ravenMessage (message, logObject) {
    if(ravenMessagesCache.indexOf(message) === -1){
        Raven.captureMessage(message, {logObject: logObject});
        ravenMessagesCache.push(message);
    }
}


/**
 * Checks if the required parameter to complete the log is returned
 * This may intentionally not be returned to make log anonymous
 * @param param {string|number} The parameter to be used
 * @param logObject {Object} the entire log object returned from the api
 * @returns {boolean}
 */
var paramIsReturned = function _paramIsReturned (param, logObject){
    if(!param){
        var message = 'Expected parameter for Log action ' + logObject.attributes.action + ' was not returned from log api.';
        ravenMessage(message, logObject);
        return false;
    }
    if (param.errors){
        return false;
    }
    return true;
};


/**
 * Returns the text parameters since their formatting is mainly the same
 * @param param {string} The parameter to be used, has to be available under logObject.attributes.param
 * @param text {string'} The text to be used if param is not available
 * @param logObject {Object} the entire log object returned from the api
 * @returns {*}
 */
var returnTextParams = function (param, text, logObject) {
    var source = logObject.attributes.params[param];

    if(paramIsReturned(source, logObject)){
        if($.isArray(source)){
            return m('span', [
                source.map(function(item, index, arr){
                    if(arr.length === 1 && index === 0){
                        return m('span', item);
                    }
                    if(index === arr.length-1) {
                        return m('span', ', and ' + item);
                    }
                    return m('span', item + ', ');
                })
            ]);
        }
        return m('span', '"' + source + '"');
    }
    return m('span', text);
};

var LogText = {
    view : function(ctrl, logObject) {
        var text = logActions[logObject.attributes.action];
        var message = '';
        if(text){
            var list = text.split(/(\${.*?})/);
            return m('span.osf-log-item',[
                list.map(function(piece){
                    if (piece === '') {
                        return m('span');
                    }
                    var startsWith = piece.substring(0,2);
                    if(startsWith === '${'){
                        var last = piece.length-1;
                        var logComponentName = piece.substring(2,last);
                        if(LogPieces[logComponentName]){
                            return m.component(LogPieces[logComponentName], logObject);
                        } else {
                            message = 'There is no template in logTextParser.js for  ' + logComponentName + '.';
                            ravenMessage(message, logObject);
                            return m('');
                        }
                    }
                    return piece;
                })
            ]);
        } else {
            message = 'There is no text entry in dictionary for the action :' + logObject.attributes.action;
            ravenMessage(message, logObject);
            return m('');
        }
    }
};

var LogPieces = {
    // User that took the action
    user: {
        view: function (ctrl, logObject) {
            var userObject = logObject.embeds.user;
            if(paramIsReturned(userObject, logObject) && userObject.data) {
                return m('a', {href: userObject.data.links.html}, userObject.data.attributes.full_name);
            } else {
                return m('span', 'A user');
            }
        }
    },
    // Node involved
    node: {
        view: function (ctrl, logObject) {
            var nodeObject = logObject.embeds.nodes;
            if(paramIsReturned(nodeObject, logObject) && nodeObject.data[0]){
                return m('a', {href: nodeObject.data[0].links.html}, nodeObject.data[0].attributes.title);
            } else {
                return m('span', 'a project');
            }
        }
    },
    // Contrubutor list of added, updated etc.
    contributors: {
        view: function (ctrl, logObject) {
            var contributors = logObject.embeds.contributors;
            /*if(paramIsReturned(contributors, logObject)) {
                return contributors.map(function(item){
                    return m('a', {href: item.data.links.html}, item.data.attributes.full_name);
                });
            }*/
            return m('span', 'some users');
        }
    },
    // The tag added to item involved
    tag: {
        view: function (ctrl, logObject) {
            var tag = logObject.attributes.params.tag;
            if(paramIsReturned(tag, logObject)) {
               return m('a', {href: '/search/?q=%22' + tag + '%22'}, tag);
            }
            return m('span', 'a tag');
       }
    },
    // Node that is linked to the node involved
    pointer: {
        view: function (ctrl, logObject) {
            var linked_node = logObject.embeds.linked_node;
            if(paramIsReturned(linked_node, logObject)){
                return m('a', {href: linked_node.data.links.html}, linked_node.data.attributes.title);
            }
            return m('span','a project' );
        }
    },
    // Node that acted as template to create a new node involved
    template: {
        view: function (ctrl, logObject) {
            var template_node = logObject.embeds.template_node;
            if(paramIsReturned(template_node, logObject)){
                return m('a', {href: template_node.data.links.html}, template_node.data.attributes.title);
            }
            return m('span','a project' );
        }
    },
    // The original title of node involved
    title_original: {
        view: function (ctrl, logObject) {
            return returnTextParams('title_original', 'a title', logObject);
        }
    },
    // The new title of node involved
    title_new: {
        view: function (ctrl, logObject) {
            return returnTextParams('title_new', 'a title', logObject);
        }
    },
    // Update fields for the node
    updated_fields: {
        view: function (ctrl, logObject) {
            return returnTextParams('updated_fields', 'field(s)', logObject);
        }
    },
    // external identifiers on node
    identifiers: {
        view: function (ctrl, logObject) {
            return returnTextParams('identifiers', 'identifier(s)', logObject);
        }
    },
    // Wiki page name
    page: {
        view: function (ctrl, logObject) {
            return returnTextParams('page', 'a title', logObject);
        }
    },
    // Old wiki title that's renamed
    old_page: {
        view: function (ctrl, logObject) {
            return returnTextParams('old_page', 'a title', logObject);
        }
    },
    // Wiki page version
    version: {
        view: function (ctrl, logObject) {
            var version = logObject.attributes.params.version;
            if(paramIsReturned(version, logObject)){
                return m('span', version);
            }
            return m('span', '#');
        }
    },
    //
    source: {
        view: function (ctrl, logObject) {
            var source = logObject.attributes.params.source;
            if(paramIsReturned(source, logObject)){
                return m('span', [source.materialized, ' in ', source.addon]);
            }
            return m('span','a name/location' );
        }
    },
    //
    destination: {
        view: function (ctrl, logObject) {
            var destination = logObject.attributes.params.destination;
            if(paramIsReturned(destination, logObject)){
                if (destination.materialized.endsWith('/')){
                    return m('span', [destination.materialized, ' in ', destination.addon]);
                }
                return m('span', [m('a', {href: destination.url}, destination.materialized), ' in ', destination.addon]);
            }
            return m('span','a new name/location' );
        }
    },
        //
    path: {
        view: function (ctrl, logObject) {
            return returnTextParams('path', 'a file', logObject);
        }
    },
        //
    filename: {
        view: function (ctrl, logObject) {
            return returnTextParams('filename', 'a title', logObject);
        }
    },

    folder: {
        view: function(ctrl, logObject) {
            return returnTextParams('folder', 'a folder', logObject);
        }
    },

    repo: {
        view: function(ctrl, logObject) {
            var github_user = logObject.attributes.params.github_user;
            var github_repo = logObject.attributes.params.github_repo;
            if (paramIsReturned(github_repo, logObject) && paramIsReturned(github_user, logObject)){
                return m('span', github_user + '/' + github_repo);
            }
            return m('span', '');
        }
    },

    folder_name: {
        view: function(ctrl, logObject) {
            return returnTextParams('folder_name', 'a folder', logObject);
        }
    },

    bucket: {
        view: function(ctrl, logObject) {
            return returnTextParams('bucket', 'a bucket', logObject);
        }
    },

    forward_url: {
        view: function(ctrl, logObject) {
            return returnTextParams('forward_url', 'a new URL', logObject);
        }
    },

    box_folder: {
        view: function(ctrl, logObject) {
            var folder = logObject.attributes.params.folder;
            if(paramIsReturned(folder, logObject)){
                return m('span', folder === 'All Files' ? '/ (Full Box)' : (folder || '').replace('All Files',''));
            }
            return m('span', '');
        }
    },

    citation: {
        view: function(ctrl, logObject) {
            return returnTextParams('citation_name', '', logObject);
        }
    },

    dataset: {
        view: function(ctrl, logObject){
            return returnTextParams('data_set', '', logObject);
        }
    },

    study: {
        view: function(ctrl, logObject){
            return returnTextParams('study', '', logObject);
        }
    },

    googledrive_path: {
        view: function(ctrl, logObject){
            var path = logObject.attributes.params.path;
            if(paramIsReturned(path, logObject)){
                return m('span', decodeURIComponent(path));
            }
            return m('span', '');
        }
    },

    googledrive_folder: {
        view: function(ctrl, logObject){
            var folder = logObject.attributes.params.folder;
            if(paramIsReturned(folder, logObject)){
                return m('span', folder === '/' ? '(Full Google Drive)' : decodeURIComponent(folder));
            }
            return m('span', '');
<<<<<<< HEAD
        }
    },

    addon: {
        view: function(ctrl, logObject){
            return returnTextParams('addon', '', logObject);
        }
    },

    previous_institution: {
        view: function(ctrl, logObject){
            var previous_institution = logObject.attributes.params.previous_institution;
            if (paramIsReturned(previous_institution, logObject)){
                return m('span', previous_institution.name);
            }
            return m('span', 'an institution');
        }
    },

    institution: {
        view: function(ctrl, logObject){
            var institution = logObject.attributes.params.institution;
            if (paramIsReturned(institution, logObject)){
                return m('span', institution.name);
            }
            return m('span', 'an institution');
=======
        }
    },

    addon: {
        view: function(ctrl, logObject){
            return returnTextParams('addon', '', logObject);
        }
    },

    previous_institution: {
        view: function(ctrl, logObject){
            var previous_institution = logObject.attributes.params.previous_institution;
            if (paramIsReturned(previous_institution, logObject)){
                return m('span', previous_institution.name);
            }
            return m('span', 'an institution');
        }
    },

    institution: {
        view: function(ctrl, logObject){
            var institution = logObject.attributes.params.institution;
            if (paramIsReturned(institution, logObject)){
                return m('span', institution.name);
            }
            return m('span', 'an institution');
        }
    },

    comment_file: {
        view: function(ctrl,logObject){
            var file = logObject.attributes.params.file;
            if (file){  // skipe paramIsReturned, as not having a file is expected at times
                return m('span', ['in ', m('a', {href: file.url}, file.name)]);
            }
            return m('span', '');
>>>>>>> c562d11c
        }
    }
};

module.exports = LogText;<|MERGE_RESOLUTION|>--- conflicted
+++ resolved
@@ -132,11 +132,11 @@
     contributors: {
         view: function (ctrl, logObject) {
             var contributors = logObject.embeds.contributors;
-            /*if(paramIsReturned(contributors, logObject)) {
+            if(paramIsReturned(contributors, logObject)) {
                 return contributors.map(function(item){
                     return m('a', {href: item.data.links.html}, item.data.attributes.full_name);
                 });
-            }*/
+            }
             return m('span', 'some users');
         }
     },
@@ -332,34 +332,6 @@
                 return m('span', folder === '/' ? '(Full Google Drive)' : decodeURIComponent(folder));
             }
             return m('span', '');
-<<<<<<< HEAD
-        }
-    },
-
-    addon: {
-        view: function(ctrl, logObject){
-            return returnTextParams('addon', '', logObject);
-        }
-    },
-
-    previous_institution: {
-        view: function(ctrl, logObject){
-            var previous_institution = logObject.attributes.params.previous_institution;
-            if (paramIsReturned(previous_institution, logObject)){
-                return m('span', previous_institution.name);
-            }
-            return m('span', 'an institution');
-        }
-    },
-
-    institution: {
-        view: function(ctrl, logObject){
-            var institution = logObject.attributes.params.institution;
-            if (paramIsReturned(institution, logObject)){
-                return m('span', institution.name);
-            }
-            return m('span', 'an institution');
-=======
         }
     },
 
@@ -396,7 +368,6 @@
                 return m('span', ['in ', m('a', {href: file.url}, file.name)]);
             }
             return m('span', '');
->>>>>>> c562d11c
         }
     }
 };
