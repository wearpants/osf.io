--- conflicted
+++ resolved
@@ -33,14 +33,6 @@
     });
 
 };
-
-<<<<<<< HEAD
-function attrMap(list, attr) {
-    return $.map(list, function(item) {
-        return item[attr];
-    });
-}
-
 
 var PrivateLinkViewModel = function(title, parentId, parentTitle) {
 
@@ -103,153 +95,3 @@
     };
 };
 
-var AddPointerViewModel = function(nodeTitle) {
-
-    var self = this;
-
-    self.nodeTitle = nodeTitle;
-
-    self.query = ko.observable();
-    self.results = ko.observableArray();
-    self.selection = ko.observableArray();
-    self.errorMsg = ko.observable('');
-
-    self.search = function(includePublic) {
-        self.results([]);
-        self.errorMsg('');
-        $.ajax({
-            type: 'POST',
-            url: '/api/v1/search/node/',
-            data: JSON.stringify({
-                query: self.query(),
-                nodeId: nodeId,
-                includePublic: includePublic
-            }),
-            contentType: 'application/json',
-            dataType: 'json',
-            success: function(result) {
-                if (!result.nodes.length) {
-                    self.errorMsg('No results found.');
-                }
-                self.results(result['nodes']);
-            }
-        })
-    };
-
-    self.addTips = function(elements) {
-        elements.forEach(function(element) {
-            $(element).find('.contrib-button').tooltip();
-        });
-    };
-
-    self.add = function(data) {
-        self.selection.push(data);
-        // Hack: Hide and refresh tooltips
-        $('.tooltip').hide();
-        $('.contrib-button').tooltip();
-    };
-
-    self.remove = function(data) {
-        self.selection.splice(
-            self.selection.indexOf(data), 1
-        );
-        // Hack: Hide and refresh tooltips
-        $('.tooltip').hide();
-        $('.contrib-button').tooltip();
-    };
-
-    self.addAll = function() {
-        $.each(self.results(), function(idx, result) {
-            if (self.selection().indexOf(result) == -1) {
-                self.add(result);
-            }
-        });
-    };
-
-    self.removeAll = function() {
-        $.each(self.selection(), function(idx, selected) {
-            self.remove(selected);
-        });
-    };
-
-    self.selected = function(data) {
-        for (var idx=0; idx < self.selection().length; idx++) {
-            if (data.id == self.selection()[idx].id)
-                return true;
-        }
-        return false;
-    };
-
-    self.submit = function() {
-        var nodeIds = attrMap(self.selection(), 'id');
-        $.ajax({
-            type: 'post',
-            url: nodeApiUrl + 'pointer/',
-            data: JSON.stringify({
-                nodeIds: nodeIds
-            }),
-            contentType: 'application/json',
-            dataType: 'json',
-            success: function(response) {
-                window.location.reload();
-            }
-        });
-    };
-
-    self.clear = function() {
-        self.query('');
-        self.results([]);
-        self.selection([]);
-    };
-
-    self.authorText = function(node) {
-        rv = node.firstAuthor;
-        if (node.etal) {
-            rv += ' et al.';
-        }
-        return rv;
-    }
-
-
-};
-
-//////////////////
-// Data binders //
-//////////////////
-
-/**
- * Tooltip data binder. The value accessor should be an object containing
- * parameters for the tooltip.
- * Example:
- * <span data-bind="tooltip: {title: 'Tooltip text here'}"></span>
- */
-ko.bindingHandlers.tooltip = {
-    init: function(elem, valueAccessor) {
-        $(elem).tooltip(valueAccessor())
-    }
-};
-
-///////////
-// Piwik //
-///////////
-
-var trackPiwik = function(host, siteId, cvars, useCookies) {
-    cvars = Array.isArray(cvars) ? cvars : [];
-    useCookies = typeof(useCookies) !== 'undefined' ? useCookies : false;
-    try {
-        var piwikTracker = Piwik.getTracker(host + 'piwik.php', siteId);
-        piwikTracker.enableLinkTracking(true);
-        for(var i=0; i<cvars.length;i++)
-        {
-            piwikTracker.setCustomVariable.apply(null, cvars[i]);
-        }
-        if (!useCookies) {
-            piwikTracker.disableCookies();
-        }
-        piwikTracker.trackPageView();
-
-    } catch(err) { return false; }
-    return true;
-};
-=======
->>>>>>> 0c4e3d9b
