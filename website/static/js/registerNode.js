--- conflicted
+++ resolved
@@ -8,27 +8,8 @@
 
 var registrationUtils = require('js/registrationUtils');
 
-<<<<<<< HEAD
-var preRegisterMessage =  function(title, parentTitle, parentUrl, category) {
-    if (parentUrl) {
-        return 'You are about to register the ' + category + ' <b>' + title +
-            '</b> including all components and data within it. This will <b>not</b> register' +
-            ' its parent, <b>' + parentTitle + '</b>.' +
-            ' If you want to register the parent, please go <a href="' +
-            parentUrl + '">here.</a> After selecting OK, you will next select a registration form.';
-    } else {
-        return 'You are about to register <b>' + title + '</b> ' +
-            'including all components and data within it. ' +
-            'Registration creates a permanent, time-stamped, uneditable version ' +
-            'of the project. If you would prefer to register only one particular ' +
-            'component, please navigate to that component and then initiate registration. ' +
-            'After selecting OK, you will next select a registration form.';
-    }
-};
-=======
 var ctx = window.contextVars;
 var node = ctx.node;
->>>>>>> 7c32bd8f
 
 $(document).ready(function() {
     $('#registerNode').click(function(event) {
