/*
 * TODO, bring the register page up to date.
 *
 */
var $ = require('jquery');
var bootbox = require('bootbox');


var preRegisterMessage =  function(title, parentTitle, parentUrl, category) {
    // TODO(hrybacki): Remove warning once Retraction/Embargoes goes is merged into production
    if (parentUrl) {
        return 'You are about to register the ' + category + ' <b>' + title +
            '</b> including all components and data within it. This will <b>not</b> register' +
            ' its parent, <b>' + parentTitle + '</b>.' +
            ' If you want to register the parent, please go <a href="' +
<<<<<<< HEAD
            parentUrl + '">here.</a>' +
            // TODO(hrybacki): Remove once Retraction/Embargoes goes is merged into production
            '<hr /><b>Important Note:</b> As early as <u>June 8, 2015</u>, registrations ' +
            'will be made public immediately or can be embargoed for up to four years. ' +
            'There will no longer be the option of creating a permanently private ' +
            'registration. If you register before June 8, 2015 and leave your ' +
            'registration private, then the registration can remain private. After June 8, 2015, ' +
            'if you ever make it public, you will not be able to return it to private. ';
=======
            parentUrl + '">here.</a> After selecting OK, you will next select a registration form.';
>>>>>>> b5a536d2
    } else {
        return 'You are about to register <b>' + title + '</b> ' +
            'including all components and data within it. ' +
            'Registration creates a permanent, time-stamped, uneditable version ' +
            'of the project. If you would prefer to register only one particular ' +
<<<<<<< HEAD
            'component, please navigate to that component and then initiate registration.' +
            // TODO(hrybacki): Remove once Retraction/Embargoes goes is merged into production
            '<hr /><b>Important Note:</b> As early as <u>June 8, 2015</u>, registrations ' +
            'will be made public immediately or can be embargoed for up to four years. ' +
            'There will no longer be the option of creating a permanently private ' +
            'registration. If you register before June 8, 2015 and leave your ' +
            'registration private, then the registration can remain private. After June 8, 2015, ' +
            'if you ever make it public, you will not be able to return it to private.';
=======
            'component, please navigate to that component and then initiate registration. ' +
            'After selecting OK, you will next select a registration form.';
>>>>>>> b5a536d2
    }
};

$(document).ready(function() {
    $('#registerNode').click(function(event) {
        var node = window.contextVars.node;
        var target = event.currentTarget.href;

        event.preventDefault();
        var title = node.title;
        var parentTitle = node.parentTitle;
        var parentRegisterUrl = node.parentRegisterUrl;
        var category = node.category;
        var bootboxTitle = 'Register ' + title;
        if (node.category !== 'project'){
            category = 'component';
        }

        bootbox.confirm({
            title: bootboxTitle,
            message: preRegisterMessage(title, parentTitle, parentRegisterUrl, category),
            callback: function (confirmed) {
                if(confirmed) {
                    window.location.href = target;
                }
            }
        });
    });
});<|MERGE_RESOLUTION|>--- conflicted
+++ resolved
@@ -13,36 +13,14 @@
             '</b> including all components and data within it. This will <b>not</b> register' +
             ' its parent, <b>' + parentTitle + '</b>.' +
             ' If you want to register the parent, please go <a href="' +
-<<<<<<< HEAD
-            parentUrl + '">here.</a>' +
-            // TODO(hrybacki): Remove once Retraction/Embargoes goes is merged into production
-            '<hr /><b>Important Note:</b> As early as <u>June 8, 2015</u>, registrations ' +
-            'will be made public immediately or can be embargoed for up to four years. ' +
-            'There will no longer be the option of creating a permanently private ' +
-            'registration. If you register before June 8, 2015 and leave your ' +
-            'registration private, then the registration can remain private. After June 8, 2015, ' +
-            'if you ever make it public, you will not be able to return it to private. ';
-=======
             parentUrl + '">here.</a> After selecting OK, you will next select a registration form.';
->>>>>>> b5a536d2
     } else {
         return 'You are about to register <b>' + title + '</b> ' +
             'including all components and data within it. ' +
             'Registration creates a permanent, time-stamped, uneditable version ' +
             'of the project. If you would prefer to register only one particular ' +
-<<<<<<< HEAD
-            'component, please navigate to that component and then initiate registration.' +
-            // TODO(hrybacki): Remove once Retraction/Embargoes goes is merged into production
-            '<hr /><b>Important Note:</b> As early as <u>June 8, 2015</u>, registrations ' +
-            'will be made public immediately or can be embargoed for up to four years. ' +
-            'There will no longer be the option of creating a permanently private ' +
-            'registration. If you register before June 8, 2015 and leave your ' +
-            'registration private, then the registration can remain private. After June 8, 2015, ' +
-            'if you ever make it public, you will not be able to return it to private.';
-=======
             'component, please navigate to that component and then initiate registration. ' +
             'After selecting OK, you will next select a registration form.';
->>>>>>> b5a536d2
     }
 };
 
