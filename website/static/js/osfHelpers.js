'use strict';
var ko = require('knockout');
var $ = require('jquery');
require('jquery-blockui');
var Raven = require('raven-js');
var moment = require('moment');

// TODO: For some reason, this require is necessary for custom ko validators to work
// Why?!
require('koHelpers');

<<<<<<< HEAD
var GrowlBox = require('./growlBox.js');
=======
var GrowlBox = require('./growlBox');
>>>>>>> cdfdcaea

/**
 * Convenience function to create a GrowlBox
 * Show a growl-style notification for messages. Defaults to an error type.
 * @param {String} title Shows in bold at the top of the box. Required or it looks foolish.
 * @param {String} message Shows a line below the title. This could be '' if there's nothing to say.
 * @param {String} type One of 'success', 'info', 'warning', or 'danger'. Defaults to danger.
 *
 */
var growl = function(title, message, type) {
    new GrowlBox(title, message, type || 'danger');
};

/**
* Posts JSON data.
*
* NOTE: The `success` and `error` callbacks are deprecated. Prefer the Promise
* interface (using the `done` and `fail` methods of a jqXHR).
*
* Example:
*     var osf = require('./osf-helpers');
*     var request = osf.postJSON('/foo', {'email': 'bar@baz.com'});
*     request.done(function(response) {
*         // ...
*     })
*     request.fail(function(xhr, textStatus, err) {
*         // ...
*     }
*
* @param  {String} url  The url to post to
* @param  {Object} data JSON data to send to the endpoint
* @return {jQuery xhr}
*/
var postJSON = function(url, data, success, error) {
    var ajaxOpts = {
        url: url, type: 'post',
        data: JSON.stringify(data),
        contentType: 'application/json', dataType: 'json'
    };
    // For backwards compatibility. Prefer the Promise interface to these callbacks.
    if (typeof success === 'function') {
        ajaxOpts.success = success;
    }
    if (typeof error === 'function') {
        ajaxOpts.error = error;
    }
    return $.ajax(ajaxOpts);
};

/**
  * Puts JSON data.
  *
  * NOTE: The `success` and `error` callbacks are deprecated. Prefer the Promise
  * interface (using the `done` and `fail` methods of a jqXHR).
  *
  * Example:
  *     osf.putJSON('/foo', {'email': 'bar@baz.com'})
  *
  * @param  {String} url  The url to put to
  * @param  {Object} data JSON data to send to the endpoint
  * @return {jQuery xhr}
  */
var putJSON = function(url, data, success, error) {
    var ajaxOpts = {
        url: url, type: 'put',
        data: JSON.stringify(data),
        contentType: 'application/json', dataType: 'json'
    };
    // For backwards compatibility. Prefer the Promise interface to these callbacks.
    if (typeof success === 'function') {
        ajaxOpts.success = success;
    }
    if (typeof error === 'function') {
        ajaxOpts.error = error;
    }
    return $.ajax(ajaxOpts);
};

var errorDefaultShort = 'Unable to resolve';
var errorDefaultLong = 'OSF was unable to resolve your request. If this issue persists, ' +
    'please report it to <a href="mailto:support@osf.io">support@osf.io</a>.';

var handleJSONError = function(response) {
    var title = response.responseJSON.message_short || errorDefaultShort;
    var message = response.responseJSON.message_long || errorDefaultLong;

    $.osf.growl(title, message);

    Raven.captureMessage('Unexpected error occurred in JSON request');
};

var handleEditableError = function(response) {
    Raven.captureMessage('Unexpected error occurred in an editable input');
    return 'Unexpected error: ' + response.statusText;
};

var block = function() {
    $.blockUI({
        css: {
            border: 'none',
            padding: '15px',
            backgroundColor: '#000',
            '-webkit-border-radius': '10px',
            '-moz-border-radius': '10px',
            opacity: 0.5,
            color: '#fff'
        },
        message: 'Please wait'
    });
};

var unblock = function() {
    $.unblockUI();
};

var joinPrompts = function(prompts, base) {
    var prompt = base || '';
    if (prompts.length !==0) {
        prompt += '<hr />';
        prompt += '<ul>';
        for (var i=0; i<prompts.length; i++) {
            prompt += '<li>' + prompts[i] + '</li>';
        }
        prompt += '</ul>';
    }
    return prompt;
};

var mapByProperty = function(list, attr) {
    return $.map(list, function(item) {
        return item[attr];
    });
};


/**
  * Return whether or not a value is an email address.
  * Adapted from Knockout-Validation.
  */
var isEmail = function(value) {
    return  /^((([a-z]|\d|[!#\$%&'\*\+\-\/=\?\^_`{\|}~]|[\u00A0-\uD7FF\uF900-\uFDCF\uFDF0-\uFFEF])+(\.([a-z]|\d|[!#\$%&'\*\+\-\/=\?\^_`{\|}~]|[\u00A0-\uD7FF\uF900-\uFDCF\uFDF0-\uFFEF])+)*)|((\x22)((((\x20|\x09)*(\x0d\x0a))?(\x20|\x09)+)?(([\x01-\x08\x0b\x0c\x0e-\x1f\x7f]|\x21|[\x23-\x5b]|[\x5d-\x7e]|[\u00A0-\uD7FF\uF900-\uFDCF\uFDF0-\uFFEF])|(\\([\x01-\x09\x0b\x0c\x0d-\x7f]|[\u00A0-\uD7FF\uF900-\uFDCF\uFDF0-\uFFEF]))))*(((\x20|\x09)*(\x0d\x0a))?(\x20|\x09)+)?(\x22)))@((([a-z]|\d|[\u00A0-\uD7FF\uF900-\uFDCF\uFDF0-\uFFEF])|(([a-z]|\d|[\u00A0-\uD7FF\uF900-\uFDCF\uFDF0-\uFFEF])([a-z]|\d|-|\.|_|~|[\u00A0-\uD7FF\uF900-\uFDCF\uFDF0-\uFFEF])*([a-z]|\d|[\u00A0-\uD7FF\uF900-\uFDCF\uFDF0-\uFFEF])))\.)+(([a-z]|[\u00A0-\uD7FF\uF900-\uFDCF\uFDF0-\uFFEF])|(([a-z]|[\u00A0-\uD7FF\uF900-\uFDCF\uFDF0-\uFFEF])([a-z]|\d|-|\.|_|~|[\u00A0-\uD7FF\uF900-\uFDCF\uFDF0-\uFFEF])*([a-z]|[\u00A0-\uD7FF\uF900-\uFDCF\uFDF0-\uFFEF])))$/i.test(value);
};

/**
  * Get query string arguments as an object.
  * From getQueryParameters plugin by Nicholas Ortenzio.
  *
  */
var urlParams = function(str) {
    return (str || document.location.search).replace(/(^\?)/,'').split('&')
        .map(function(n){return n = n.split('='),this[n[0]] = decodeURIComponent(n[1]).replace(/\+/g, ' '),this;}.bind({}))[0];
};


/**
 * From Underscore.js, MIT License
 *
 * Returns a function, that, when invoked, will only be triggered at most once
 * during a given window of time. Normally, the throttled function will run
 * as much as it can, without ever going more than once per `wait` duration;
 * but if you'd like to disable the execution on the leading edge, pass
 * `{leading: false}`. To disable execution on the trailing edge, ditto.
 */
var throttle = function(func, wait, options) {
    var context, args, result;
    var timeout = null;
    var previous = 0;
    if (!options) {
        options = {};
    }
    var later = function() {
        previous = options.leading === false ? 0 : new Date().getTime();
        timeout = null;
        result = func.apply(context, args);
        if (!timeout) {
            context = args = null;
        }
    };
    return function() {
        var now = new Date().getTime();
        if (!previous && options.leading === false) {
            previous = now;
        }
            var remaining = wait - (now - previous);
            context = this;
            args = arguments;
            if (remaining <= 0 || remaining > wait) {
            clearTimeout(timeout);
            timeout = null;
            previous = now;
            result = func.apply(context, args);
            if (!timeout) {
                context = args = null;
            }
        } else if (!timeout && options.trailing !== false) {
            timeout = setTimeout(later, remaining);
        }
        return result;
    };
};

// From Underscore.js, MIT License
//
// Returns a function, that, as long as it continues to be invoked, will not
// be triggered. The function will be called after it stops being called for
// N milliseconds. If `immediate` is passed, trigger the function on the
// leading edge, instead of the trailing.

var debounce = function(func, wait, immediate) {
  var timeout, args, context, timestamp, result;

  var later = function() {
    var last = new Date().getTime() - timestamp;

    if (last < wait && last >= 0) {
      timeout = setTimeout(later, wait - last);
    } else {
      timeout = null;
      if (!immediate) {
        result = func.apply(context, args);
        if (!timeout) {
            context = args = null;
        }
      }
    }
  };

  return function() {
    context = this;
    args = arguments;
    timestamp = new Date().getTime();
    var callNow = immediate && !timeout;
    if (!timeout) {
        timeout = setTimeout(later, wait);
    }
    if (callNow) {
      result = func.apply(context, args);
      context = args = null;
    }

    return result;
  };
};

///////////
// Piwik //
///////////

var trackPiwik = function(host, siteId, cvars, useCookies) {
    cvars = Array.isArray(cvars) ? cvars : [];
    useCookies = typeof(useCookies) !== 'undefined' ? useCookies : false;
    try {
        var piwikTracker = window.Piwik.getTracker(host + 'piwik.php', siteId);
        piwikTracker.enableLinkTracking(true);
        for(var i=0; i<cvars.length;i++)
        {
            piwikTracker.setCustomVariable.apply(null, cvars[i]);
        }
        if (!useCookies) {
            piwikTracker.disableCookies();
        }
        piwikTracker.trackPageView();

    } catch(err) { return false; }
    return true;
};

//////////////////
// Data binders //
//////////////////

/**
 * Tooltip data binder. The value accessor should be an object containing
 * parameters for the tooltip.
 * Example:
 * <span data-bind="tooltip: {title: 'Tooltip text here'}"></span>
 */
ko.bindingHandlers.tooltip = {
    init: function(elem, valueAccessor) {
        $(elem).tooltip(valueAccessor());
    }
};

/**
  * A thin wrapper around ko.applyBindings that ensures that a view model
  * is bound to the expected element. Also shows the element if it was
  * previously hidden.
  *
  * Takes a ViewModel and a selector (String).
  */
var applyBindings = function(viewModel, selector) {
    var $elem = $(selector);
    if ($elem.length === 0) {
        throw "No elements matching selector '" + selector + "'";  // jshint ignore: line
    }
    if ($elem.length > 1) {
        throw "Can't bind ViewModel to multiple elements."; // jshint ignore: line
    }
    // Ensure that the bound element is shown
    if ($elem.hasClass('scripted')){
        $elem.show();
    }
    ko.applyBindings(viewModel, $elem[0]);
};


/**
  * A date object with two formats: local time or UTC time.
  * @param {String} date The original date as a string. Should be an standard
  *                      format such as RFC or ISO.
  */
var LOCAL_DATEFORMAT = 'YYYY-MM-DD hh:mm A';
var UTC_DATEFORMAT = 'YYYY-MM-DD HH:mm UTC';
var FormattableDate = function(date) {
    if (typeof date === 'string') {
        // The date as a Date object
        this.date = new Date(date);
    } else {
        this.date = date;
    }
    this.local = moment(this.date).format(LOCAL_DATEFORMAT);
    this.utc = moment.utc(this.date).format(UTC_DATEFORMAT);
};

/**
 * Escapes html characters in a string.
 */
var htmlEscape = function(text) {
    return $('<div/>').text(text).html();
};

// Also export these to the global namespace so that these can be used in inline
// JS. This is used on the /goodbye page at the moment.
module.exports = window.$.osf = {
    postJSON: postJSON,
    putJSON: putJSON,
    handleJSONError: handleJSONError,
    handleEditableError: handleEditableError,
    block: block,
    growl: growl,
    unblock: unblock,
    joinPrompts: joinPrompts,
    mapByProperty: mapByProperty,
    isEmail: isEmail,
    urlParams: urlParams,
    trackPiwik: trackPiwik,
    applyBindings: applyBindings,
    FormattableDate: FormattableDate,
    throttle: throttle,
    debounce: debounce,
    htmlEscape: htmlEscape
};<|MERGE_RESOLUTION|>--- conflicted
+++ resolved
@@ -9,11 +9,7 @@
 // Why?!
 require('koHelpers');
 
-<<<<<<< HEAD
-var GrowlBox = require('./growlBox.js');
-=======
 var GrowlBox = require('./growlBox');
->>>>>>> cdfdcaea
 
 /**
  * Convenience function to create a GrowlBox
