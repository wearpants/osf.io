'use strict';
var ko = require('knockout');
var $ = require('jquery');
require('jquery-blockui');
var Raven = require('raven-js');
var moment = require('moment');
var URI = require('URIjs');
var bootbox = require('bootbox');
var iconmap = require('js/iconmap');

// TODO: For some reason, this require is necessary for custom ko validators to work
// Why?!
require('./koHelpers');

var GrowlBox = require('js/growlBox');

/**
 * Convenience function to create a GrowlBox
 * Show a growl-style notification for messages. Defaults to an error type.
 * @param {String} title Shows in bold at the top of the box. Required or it looks foolish.
 * @param {String} message Shows a line below the title. This could be '' if there's nothing to say.
 * @param {String} type One of 'success', 'info', 'warning', or 'danger'. Defaults to danger.
 *
 */
var growl = function(title, message, type) {
    new GrowlBox(title, message, type || 'danger');
};


/**
 * Generate OSF absolute URLs, including prefix and arguments. Assumes access to mako globals for pieces of URL.
 * Can optionally pass in an object with params (name:value) to be appended to URL. Calling as:
 *   apiV2Url('users/4urxt/applications',
 *      {query:
 *          {'a':1, 'filter[fullname]': 'lawrence'},
 *       prefix: 'https://staging2.osf.io/api/v2/'})
 * would yield the result:
 *  'https://staging2.osf.io/api/v2/users/4urxt/applications?a=1&filter%5Bfullname%5D=lawrence'
 * @param {String} path The string to be appended to the absolute base path, eg 'users/4urxt'
 * @param {Object} options (optional)
 */
var apiV2Url = function (path, options){
    var contextVars = window.contextVars || {};
    var defaultPrefix = contextVars.apiV2Prefix || '';

    var defaults = {
        prefix: defaultPrefix, // Manually specify the prefix for API routes (useful for testing)
        query: {}  // Optional query parameters to be appended to URL
    };
    var opts = $.extend({}, defaults, options);

    var apiUrl = URI(opts.prefix);
    var pathSegments = URI(path).segment();
<<<<<<< HEAD
    pathSegments.forEach(function(el){
        apiUrl.segment(el);
    });  // Hack to prevent double slashes when joining base + path
=======
    pathSegments.forEach(function(el){apiUrl.segment(el);});  // Hack to prevent double slashes when joining base + path
>>>>>>> 5344e67b
    apiUrl.query(opts.query);

    return apiUrl.toString();
};


/**
* Posts JSON data.
*
* NOTE: The `success` and `error` callbacks are deprecated. Prefer the Promise
* interface (using the `done` and `fail` methods of a jqXHR).
*
* Example:
*     var $osf = require('./osf-helpers');
*     var request = $osf.postJSON('/foo', {'email': 'bar@baz.com'});
*     request.done(function(response) {
*         // ...
*     })
*     request.fail(function(xhr, textStatus, err) {
*         // ...
*     }
*
* @param  {String} url  The url to post to
* @param  {Object} data JSON data to send to the endpoint
* @return {jQuery xhr}
*/
var postJSON = function(url, data, success, error) {
    var ajaxOpts = {
        url: url, type: 'post',
        data: JSON.stringify(data),
        contentType: 'application/json', dataType: 'json'
    };
    // For backwards compatibility. Prefer the Promise interface to these callbacks.
    if (typeof success === 'function') {
        ajaxOpts.success = success;
    }
    if (typeof error === 'function') {
        ajaxOpts.error = error;
    }
    return $.ajax(ajaxOpts);
};

/**
  * Puts JSON data.
  *
  * NOTE: The `success` and `error` callbacks are deprecated. Prefer the Promise
  * interface (using the `done` and `fail` methods of a jqXHR).
  *
  * Example:
  *     osf.putJSON('/foo', {'email': 'bar@baz.com'})
  *
  * @param  {String} url  The url to put to
  * @param  {Object} data JSON data to send to the endpoint
  * @return {jQuery xhr}
  */
var putJSON = function(url, data, success, error) {
    var ajaxOpts = {
        url: url, type: 'put',
        data: JSON.stringify(data),
        contentType: 'application/json', dataType: 'json'
    };
    // For backwards compatibility. Prefer the Promise interface to these callbacks.
    if (typeof success === 'function') {
        ajaxOpts.success = success;
    }
    if (typeof error === 'function') {
        ajaxOpts.error = error;
    }
    return $.ajax(ajaxOpts);
};

/**
* Set XHR Authentication
*
* Example:
*     var $osf = require('./osf-helpers');
*
*     JQuery
*     $ajax({
*         beforeSend: $osf.setXHRAuthorization,
*         // ...
*     }).done( ... );
*
*     MithrilJS
*     m.request({
*         config: $osf.setXHRAuthorization,
*         // ...
*     }).then( ... );
*
* @param  {Object} XML Http Request
* @return {Object} xhr
*/
var setXHRAuthorization = function (xhr) {
    if (window.contextVars.accessToken) {
        xhr.setRequestHeader('Authorization', 'Bearer ' + window.contextVars.accessToken);
    }
    return xhr;
};

var errorDefaultShort = 'Unable to resolve';
var errorDefaultLong = 'OSF was unable to resolve your request. If this issue persists, ' +
    'please report it to <a href="mailto:support@osf.io">support@osf.io</a>.';

var handleJSONError = function(response) {
    var title = (response.responseJSON && response.responseJSON.message_short) || errorDefaultShort;
    var message = (response.responseJSON && response.responseJSON.message_long) || errorDefaultLong;

    $.osf.growl(title, message);

    Raven.captureMessage('Unexpected error occurred in JSON request');
};

var handleEditableError = function(response) {
    Raven.captureMessage('Unexpected error occurred in an editable input');
    return 'Unexpected error: ' + response.statusText;
};

var block = function(message) {
    $.blockUI({
        css: {
            border: 'none',
            padding: '15px',
            backgroundColor: '#000',
            '-webkit-border-radius': '10px',
            '-moz-border-radius': '10px',
            opacity: 0.5,
            color: '#fff'
        },
        message: message || 'Please wait'
    });
};

var unblock = function() {
    $.unblockUI();
};

var joinPrompts = function(prompts, base) {
    var prompt = base || '';
    if (prompts.length !==0) {
        prompt += '<hr />';
        prompt += '<ul>';
        for (var i=0; i<prompts.length; i++) {
            prompt += '<li>' + prompts[i] + '</li>';
        }
        prompt += '</ul>';
    }
    return prompt;
};

var mapByProperty = function(list, attr) {
    return $.map(list, function(item) {
        return item[attr];
    });
};


/**
  * Return whether or not a value is an email address.
  * Adapted from Knockout-Validation.
  */
var isEmail = function(value) {
    return  /^((([a-z]|\d|[!#\$%&'\*\+\-\/=\?\^_`{\|}~]|[\u00A0-\uD7FF\uF900-\uFDCF\uFDF0-\uFFEF])+(\.([a-z]|\d|[!#\$%&'\*\+\-\/=\?\^_`{\|}~]|[\u00A0-\uD7FF\uF900-\uFDCF\uFDF0-\uFFEF])+)*)|((\x22)((((\x20|\x09)*(\x0d\x0a))?(\x20|\x09)+)?(([\x01-\x08\x0b\x0c\x0e-\x1f\x7f]|\x21|[\x23-\x5b]|[\x5d-\x7e]|[\u00A0-\uD7FF\uF900-\uFDCF\uFDF0-\uFFEF])|(\\([\x01-\x09\x0b\x0c\x0d-\x7f]|[\u00A0-\uD7FF\uF900-\uFDCF\uFDF0-\uFFEF]))))*(((\x20|\x09)*(\x0d\x0a))?(\x20|\x09)+)?(\x22)))@((([a-z]|\d|[\u00A0-\uD7FF\uF900-\uFDCF\uFDF0-\uFFEF])|(([a-z]|\d|[\u00A0-\uD7FF\uF900-\uFDCF\uFDF0-\uFFEF])([a-z]|\d|-|\.|_|~|[\u00A0-\uD7FF\uF900-\uFDCF\uFDF0-\uFFEF])*([a-z]|\d|[\u00A0-\uD7FF\uF900-\uFDCF\uFDF0-\uFFEF])))\.)+(([a-z]|[\u00A0-\uD7FF\uF900-\uFDCF\uFDF0-\uFFEF])|(([a-z]|[\u00A0-\uD7FF\uF900-\uFDCF\uFDF0-\uFFEF])([a-z]|\d|-|\.|_|~|[\u00A0-\uD7FF\uF900-\uFDCF\uFDF0-\uFFEF])*([a-z]|[\u00A0-\uD7FF\uF900-\uFDCF\uFDF0-\uFFEF])))$/i.test(value);
};

/**
  * Get query string arguments as an object.
  * If `str` is falsy, return {}.
  * Modified from getQueryParameters plugin by Nicholas Ortenzio (MIT Licensed).
  */
var urlParams = function(str) {
    var stringToParse = str || document.location.search;
    if (!stringToParse) {
        return {};
    }
    return (stringToParse).replace(/(^\?)/,'').split('&')
        .map(function(n){return n = n.split('='),this[n[0]] = decodeURIComponent(n[1]).replace(/\+/g, ' '),this;}.bind({}))[0];
};


/**
 * From Underscore.js, MIT License
 *
 * Returns a function, that, when invoked, will only be triggered at most once
 * during a given window of time. Normally, the throttled function will run
 * as much as it can, without ever going more than once per `wait` duration;
 * but if you'd like to disable the execution on the leading edge, pass
 * `{leading: false}`. To disable execution on the trailing edge, ditto.
 */
var throttle = function(func, wait, options) {
    var context, args, result;
    var timeout = null;
    var previous = 0;
    if (!options) {
        options = {};
    }
    var later = function() {
        previous = options.leading === false ? 0 : new Date().getTime();
        timeout = null;
        result = func.apply(context, args);
        if (!timeout) {
            context = args = null;
        }
    };
    return function() {
        var now = new Date().getTime();
        if (!previous && options.leading === false) {
            previous = now;
        }
            var remaining = wait - (now - previous);
            context = this;
            args = arguments;
            if (remaining <= 0 || remaining > wait) {
            clearTimeout(timeout);
            timeout = null;
            previous = now;
            result = func.apply(context, args);
            if (!timeout) {
                context = args = null;
            }
        } else if (!timeout && options.trailing !== false) {
            timeout = setTimeout(later, remaining);
        }
        return result;
    };
};

// From Underscore.js, MIT License
//
// Returns a function, that, as long as it continues to be invoked, will not
// be triggered. The function will be called after it stops being called for
// N milliseconds. If `immediate` is passed, trigger the function on the
// leading edge, instead of the trailing.

var debounce = function(func, wait, immediate) {
  var timeout, args, context, timestamp, result;

  var later = function() {
    var last = new Date().getTime() - timestamp;

    if (last < wait && last >= 0) {
      timeout = setTimeout(later, wait - last);
    } else {
      timeout = null;
      if (!immediate) {
        result = func.apply(context, args);
        if (!timeout) {
            context = args = null;
        }
      }
    }
  };

  return function() {
    context = this;
    args = arguments;
    timestamp = new Date().getTime();
    var callNow = immediate && !timeout;
    if (!timeout) {
        timeout = setTimeout(later, wait);
    }
    if (callNow) {
      result = func.apply(context, args);
      context = args = null;
    }

    return result;
  };
};

///////////
// Piwik //
///////////

var trackPiwik = function(host, siteId, cvars, useCookies) {
    cvars = Array.isArray(cvars) ? cvars : [];
    useCookies = typeof(useCookies) !== 'undefined' ? useCookies : false;
    try {
        var piwikTracker = window.Piwik.getTracker(host + 'piwik.php', siteId);
        piwikTracker.enableLinkTracking(true);
        for(var i=0; i<cvars.length;i++)
        {
            piwikTracker.setCustomVariable.apply(null, cvars[i]);
        }
        if (!useCookies) {
            piwikTracker.disableCookies();
        }
        piwikTracker.trackPageView();

    } catch(err) { return false; }
    return true;
};

//////////////////
// Data binders //
//////////////////

/**
 * Tooltip data binder. The value accessor should be an object containing
 * parameters for the tooltip.
 * Example:
 * <span data-bind='tooltip: {title: 'Tooltip text here'}'></span>
 */
ko.bindingHandlers.tooltip = {
    init: function(elem, valueAccessor) {
        $(elem).tooltip(valueAccessor());
    }
};


/**
 * Takes over anchor scrolling and scrolls to anchor positions within elements
 * Example:
 * <span data-bind='anchorScroll'></span>
 */
ko.bindingHandlers.anchorScroll = {
    init: function(elem, valueAccessor) {
        var buffer = valueAccessor().buffer || 100;
        var element = valueAccessor().elem || elem;
        var offset;
        $(element).on('click', 'a[href^="#"]', function (event) {
            var $item = $(this);
            var $element = $(element);
            if(!$item.attr('data-model') && $item.attr('href') !== '#') {
                event.preventDefault();
                // get location of the target
                var target = $item.attr('href');
                // if target has a scrollbar scroll it, otherwise scroll the page
                if ( $element.get(0).scrollHeight > $element.height() ) {
                    offset = $(target).position();
                    $element.scrollTop(offset.top - buffer);
                } else {
                    offset = $(target).offset();
                    $(window).scrollTop(offset.top - 100); // This is fixed to 100 because of the fixed navigation menus on the page
                }
            }
        });
    }
};

/**
 * Adds class returned from iconmap to the element. The value accessor should be the
 * category of the node.
 * Example:
 * <span data-bind="getIcon: 'analysis'"></span>
 */
ko.bindingHandlers.getIcon = {
    init: function(elem, valueAccessor) {
        var icon;
        var category = valueAccessor();
        if (Object.keys(iconmap.componentIcons).indexOf(category) >=0 ){
            icon = iconmap.componentIcons[category];
        }
        else {
            icon = iconmap.projectIcons[category];
        }
        $(elem).addClass(icon);
    }
};

/**
 * Required in render_node.mako to call getIcon. As a result of modularity there
 * are overlapping scopes. To temporarily escape the parent scope and allow other binding
 * stopBinding can be used. Only other option was to redo the structure of the scopes.
 * Example:
 * <span data-bind="stopBinding: true"></span>
 */
ko.bindingHandlers.stopBinding = {
    init: function() {
        return { controlsDescendantBindings: true };
    }
};

/**
 * Allows data-bind to be called without a div so the layout of the page is not effected.
 * Example:
 * <!-- ko stopBinding: true -->
 */
ko.virtualElements.allowedBindings.stopBinding = true;

/**
  * A thin wrapper around ko.applyBindings that ensures that a view model
  * is bound to the expected element. Also shows the element (and child elements) if it was
  * previously hidden by applying the 'scripted' CSS class.
  *
  * Takes a ViewModel and a selector (string) or a DOM element.
  */
var applyBindings = function(viewModel, selector) {
    var elem, cssSelector;
    var $elem = $(selector);
    if (typeof(selector.nodeName) === 'string') { // dom element
        elem = selector;
        // NOTE: Only works with DOM elements that have an ID
        cssSelector = '#' + elem.id;
    } else {
        elem = $elem[0];
        cssSelector = selector;
    }
    if ($elem.length === 0) {
        throw "No elements matching selector '" + selector + "'";  // jshint ignore: line
    }
    if ($elem.length > 1) {
        throw "Can't bind ViewModel to multiple elements."; // jshint ignore: line
    }
    // Ensure that the bound element is shown
    if ($elem.hasClass('scripted')){
        $elem.show();
    }
    // Also show any child elements that have the scripted class
    $(cssSelector + ' .scripted').each(function(elm) {
        $(this).show();
    });
    ko.applyBindings(viewModel, $elem[0]);
};

/**
 * A function that checks if a datestring is an ISO 8601 datetime string
 * that lacks an offset. A datetime without a time offset should default
 * to UTC according to JS standards, but Firefox implemented date parsing
 * according to the ISO spec, meaning in Firefox it will default to local
 * time
 * @param {String} dateString The original date or datetime as an ISO date/
 *                            datetime string
 */
var dateTimeWithoutOffset = function(dateString) {
    if (dateString.indexOf('T') === -1) {
        return false;
    }
    var time = dateString.split('T')[1];
    return !((time.indexOf('+') !== -1) || (time.indexOf('-') !== -1));
};

/**
 * A function that coerces a Datetime with no offset to a Datetime with
 * an offset of UTC +00 (equivalent to Z)
 * @param {String} dateTimeString The original Datetime string, which may or may not
 *                                have a terminating Z implying UTC +00
 */
var forceUTC = function(dateTimeString) {
    return dateTimeString.slice(-1) === 'Z' ? dateTimeString : dateTimeString + 'Z';
};

var hasTimeComponent = function(dateString) {
    return dateString.indexOf('T') !== -1;
};

var forceUTC = function(dateTimeString) {
    return dateTimeString.slice(-1) === 'Z' ? dateTimeString : dateTimeString + 'Z';
};

/**
  * A date object with two formats: local time or UTC time.
  * @param {String} date The original date as a string. Should be an standard
  *                      format such as RFC or ISO. If the date is a datetime string
  *                      with no offset, an offset of UTC +00:00 will be assumed
  */
var LOCAL_DATEFORMAT = 'YYYY-MM-DD hh:mm A';
var UTC_DATEFORMAT = 'YYYY-MM-DD HH:mm UTC';
var FormattableDate = function(date) {

    if (typeof date === 'string') {
<<<<<<< HEAD
        this.date = moment.utc(dateTimeWithoutOffset(date) ? forceUTC(date) : date).toDate();
=======
        this.date = new Date(hasTimeComponent(date) ? forceUTC(date) : date);
>>>>>>> 5344e67b
    } else {
        this.date = date;
    }
    this.local = moment(this.date).format(LOCAL_DATEFORMAT);
    this.utc = moment.utc(this.date).format(UTC_DATEFORMAT);
};


/**
 * Escapes html characters in a string.
 */
var htmlEscape = function(text) {
    return $('<div/>').text(text).html();
};


/**
 * Decode Escaped html characters in a string.
 */
var htmlDecode = function(text) {
    return $('<div/>').html(text).text();
};

/**
+ * Resize table to match thead and tbody column
+ */

var tableResize = function(selector, checker) {
    // Change the selector if needed
    var $table = $(selector);
    var $bodyCells = $table.find('tbody tr:first').children();
    var colWidth;

    // Adjust the width of thead cells when window resizes
    $(window).resize(function() {
        // Get the tbody columns width array
        colWidth = $bodyCells.map(function() {
            return $(this).width();
        }).get();
        // Set the width of thead columns
        $table.find('thead tr').children().each(function(i, v) {
            if(i === 0 && $(v).width() > colWidth[i]){
                $($bodyCells[i]).width($(v).width());
            }
            if(checker && i === checker) {
                $(v).width(colWidth[i] + colWidth[i + 1]);
            }else{
                $(v).width(colWidth[i]);
            }
        });
    }).resize(); // Trigger resize handler
};

/* A binding handler to convert lists into formatted lists, e.g.:
 * [dog] -> dog
 * [dog, cat] -> dog and cat
 * [dog, cat, fish] -> dog, cat, and fish
 *
 * This handler should not be used for user inputs.
 *
 * Example use:
 * <span data-bind="listing: {data: ['Alpha', 'Beta', 'Gamma'],
 *                            map: function(item) {return item.charAt(0) + '.';}}"></span>
 * yields
 * <span ...>A., B., and G.</span>
 */
ko.bindingHandlers.listing = {
    update: function(element, valueAccessor, allBindings, viewModel, bindingContext) {
        var value = valueAccessor();
        var valueUnwrapped = ko.unwrap(value);
        var map = valueUnwrapped.map || function(item) {return item;};
        var data = valueUnwrapped.data || [];
        var keys = [];
        if (!Array.isArray(data)) {
            keys = Object.keys(data);
        }
        else {
            keys = data;
        }
        var index = 1;
        var list = ko.utils.arrayMap(keys, function(key) {
            var ret;
            if (index === 1){
                ret = '';
            }
            else if (index === 2){
                if (valueUnwrapped.length === 2) {
                    ret = ' and ';
                }
                else {
                    ret = ', ';
                }
            }
            else {
                ret = ', and ';
            }
            ret += map(key, data[key]);
            index++;
            return ret;
        }).join('');
        $(element).html(list);
    }
};

// Thanks to https://stackoverflow.com/questions/10420352/converting-file-size-in-bytes-to-human-readable
function humanFileSize(bytes, si) {
    var thresh = si ? 1000 : 1024;
    if(Math.abs(bytes) < thresh) {
        return bytes + ' B';
    }
    var units = si ?
        ['kB','MB','GB','TB','PB','EB','ZB','YB'] :
        ['KiB','MiB','GiB','TiB','PiB','EiB','ZiB','YiB'];
    var u = -1;
    do {
        bytes /= thresh;
        ++u;
    } while(Math.abs(bytes) >= thresh && u < units.length - 1);
    return bytes.toFixed(1) + ' ' + units[u];
}

/**
*  returns a random name from this list to use as a confirmation string
*/
var _confirmationString = function() {
    // TODO: Generate a random string here instead of using pre-set values
    //       per Jeff, use ~10 characters
    var scientists = [
        'Anning',
        'Banneker',
        'Cannon',
        'Carver',
        'Chappelle',
        'Curie',
        'Divine',
        'Emeagwali',
        'Fahlberg',
        'Forssmann',
        'Franklin',
        'Herschel',
        'Hodgkin',
        'Hopper',
        'Horowitz',
        'Jemison',
        'Julian',
        'Kovalevsky',
        'Lamarr',
        'Lavoisier',
        'Lovelace',
        'Massie',
        'McClintock',
        'Meitner',
        'Mitchell',
        'Morgan',
        'Odum',
        'Pasteur',
        'Pauling',
        'Payne',
        'Pearce',
        'Pollack',
        'Rillieux',
        'Sanger',
        'Somerville',
        'Tesla',
        'Tyson',
        'Turing'
    ];

    return scientists[Math.floor(Math.random() * scientists.length)];
};

/**
*  Helper function to judge if the user browser is IE
*/
var isIE = function(userAgent) {
    userAgent = userAgent || navigator.userAgent;
    return userAgent.indexOf('MSIE ') > -1 || userAgent.indexOf('Trident/') > -1;
};

/**
  * Confirm a dangerous action by requiring the user to enter specific text
  *
  * This is an abstraction over bootbox, and passes most options through to
  * bootbox.dailog(). The exception to this is `callback`, which is called only
  * if the user correctly confirms the action.
  *
  * @param  {Object} options
  */
var confirmDangerousAction = function (options) {
    // TODO: Refactor this to be more interactive - use a ten-key-like interface
    //       and display one character at a time for the user to enter. Once
    //       they enter that character, display another. This will require more
    //       sustained attention and will prevent the user from copy/pasting a
    //       random string.

    var confirmationString = _confirmationString();

    // keep the users' callback for re-use; we'll pass ours to bootbox
    var callback = options.callback;
    delete options.callback;

    // this is our callback
    var handleConfirmAttempt = function () {
        var verified = ($('#bbConfirmText').val() === confirmationString);

        if (verified) {
            callback();
        } else {
            growl('Verification failed', 'Strings did not match');
        }
    };

    var defaults = {
        title: 'Confirm action',
        confirmText: confirmationString,
        buttons: {
            cancel: {
                label: 'Cancel',
                className: 'btn-default'
            },
            success: {
                label: 'Confirm',
                className: 'btn-success',
                callback: handleConfirmAttempt
            }
        },
        message: ''
    };

    var bootboxOptions = $.extend({}, defaults, options);

    bootboxOptions.message += [
        '<p>Type the following to continue: <strong>',
        confirmationString,
        '</strong></p>',
        '<input id="bbConfirmText" class="form-control">'
    ].join('');

    bootbox.dialog(bootboxOptions);
};

// Also export these to the global namespace so that these can be used in inline
// JS. This is used on the /goodbye page at the moment.
module.exports = window.$.osf = {
    postJSON: postJSON,
    putJSON: putJSON,
    setXHRAuthorization: setXHRAuthorization,
    handleJSONError: handleJSONError,
    handleEditableError: handleEditableError,
    block: block,
    growl: growl,
    apiV2Url: apiV2Url,
    unblock: unblock,
    joinPrompts: joinPrompts,
    mapByProperty: mapByProperty,
    isEmail: isEmail,
    urlParams: urlParams,
    trackPiwik: trackPiwik,
    applyBindings: applyBindings,
    FormattableDate: FormattableDate,
    throttle: throttle,
    debounce: debounce,
    htmlEscape: htmlEscape,
    htmlDecode: htmlDecode,
    tableResize: tableResize,
    humanFileSize: humanFileSize,
    confirmDangerousAction: confirmDangerousAction,
    isIE: isIE
};<|MERGE_RESOLUTION|>--- conflicted
+++ resolved
@@ -51,13 +51,9 @@
 
     var apiUrl = URI(opts.prefix);
     var pathSegments = URI(path).segment();
-<<<<<<< HEAD
     pathSegments.forEach(function(el){
         apiUrl.segment(el);
     });  // Hack to prevent double slashes when joining base + path
-=======
-    pathSegments.forEach(function(el){apiUrl.segment(el);});  // Hack to prevent double slashes when joining base + path
->>>>>>> 5344e67b
     apiUrl.query(opts.query);
 
     return apiUrl.toString();
@@ -518,11 +514,7 @@
 var FormattableDate = function(date) {
 
     if (typeof date === 'string') {
-<<<<<<< HEAD
         this.date = moment.utc(dateTimeWithoutOffset(date) ? forceUTC(date) : date).toDate();
-=======
-        this.date = new Date(hasTimeComponent(date) ? forceUTC(date) : date);
->>>>>>> 5344e67b
     } else {
         this.date = date;
     }
