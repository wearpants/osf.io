var $ = require('jquery');
var URI = require('URIjs');
var moment = require('moment');
var ko = require('knockout');
var m = require('mithril');

var FilesWidget = require('js/FilesWidget');
var Fangorn = require('js/fangorn');
var $osf = require('js/osfHelpers');

var node = window.contextVars.node;

var NO_FILE = 'no file selected';

var limitOsfStorage = function(item) {
    if (item.data.provider !== undefined && item.data.provider !== 'osfstorage') {
        item.open = false;
        item.load = false;
        item.css = 'text-muted';
        item.data.permissions.edit = false;
        item.data.permissions.view = false;
        if (item.data.name.indexOf(' (Only OSF Storage supported to ensure accurate versioning.)') === -1) {
            item.data.name = item.data.name + ' (Only OSF Storage supported to ensure accurate versioning.)';
        }
    } 
    // else if (tree.depth === 2 && viewModel.value() === null) {
    //     this.multiselected([tree]);
    // }
};

<<<<<<< HEAD
var filePicker;
ko.bindingHandlers.osfUploader = {
    init: function(element, valueAccessor, allBindings, viewModel, bindingContext) {
        viewModel.showUploader(true);       
        
        var $root = bindingContext.$root;
        $root.currentQuestion.subscribe(function(question) {
            if (filePicker) {
                // A hack to flush the old mithril controller.
                // It's unclear to me exactly why this is happening (after 3hrs), but seems
                // to be a KO-mithril interaction. We're programattically changing the div 
                // containing mithril mountings, and for some reason old controllers (and
                // their bound settings) are persisting and being reused. This call 
                // explicity removes the old controller.
                // see: http://lhorie.github.io/mithril/mithril.component.html#unloading-components
                m.mount(document.getElementById(filePicker.fangornOpts.divID), null);

                filePicker.destroy();
                filePicker = null;
            }
        }, null, 'beforeChange');

        var fw = new FilesWidget(
            element.id,
            node.urls.api + 'files/grid/', {
                dropzone: {
                    url: function(files) {
                        return files[0].url;
                    },
                    clickable: '#' + element.id,
                    addRemoveLinks: false,
                    previewTemplate: '<div></div>',
                    parallelUploads: 1,
                    acceptDirectories: false
                },
                onselectrow: function(item) {
                    if (item.kind === 'file') {
                        viewModel.value(item.data.path);
                        viewModel.selectedFileName(item.data.name);
                        item.css = 'fangorn-selected';
                    } else {
                        viewModel.value('');
                        viewModel.selectedFileName(NO_FILE);
                    }
=======
var filePicker = function(element, valueAccessor, allBindings, viewModel, bindingContext) {
    viewModel.showUploader(true);       

    var $root = bindingContext.$root;
    $root.currentQuestion.subscribe(function(question) {
        var filePicker = question.extra.filePicker;
        if (filePicker) {
            // A hack to flush the old mithril controller.
            // It's unclear to me exactly why this is happening (after 3hrs), but seems
            // to be a KO-mithril interaction. We're programattically changing the div 
            // containing mithril mountings, and for some reason old controllers (and
            // their bound settings) are persisting and being reused. This call 
            // explicity removes the old controller.
            // see: http://lhorie.github.io/mithril/mithril.component.html#unloading-components
            m.mount(document.getElementById(filePicker.fangornOpts.divID), null);

            filePicker.destroy();
            delete question.extra.filePicker;
        }
    }, null, 'beforeChange');

    var fw = new FilesWidget(
        element.id,
        node.urls.api + 'files/grid/', {
            dropzone: {
                url: function(files) {
                    return files[0].url;
>>>>>>> cf400482
                },
                clickable: '#' + element.id,
                addRemoveLinks: false,
                previewTemplate: '<div></div>',
                parallelUploads: 1,
                acceptDirectories: false
            },
            onselectrow: function(item) {
                if (item.kind === 'file') {
                    viewModel.value(item.data.path);
                    viewModel.selectedFileName(item.data.name);
                    item.css = 'fangorn-selected';
                } else {
                    viewModel.value('');
                    viewModel.selectedFileName(NO_FILE);
                }
            },
            resolveRows: function(item) {
                var tb = this;
                item.css = '';

                limitOsfStorage(item);

                if (viewModel.value() !== null) {
                    if (item.data.path === viewModel.value()) {
                        item.css = 'fangorn-selected';
                    }
                }

                var defaultColumns = [{
                    data: 'name',
                    folderIcons: true,
                    filter: true,
                    custom: Fangorn.DefaultColumns._fangornTitleColumn
                }];
                if (item.parentID) {
                    item.data.permissions = item.data.permissions || item.parent().data.permissions;
                    if (item.data.kind === 'folder') {
                        item.data.accept = item.data.accept || item.parent().data.accept;
                    }
                }

                if (item.data.uploadState && (item.data.uploadState() === 'pending' || item.data.uploadState() === 'uploading')) {
                    return Fangorn.Utils.uploadRowTemplate.call(tb, item);
                }

                var configOption = Fangorn.Utils.resolveconfigOption.call(this, item, 'resolveRows', [item]);
                return configOption || defaultColumns;
            },
            lazyLoadOnLoad: function(tree, event) {
                limitOsfStorage(tree);

                tree.children.forEach(function(item) {
                    limitOsfStorage(item);

                    if (viewModel.value() !== null) {
                        if (item.data.path === viewModel.value()) {
                            item.css = 'fangorn-selected';
                            viewModel.selectedFileName(item.data.name);
                        }
                    }
                    Fangorn.Utils.inheritFromParent(item, tree);
                });
                Fangorn.Utils.resolveconfigOption.call(this, tree, 'lazyLoadOnLoad', [tree, event]);
                Fangorn.Utils.reapplyTooltips();

                if (tree.depth > 1) {
                    Fangorn.Utils.orderFolder.call(this, tree);
                }
            }
<<<<<<< HEAD
        );
        filePicker = fw;
        fw.init();
        viewModel.showUploader(false);
    }
=======

        }
    );
    viewModel.extra.filePicker = fw;
    fw.init();
    viewModel.showUploader(false);
};

ko.bindingHandlers.osfUploader = {
    init: filePicker
>>>>>>> cf400482
};

var Uploader = function(data) {

    var self = this;
    self._orig = data;

    self.selectedFileName = ko.observable('no file selected');
    self.filePicker = null;

    $.extend(self, data);
};

module.exports = {
    Uploader: Uploader,
    osfUploader: filePicker,
    limitOsfStorage: limitOsfStorage,
    filePicker: filePicker
};<|MERGE_RESOLUTION|>--- conflicted
+++ resolved
@@ -22,64 +22,15 @@
         if (item.data.name.indexOf(' (Only OSF Storage supported to ensure accurate versioning.)') === -1) {
             item.data.name = item.data.name + ' (Only OSF Storage supported to ensure accurate versioning.)';
         }
-    } 
-    // else if (tree.depth === 2 && viewModel.value() === null) {
-    //     this.multiselected([tree]);
-    // }
+    }
 };
 
-<<<<<<< HEAD
 var filePicker;
-ko.bindingHandlers.osfUploader = {
-    init: function(element, valueAccessor, allBindings, viewModel, bindingContext) {
-        viewModel.showUploader(true);       
-        
-        var $root = bindingContext.$root;
-        $root.currentQuestion.subscribe(function(question) {
-            if (filePicker) {
-                // A hack to flush the old mithril controller.
-                // It's unclear to me exactly why this is happening (after 3hrs), but seems
-                // to be a KO-mithril interaction. We're programattically changing the div 
-                // containing mithril mountings, and for some reason old controllers (and
-                // their bound settings) are persisting and being reused. This call 
-                // explicity removes the old controller.
-                // see: http://lhorie.github.io/mithril/mithril.component.html#unloading-components
-                m.mount(document.getElementById(filePicker.fangornOpts.divID), null);
-
-                filePicker.destroy();
-                filePicker = null;
-            }
-        }, null, 'beforeChange');
-
-        var fw = new FilesWidget(
-            element.id,
-            node.urls.api + 'files/grid/', {
-                dropzone: {
-                    url: function(files) {
-                        return files[0].url;
-                    },
-                    clickable: '#' + element.id,
-                    addRemoveLinks: false,
-                    previewTemplate: '<div></div>',
-                    parallelUploads: 1,
-                    acceptDirectories: false
-                },
-                onselectrow: function(item) {
-                    if (item.kind === 'file') {
-                        viewModel.value(item.data.path);
-                        viewModel.selectedFileName(item.data.name);
-                        item.css = 'fangorn-selected';
-                    } else {
-                        viewModel.value('');
-                        viewModel.selectedFileName(NO_FILE);
-                    }
-=======
-var filePicker = function(element, valueAccessor, allBindings, viewModel, bindingContext) {
-    viewModel.showUploader(true);       
+var osfUploader = function(element, valueAccessor, allBindings, viewModel, bindingContext) {
+    viewModel.showUploader(true);
 
     var $root = bindingContext.$root;
     $root.currentQuestion.subscribe(function(question) {
-        var filePicker = question.extra.filePicker;
         if (filePicker) {
             // A hack to flush the old mithril controller.
             // It's unclear to me exactly why this is happening (after 3hrs), but seems
@@ -91,7 +42,7 @@
             m.mount(document.getElementById(filePicker.fangornOpts.divID), null);
 
             filePicker.destroy();
-            delete question.extra.filePicker;
+            filePicker = null;
         }
     }, null, 'beforeChange');
 
@@ -101,7 +52,6 @@
             dropzone: {
                 url: function(files) {
                     return files[0].url;
->>>>>>> cf400482
                 },
                 clickable: '#' + element.id,
                 addRemoveLinks: false,
@@ -172,24 +122,14 @@
                     Fangorn.Utils.orderFolder.call(this, tree);
                 }
             }
-<<<<<<< HEAD
-        );
-        filePicker = fw;
-        fw.init();
-        viewModel.showUploader(false);
-    }
-=======
-
-        }
-    );
-    viewModel.extra.filePicker = fw;
-    fw.init();
+        });
+    filePicker = fw; 
+    fw.init(); 
     viewModel.showUploader(false);
 };
 
 ko.bindingHandlers.osfUploader = {
-    init: filePicker
->>>>>>> cf400482
+    init: osfUploader
 };
 
 var Uploader = function(data) {
@@ -205,7 +145,6 @@
 
 module.exports = {
     Uploader: Uploader,
-    osfUploader: filePicker,
-    limitOsfStorage: limitOsfStorage,
-    filePicker: filePicker
+    osfUploader: osfUploader,
+    limitOsfStorage: limitOsfStorage
 };