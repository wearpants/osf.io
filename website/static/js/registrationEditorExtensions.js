--- conflicted
+++ resolved
@@ -60,17 +60,9 @@
 
     var onSelectRow = function(item) {
         if (item.kind === 'file') {
-<<<<<<< HEAD
             viewModel.selectedFile(item);
             item.css = 'fangorn-selected';
         } else {
-=======
-            viewModel.value(item.data.path);
-            viewModel.selectedFile(item);
-            item.css = 'fangorn-selected';
-        } else {
-            viewModel.value(NO_FILE);
->>>>>>> cbd87d9c
             viewModel.selectedFile(null);
         }
     };
@@ -87,7 +79,6 @@
                 parallelUploads: 1,
                 acceptDirectories: false
             },
-<<<<<<< HEAD
             dropzoneEvents: $.extend(
                 {},
                 Fangorn.DefaultOptions.dropzoneEvents,
@@ -103,11 +94,6 @@
                     }
                 }
             ),
-=======
-            oncreate: function(item) {
-                onSelectRow(item);
-            },
->>>>>>> cbd87d9c
             onselectrow: onSelectRow,
             resolveRows: function(item) {
                 var tb = this;
@@ -193,7 +179,7 @@
             question.extra({
                 selectedFileName: NO_FILE
             });
-            question.value(null);
+            question.value(NO_FILE);
         }
     });
     self.hasSelectedFile = ko.computed(function() {
