/**
 * Builds full page project browser
 */
'use strict';

var $ = require('jquery');  // jQuery
var m = require('mithril'); // exposes mithril methods, useful for redraw etc.
var ProjectOrganizer = require('js/project-organizer');
var $osf = require('js/osfHelpers');
var Raven = require('raven-js');
var LogText = require('js/logTextParser');
var AddProject = require('js/addProjectPlugin');
var mC = require('js/mithrilComponents');

var MOBILE_WIDTH = 767; // Mobile view break point for responsiveness
var NODE_PAGE_SIZE = 10; // Load 10 nodes at a time from server

/* Counter for unique ids for link objects */
if (!window.fileBrowserCounter) {
    window.fileBrowserCounter = 0;
}

//Backport of Set
if (!window.Set) {
  window.Set = function Set(initial) {
    this.data = {};
    initial = initial || [];
    for(var i = 0; i < initial.length; i++)
      this.add(initial[i]);
  };

  Set.prototype = {
    has: function(item) {
      return this.data[item] === true;
    },
    clear: function() {
      this.data = {};
    },
    add:function(item) {
      this.data[item] = true;
    },
    delete: function(item) {
      delete this.data[item];
    }
  };
}


function NodeFetcher(type, link) {
  this.type = type || 'nodes';
  this.loaded = 0;
  this.total = 0;
  this._flat = [];
  this._orphans = [];
  this._cache = {};
  this._promise = null;
  this._started = false;
  this._continue = true;
  this.tree = {
      0: {
        id: 0,
        data: {},
        children: []
      }
  };
  this._callbacks = {
    done: [this._onFinish.bind(this)],
    page: [],
    children: [],
    fetch : []
  };
  this.nextLink = link || $osf.apiV2Url('users/me/' + this.type + '/', { query : { 'related_counts' : 'children', 'embed' : 'contributors' }});
}

NodeFetcher.prototype = {
  isFinished: function() {
    return this.loaded >= this.total && this._promise === null && this._orphans.length === 0;
  },
  isEmpty: function() {
    return this.loaded === 0 && this.isFinished();
  },
  progress: function() {
    return Math.ceil(this.loaded / (this.total || 1) * 100);
  },
  start: function() {
    return this.resume();
  },
  pause: function() {
    this._continue = false;
  },
  resume: function() {
    this._started = true;
    this._continue = true;
    if (!this.nextLink) return this._promise = null;
    if (this._promise) return this._promise;
    return this._promise = m.request({method: 'GET', url: this.nextLink, config: xhrconfig, background: true})
      .then(function(results) {this._promise = null; return results;}.bind(this))
      .then(this._success.bind(this), this._fail.bind(this))
      .then((function() {
          m.redraw(true);
          if(this.nextLink && this._continue) return this.resume();
      }).bind(this));
  },
  add: function(item) {
    if (!this._started ||this._flat.indexOf(item) !== - 1) return;

    this.total++;
    this.loaded++;

    this._flat.unshift(item);

    // Resort after inserting data
    this._flat = this._orphans.concat(this._flat).sort(function(a,b) {
      a = new Date(a.attributes.date_modified);
      b = new Date(b.attributes.date_modified);
      if (a > b) return -1;
      if (a < b) return 1;
      return 0;
    });
  },
  remove: function(item) {
    item = item.id || item;
    if (!this._cache[item]) return;
    delete this._cache[item];
    for(var i = 0; i < this._flat.length; i++)
      if (this._flat[i].id === item) {
        this._flat.splice(i, 1);
        break;
      }
  },
  get: function(id) {
    if (!this._cache[id])
      return this.fetch(id);
    var deferred = m.deferred();
    deferred.resolve(this._cache[id]);
    return deferred.promise;
  },
  getChildren: function(id) {
    //TODO Load via rootNode
    if (this._cache[id].relationships.children.links.related.meta.count !== this._cache[id].children.length) {
      return this.fetchChildren(this._cache[id]);
    }
    var deferred = m.deferred();
    deferred.resolve(this._cache[id].children);
    return deferred.promise;
  },
  fetch: function(id, cb) {
    // TODO This method is currently untested
    var url =  $osf.apiV2Url(this.type + '/' + id + '/', {query: {related_counts: 'children', embed: 'contributors' }});
    return m.request({method: 'GET', url: url, config: xhrconfig, background: true})
      .then((function(result) {
        this.add(result.data);
        return result.data;
      }).bind(this), this._fail.bind(this));
  },
  fetchChildren: function(parent) {
    //TODO Allow suspending of children
    return m.request({method: 'GET', url: parent.relationships.children.links.related.href + '?embed=contributors', config: xhrconfig, background: true})
      .then(this._childrenSuccess.bind(this, parent), this._fail.bind(this));
  },
  _success: function(results) {
    // Only reset if we're lower as loading children will increment this number
    if (this.total < results.links.meta.total)
        this.total = results.links.meta.total;

    this.nextLink = results.links.next;
    this.loaded += results.data.length;
    for(var i = 0; i < results.data.length; i++) {
      if (this.type === 'registrations' && (results.data[i].attributes.retracted === true || results.data[i].attributes.pending_registration_approval === true))
          continue; // Exclude retracted and pending registrations
      else if (results.data[i].relationships.parent)
          this._orphans.push(results.data[i]);
      else
          this._flat.push(results.data[i]);

      if (this._cache[results.data[i].id]) continue;
      this._cache[results.data[i].id] = _formatDataforPO(results.data[i]);
      this._cache[results.data[i].id].children = [];

      this._orphans = this._orphans.filter((function(item) {
        var parentId = item.relationships.parent.links.related.href.split('/').splice(-2, 1)[0];
        if (!this._cache[parentId]) return true;
        this._cache[parentId].children.push(item);
        return false;
      }).bind(this));

      // if (results.data[i].relationships.children.links.related.meta.count > 0)
      //   this.fetchChildren(results.data[i]);
    }

    this._callbacks.page.forEach((function(cb) {
      cb(this, results.data);
    }).bind(this));

    if (!this.nextLink)
      this._callbacks.done.forEach((function(cb) {
        cb(this);
      }).bind(this));
  },
  _childrenSuccess: function(parent, results) {
    this.total += results.links.meta.total;
    for(var i = 0; i < results.data.length; i++) {
      this._cache[results.data[i].id] = results.data[i];
      this._cache[parent.id].children.push(_formatDataforPO(results.data[i]));
    }

    return this._cache[parent.id].children;
  },
  _fail: function(result) {
    Raven.captureMessage('Error loading nodes with nodeType ' + this.type + ' at url ' + this.nextLink, {requestReturn: result});
    $osf.growl('We\'re having some trouble contacting our servers. Try reloading the page.', 'Something went wrong!', 'danger', 5000);
    this.resume();
  },
  _onFinish: function() {
    this._flat = this._orphans.concat(this._flat).sort(function(a,b) {
      a = new Date(a.attributes.date_modified);
      b = new Date(b.attributes.date_modified);
      if (a > b) return -1;
      if (a < b) return 1;
      return 0;
    });
    this._orphans = [];
  },
  on: function(type, func) {
    if (!Array.isArray(type))
      type = [type];
    //Valid types are children, page, done
    for(var i = 0; i < type.length; i++)
      this._callbacks[type[i]].push(func);
  }
};


function getUID() {
    window.fileBrowserCounter = window.fileBrowserCounter + 1;
    return window.fileBrowserCounter;
}

/* Send with ajax calls to work with api2 */
var xhrconfig = function (xhr) {
    xhr.withCredentials = true;
    xhr.setRequestHeader('Content-Type', 'application/vnd.api+json;');
    xhr.setRequestHeader('Accept', 'application/vnd.api+json; ext=bulk');
};

/* Adjust item data for treebeard to be able to filter tags and contributors not in the view */
function _formatDataforPO(item) {
    item.kind = 'folder';
    item.uid = item.id;
    item.name = item.attributes.title;
    item.tags = item.attributes.tags.toString();
    item.contributors = '';
    if (item.embeds.contributors.data){
        item.embeds.contributors.data.forEach(function(c){
            var attr;
            if (c.embeds.users.data) {
                attr = c.embeds.users.data.attributes;
            }
            else {
                attr = c.embeds.users.errors[0].meta;
            }
            item.contributors += attr.full_name + ' ' + attr.middle_names + ' ' + attr.given_name + ' ' + attr.family_name + ' ' ;

        });
    }
    item.date = new $osf.FormattableDate(item.attributes.date_modified);
    return item;
}

/* Small constructor for creating same type of links */
var LinkObject = function _LinkObject (type, data, label, institutionId) {
    if (type === undefined || data === undefined || label === undefined) {
        throw new Error('LinkObject expects type, data and label to be defined.');
    }
    var self = this;
    self.id = getUID();
    self.type = type;
    self.data = data;
    self.label = label;
};

/**
 * Returns the object to send to the API to send a node_link to collection
 * @param id {String} unique id of the node like 'ez8f3'
 * @returns {{data: {type: string, relationships: {nodes: {data: {type: string, id: *}}}}}}
 */
function buildCollectionNodeData (id) {
    return {
        'data': [{
            'type': 'linked_nodes',
            'id': id
        }]
    };
}

/**
 * Initialize File Browser. Prepares an option object within FileBrowser
 * @constructor
 */
var MyProjects = {
    controller : function (options) {
        var self = this;
        self.wrapperSelector = options.wrapperSelector;  // For encapsulating each implementation of this component in multiple use
        self.projectOrganizerOptions = options.projectOrganizerOptions || {};
        self.viewOnly = options.viewOnly || false;
        self.institutionId = options.institutionId || false;
        self.logUrlCache = {}; // dictionary of load urls to avoid multiple calls with little refactor
        self.nodeUrlCache = {}; // Cached returns of the project related urls
        // VIEW STATES
        self.showInfo = m.prop(true); // Show the info panel
        self.showSidebar = m.prop(false); // Show the links with collections etc. used in narrow views
        self.allProjectsLoaded = m.prop(false);
        self.categoryList = [];
        self.loadValue = m.prop(0); // What percentage of the project loading is done
        //self.loadCounter = m.prop(0); // Count how many items are received from the server
        self.currentView = m.prop({
            collection : null, // Linkobject
            contributor : [],
            tag : [],
            totalRows: 0
        });
        self.filesData = m.prop();

        // Treebeard functions looped through project organizer.
        // We need to pass these in to avoid reinstantiating treebeard but instead repurpose (update) the top level folder
        self.treeData = m.prop({}); // Top level object that houses all the rows
        self.buildTree = m.prop(null); // Preprocess function that adds to each item TB specific attributes
        self.updateFolder = m.prop(null); // Updates view to redraw without messing up scroll location
        self.multiselected = m.prop(); // Updated the selected list in treebeard
        self.highlightMultiselect = m.prop(null); // does highlighting background of the row

        // Add All my Projects and All my registrations to collections
        self.systemCollections = options.systemCollections || [
            new LinkObject('collection', { nodeType : 'projects'}, 'All my projects'),
            new LinkObject('collection', { nodeType : 'registrations'}, 'All my registrations')
        ];

        self.fetchers = {};
        self.fetchers[self.systemCollections[0].id] = new NodeFetcher('nodes');
        self.fetchers[self.systemCollections[1].id] = new NodeFetcher('registrations');

        // Initial Breadcrumb for All my projects
        var initialBreadcrumbs = options.initialBreadcrumbs || [self.systemCollections[0]];
        self.breadcrumbs = m.prop(initialBreadcrumbs);
        // Calculate name filters
        self.nameFilters = [];
        // Calculate tag filters
        self.tagFilters = [];


        // Load categories to pass in to create project
        self.loadCategories = function _loadCategories () {
            var promise = m.request({method : 'OPTIONS', url : $osf.apiV2Url('nodes/', { query : {}}), config : xhrconfig});
            promise.then(function _success(results){
                if(results.actions && results.actions.POST.category){
                    self.categoryList = results.actions.POST.category.choices;
                    self.categoryList.sort(function(a, b){ // Quick alphabetical sorting
                        if(a.value < b.value) return -1;
                        if(a.value > b.value) return 1;
                        return 0;
                    });
                }
            }, function _error(results){
                var message = 'Error loading project category names.';
                Raven.captureMessage(message, {requestReturn: results});
            });
            return promise;
        };

        // Activity Logs
        self.activityLogs = m.prop();
        self.logRequestPending = false;
        self.showMoreActivityLogs = m.prop(null);
        self.getLogs = function _getLogs (url, addToExistingList) {
            var cachedResults;
            if(!addToExistingList){
                self.activityLogs([]); // Empty logs from other projects while load is happening;
                self.showMoreActivityLogs(null);
            }

            function _processResults (result){
                self.logUrlCache[url] = result;
                result.data.map(function(log){
                    log.attributes.formattableDate = new $osf.FormattableDate(log.attributes.date);
                    if(addToExistingList){
                        self.activityLogs().push(log);
                    }
                });
                if(!addToExistingList){
                    self.activityLogs(result.data);  // Set activity log data
                }
                self.showMoreActivityLogs(result.links.next); // Set view for show more button
            }

            if(self.logUrlCache[url]){
                cachedResults = self.logUrlCache[url];
                _processResults(cachedResults);
            } else {
                self.logRequestPending = true;
                var promise = m.request({method : 'GET', url : url, config : xhrconfig});
                promise.then(_processResults);
                promise.then(function(){
                    self.logRequestPending = false;
                });
                return promise;
            }

        };
        // separate concerns, wrap getlogs here to get logs for the selected item
        self.getCurrentLogs = function _getCurrentLogs ( ){
            if(self.selected().length === 1 && !self.logRequestPending){
                var item = self.selected()[0];
                var id = item.data.id;
                if(!item.data.attributes.retracted){
                    var urlPrefix = item.data.attributes.registration ? 'registrations' : 'nodes';
                    var url = $osf.apiV2Url(urlPrefix + '/' + id + '/logs/', { query : { 'page[size]' : 6, 'embed' : ['nodes', 'user', 'linked_node', 'template_node', 'contributors']}});
                    var promise = self.getLogs(url);
                    return promise;
                }
            }
        };

        /* filesData is the link that loads tree data. This function refreshes that information. */
        self.updateFilesData = function _updateFilesData(linkObject) {
            if ((linkObject.type === 'node') && self.viewOnly){
                return;
            }

            self.updateTbMultiselect([]); // clear multiselected, updateTreeData will repick
            self.updateFilter(linkObject); // Update what filters currently selected
            self.updateBreadcrumbs(linkObject); // Change breadcrumbs
            self.updateList(); // Reset and load item
            $('.tb-tbody-inner>div').css('margin-top' , '0px'); // We change contents of treebeard folder, we need to manage margin-top for view to work
            self.showSidebar(false);
        };

        // INFORMATION PANEL
        /* Defines the current selected item so appropriate information can be shown */
        self.selected = m.prop([]);
        self.updateSelected = function _updateSelected (selectedList){
            self.selected(selectedList);
            self.getCurrentLogs();
        };

        /**
         * Update the currentView
         * @param filter
         */
        self.updateFilter = function _updateFilter(filter) {
            // if collection, reset currentView otherwise toggle the item in the list of currentview items
            if (['node', 'collection'].indexOf(filter.type) === -1 ) {
                var filterIndex = self.currentView()[filter.type].indexOf(filter);
                if(filterIndex !== -1)
                  self.currentView()[filter.type].splice(filterIndex,1);
                else
                  self.currentView()[filter.type].push(filter);
                return;
            }

            if (self.currentView().fetcher)
              self.currentView().fetcher.pause();

            self.currentView().tag = [];
            self.currentView().contributor = [];

            self.currentView().fetcher = self.fetchers[filter.id];
            self.currentView().fetcher.resume();
            self.loadValue(self.currentView().fetcher.isFinished() ? 100 : self.currentView().fetcher.progress());

            self.generateFiltersList();

            if (filter.type === 'collection')
              self.currentView().collection = filter;
        };

        self.removeProjectFromCollections = function _removeProjectFromCollection () {
            // Removes selected items from collect
            var currentCollection = self.currentView().collection;
            var collectionNode = currentCollection.data.node; // If it's not a system collection like projects or registrations this will have a node

            var data = {
              data: self.selected().map(function(item){
                return {id: item.data.id, type: 'linked_nodes'};
              })
            };

            m.request({
                method : 'DELETE',
                url : collectionNode.links.self + 'relationships/' + 'linked_nodes/',  //collection.links.self + 'node_links/' + item.data.id + '/', //collection.links.self + relationship/ + linked_nodes/
                config : xhrconfig,
                data : data
            }).then(function(result) {
              data.data.forEach(function(item) {
                  self.fetchers[currentCollection.id].remove(item.id);
                  currentCollection.data.count(currentCollection.data.count()-1);
                  self.updateSelected([]);
              });
              self.updateList();
            }, function _removeProjectFromCollectionsFail(result){
                var message = 'Some projects';
                if(data.data.length === 1) {
                    message = self.selected()[0].data.name;
                } else {
                    message += ' could not be removed from the collection';
                }
                $osf.growl(message, 'Please try again.', 'danger', 5000);
            });
        };

        // remove this contributor from list of contributors
        self.unselectContributor = function (id){
            self.currentView().contributor.forEach(function (c, index, arr) {
                if(c.data.id === id){
                    arr.splice(index, 1);
                    self.updateList();
                }
            });
        };

        self.unselectTag = function (tag){
            self.currentView().tag.forEach(function (c, index, arr) {
                if(c.data.tag === tag){
                    arr.splice(index, 1);
                    self.updateList();
                }
            });
        };

        // Update what is viewed
        self.updateList = function _updateList (){
            if (!self.buildTree()) return; // Treebeard hasn't loaded yet
            var viewData = self.filteredData();
            self.updateTreeData(0, viewData, true);
            self.currentView().totalRows = viewData.length;
        };

        self.filteredData = function() {
            var tags = self.currentView().tag;
            var contributors = self.currentView().contributor;

            return self.currentView().fetcher._flat.filter(function(node) {
              var tagMatch = tags.length === 0;
              var contribMatch = contributors.length === 0;

              for (var i = 0; i < contributors.length; i++)
                if (node.contributorSet.has(contributors[i].data.id)) {
                  contribMatch = true;
                  break;
                }

              for (var j = 0; j < tags.length; j++)
                if (node.tagSet.has(tags[j].label)) {
                  tagMatch = true;
                  break;
                }

              return tagMatch && contribMatch;
            });
        };

        self.updateTbMultiselect = function (itemsArray) {
          self.multiselected()(itemsArray);
          self.highlightMultiselect()();
          self.updateSelected(itemsArray);
        };

        self.updateTreeData = function (begin, data, clear) {
          var item;
            if (clear) {
              self.treeData().children = [];
            }
            for (var i = begin; i < data.length; i++){
                item = data[i];
                _formatDataforPO(item);
                var child = self.buildTree()(item, self.treeData());
                self.treeData().add(child);
            }
            self.updateFolder()(null, self.treeData());
            // Manually select first item without triggering a click
            if(self.multiselected()().length === 0 && self.treeData().children[0]){
              self.updateTbMultiselect([self.treeData().children[0]]);
            }
            m.redraw(true);
        };

        self.generateSets = function (item){
            item.tagSet = new Set(item.attributes.tags || []);

            var contributors = item.embeds.contributors.data || [];
            item.contributorSet= new Set(contributors.map(function(contrib) {
              return contrib.id;
            }));
        };

        self.nonLoadTemplate = function (){
            var template = '';
            if(!self.currentView().fetcher.isEmpty()) {
                return;
            }
            var lastcrumb = self.breadcrumbs()[self.breadcrumbs().length-1];
            var hasFilters = self.currentView().contributor.length || self.currentView().tag.length;
            if(hasFilters){
                template = m('.db-non-load-template.m-md.p-md.osf-box', 'No projects match this filter.');
            } else {
                if(lastcrumb.type === 'collection'){
                    if(lastcrumb.data.nodeType === 'projects'){
                        template = m('.db-non-load-template.m-md.p-md.osf-box',
                            'You have not created any projects yet.');
                    } else if (lastcrumb.data.nodeType === 'registrations'){
                        template = m('.db-non-load-template.m-md.p-md.osf-box',
                            'You have not made any registrations yet.');
                    } else {
                        template = m('.db-non-load-template.m-md.p-md.osf-box',
                            'This collection is empty. To add projects or registrations, click "All my projects" or "All my registrations" in the sidebar, and then drag and drop items into the collection link.');
                    }
                } else {
                    if(!self.currentView().fetcher.isEmpty()){
                        template = m('.db-non-load-template.m-md.p-md.osf-box.text-center',
                            m('.ball-scale.text-center', m(''))
                        );
                    } else {
                        template = m('.db-non-load-template.m-md.p-md.osf-box.text-center', [
                            'No components to display. Either there are no components, or there are private components in which you are not a contributor.'
                        ]);
                    }
                }
            }


            return template;
        };

        /**
         * Generate this list from user's projects
         */
        self.generateFiltersList = function(noClear) {
            self.users = {};
            self.tags = {};
            Object.keys(self.currentView().fetcher._cache).forEach(function(key) {
              var item = self.currentView().fetcher._cache[key];
              self.generateSets(item);

              var contributors = item.embeds.contributors.data || [];
              for(var i = 0; i < contributors.length; i++) {
                var u = contributors[i];
                if (u.id === window.contextVars.currentUser.id) {
                  continue;
                }
                if(self.users[u.id] === undefined) {
                  self.users[u.id] = {
                    data : u,
                    count: 1
                  };
                } else {
                  self.users[u.id].count++;
                }
              }
              var tags = item.attributes.tags || [];
              for(var j = 0; j < tags.length; j++) {
                var t = tags[j];
                if(self.tags[t] === undefined) {
                  self.tags[t] = 1;
                } else {
                  self.tags[t]++;
                }
              }
            });


            // Sorting by number of items utility function
            function sortByCountDesc (a,b){
                var aValue = a.data.count;
                var bValue = b.data.count;
                if (bValue > aValue) {
                    return 1;
                }
                if (bValue < aValue) {
                    return -1;
                }
                return 0;
            }

            // Add to lists with numbers
            if (!noClear)
              self.nameFilters = [];


            var userFinder = function(lo) {
              return lo.label === u2.data.embeds.users.data.attributes.full_name;
<<<<<<< HEAD
          };
=======
            };
>>>>>>> 6c4805ed

            for (var user in self.users) {
                var u2 = self.users[user];
                if (u2.data.embeds.users.data) {
                  var found = self.nameFilters.find(userFinder);
                  if (!found)
                    self.nameFilters.push(new LinkObject('contributor', { id : u2.data.id, count : u2.count, query : { 'related_counts' : 'children' }}, u2.data.embeds.users.data.attributes.full_name, options.institutionId || false));
                  else
                    found.data.count = u2.count;
                }
            }
            // order names
            self.nameFilters.sort(sortByCountDesc);

            if (!noClear)
              self.tagFilters = [];

            var tagFinder = function(lo) {
              return lo.label === tag;
            };

            for (var tag in self.tags){
                var t2 = self.tags[tag];
                var tFound = self.tagFilters.find(tagFinder);
                if (!tFound)
                  self.tagFilters.push(new LinkObject('tag', { tag : tag, count : t2, query : { 'related_counts' : 'children' }}, tag, options.institutionId || false));
                else
                  tFound.data.count = t2;
            }
            // order tags
            self.tagFilters.sort(sortByCountDesc);
            m.redraw(true);
        };

        // BREADCRUMBS
        self.updateBreadcrumbs = function _updateBreadcrumbs (linkObject){
            if (linkObject.type === 'collection'){
                self.breadcrumbs([linkObject]);
                return;
            }
            if (linkObject.type === 'contributor' || linkObject.type === 'tag'){
                return;
            }
            if (linkObject.placement === 'breadcrumb'){
                self.breadcrumbs().splice(linkObject.index+1, self.breadcrumbs().length-linkObject.index-1);
                return;
            }
            if(linkObject.ancestors && linkObject.ancestors.length > 0){
                linkObject.ancestors.forEach(function(item){
                    var ancestorLink = new LinkObject('node', item.data, item.data.name);
                    self.fetchers[ancestorLink.id] = new NodeFetcher(item.data.types, item.data.relationships.children.links.related.href + '?embed=contributors');
                    self.fetchers[ancestorLink.id].on(['page', 'done'], self.onPageLoad);
                    self.breadcrumbs().push(ancestorLink);
                });
            }
            self.breadcrumbs().push(linkObject);
        };

        // GET COLLECTIONS
        // Default system collections
        self.collections = m.prop([].concat(self.systemCollections));
        self.collectionsPageSize = m.prop(5);
        // Load collection list
        self.loadCollections = function _loadCollections (url){
            var promise = m.request({method : 'GET', url : url, config : xhrconfig});
            promise.then(function(result){
                result.data.forEach(function(node){
                    var count = node.relationships.linked_nodes.links.related.meta.count;
                    self.collections().push(new LinkObject('collection', { path : 'collections/' + node.id + '/linked_nodes/', query : { 'related_counts' : 'children', 'embed' : 'contributors' }, nodeType : 'collection', node : node, count : m.prop(count), loaded: 1 }, node.attributes.title));

                    var link = $osf.apiV2Url('collections/' + node.id + '/linked_nodes/', { query : { 'related_counts' : 'children', 'embed' : 'contributors' }});
                    self.fetchers[self.collections()[self.collections().length-1].id] = new NodeFetcher('nodes', link);
                    self.fetchers[self.collections()[self.collections().length-1].id].on(['page', 'done'], self.onPageLoad);
                });
                if(result.links.next){
                    self.loadCollections(result.links.next);
                }
            }, function(){
                var message = 'Collections could not be loaded.';
                $osf.growl(message, 'Please reload the page.');
                Raven.captureMessage(message, { url: url });
            });
            return promise;
        };

        self.sidebarInit = function _sidebarInit (element, isInit) {
            $('[data-toggle="tooltip"]').tooltip();
        };

        // Resets UI to show All my projects and update states
        self.resetUi = function _resetUi(){
            var linkObject = self.systemCollections[0];
            self.updateBreadcrumbs(linkObject);
            self.updateFilter(linkObject);
        };

        self.onPageLoad = function(fetcher, pageData) {
          if (!self.buildTree()) return; // Treebeard hasn't loaded yet
          if(self.currentView().fetcher === fetcher) {
              self.loadValue(fetcher.isFinished() ? 100 : fetcher.progress());
              self.generateFiltersList(true);
              if (!pageData) {
                for(var i = 0; i < fetcher._flat.length; i++){
                    var fetcherItem = fetcher._flat[i];
                    var tbItem = self.treeData().children[i] ? self.treeData().children[i].data : {};
                    if(fetcherItem === tbItem){
                        continue;
                    }
                    var itemToAdd = self.buildTree()(fetcherItem, self.treeData());
                    itemToAdd.parentID = self.treeData().id;
                    itemToAdd.open = false;
                    itemToAdd.load = false;
                    self.treeData().children.splice(i, 0, itemToAdd);
                }
                self.updateFolder()(null, self.treeData(), true);
                return m.redraw();
              }
              if(self.treeData().children){
                var begin = self.treeData().children.length;
                var data = self.filteredData();
                self.updateTreeData(begin, data);
                self.currentView().totalRows = fetcher._flat.length;
              }
          }
        };

        self.init = function _init_fileBrowser() {
            self.loadCategories().then(function(){
                self.fetchers[self.systemCollections[0].id].on(['page', 'done'], self.onPageLoad);
                self.fetchers[self.systemCollections[1].id].on(['page', 'done'], self.onPageLoad);
            });
            if (!self.viewOnly){
                var collectionsUrl = $osf.apiV2Url('collections/', { query : {'related_counts' : 'linked_nodes', 'page[size]' : self.collectionsPageSize(), 'sort' : 'date_created', 'embed' : 'node_links'}});
                self.loadCollections(collectionsUrl);
            }
            // Add linkObject to the currentView
            self.updateFilter(self.collections()[0]);
        };

        self.init();
    },
    view : function (ctrl, args) {
        var mobile = window.innerWidth < MOBILE_WIDTH; // true if mobile view
        var infoPanel = '';
        var poStyle = 'width : 72%'; // Other percentages are set in CSS in file-browser.css These are here because they change
        var sidebarButtonClass = 'btn-default';
        if (ctrl.showInfo() && !mobile){
            infoPanel = m('.db-infobar', m.component(Information, ctrl));
            poStyle = 'width : 47%; display: block';
        }
        if(ctrl.showSidebar()){
            sidebarButtonClass = 'btn-primary';
        }
        if (mobile) {
            poStyle = 'width : 100%; display: block';
            if(ctrl.showSidebar()){
                poStyle = 'display: none';
            }
        } else {
            ctrl.showSidebar(true);
        }
        var projectOrganizerOptions = $.extend(
            {}, {
                filesData : [],
                onPageLoad: ctrl.onPageLoad,
                updateSelected : ctrl.updateSelected,
                updateFilesData : ctrl.updateFilesData,
                LinkObject : LinkObject,
                NodeFetcher : NodeFetcher,
                formatDataforPO : _formatDataforPO,
                wrapperSelector : args.wrapperSelector,
                resetUi : ctrl.resetUi,
                showSidebar : ctrl.showSidebar,
                loadValue : ctrl.loadValue,
                loadCounter : ctrl.loadCounter,
                treeData : ctrl.treeData,
                buildTree : ctrl.buildTree,
                updateFolder : ctrl.updateFolder,
                currentView: ctrl.currentView,
                fetchers : ctrl.fetchers,
                indexes : ctrl.indexes,
                multiselected : ctrl.multiselected,
                highlightMultiselect : ctrl.highlightMultiselect,
                _onload: function(tb) {
                  if (!ctrl.currentView().fetcher.isFinished()) return;
                  // If data loads before treebeard force redrawing
                  ctrl.loadValue(100);
                  ctrl.generateFiltersList(true);
                  ctrl.updateList();
                  // TB/Mithril interaction requires the redraw to be called a bit later
                  // TODO Figure out why
                  setTimeout(m.redraw.bind(this, true), 250);
                }
            },
            ctrl.projectOrganizerOptions
        );
        return [
            !ctrl.institutionId ? m('.dashboard-header', m('.row', [
                m('.col-xs-8', m('h3', [
                    'My Projects ',
                    m('small.hidden-xs', 'Browse and organize all your projects')
                ])),
                m('.col-xs-4.p-sm', m('.pull-right', m.component(AddProject, {
                    buttonTemplate: m('.btn.btn-success.btn-success-high-contrast.f-w-xl[data-toggle="modal"][data-target="#addProject"]', {onclick: function() {
                        $osf.trackClick('myProjects', 'add-project', 'open-add-project-modal');
                    }}, 'Create Project'),
                    parentID: null,
                    modalID: 'addProject',
                    title: 'Create new project',
                    categoryList: ctrl.categoryList,
                    stayCallback: function () {
                        // Fetch details of added item from server and redraw treebeard
                        var projects = ctrl.fetchers[ctrl.systemCollections[0].id];
                        projects.fetch(this.saveResult().data.id).then(function(){
                          ctrl.updateSelected([]);
                          ctrl.multiselected()([]);
                          ctrl.updateTreeData(0, projects._flat, true);
                        });
                    },
                    trackingCategory: 'myProjects',
                    trackingAction: 'add-project',
                    templatesFetcher: ctrl.fetchers[ctrl.systemCollections[0].id]
                })))
            ])) : '',
            m('.db-header.row', [
                m('.col-xs-12.col-sm-8.col-lg-9', m.component(Breadcrumbs,ctrl)),
                m('.db-buttonRow.col-xs-12.col-sm-4.col-lg-3', [
                    mobile ? m('button.btn.btn-sm.m-r-sm', {
                        'class' : sidebarButtonClass,
                        onclick : function () {
                            ctrl.showSidebar(!ctrl.showSidebar());
                            $osf.trackClick('myProjects', 'mobile', 'click-bars-to-toggle-collections-or-projects');
                        }
                    }, m('.fa.fa-bars')) : '',
                    m('.db-poFilter.m-r-xs')
                ])
            ]),
            ctrl.showSidebar() ?
            m('.db-sidebar', { config : ctrl.sidebarInit}, [
                mobile ? [ m('.db-dismiss', m('button.close[aria-label="Close"]', {
                    onclick : function () {
                        ctrl.showSidebar(false);
                        $osf.trackClick('myProjects', 'mobile', 'close-toggle-instructions');
                    }
                }, [
                    m('span[aria-hidden="true"]','×')
                ])),
                    m('p.p-sm.text-center.text-muted', [
                        'Select a list below to see the projects. or click ',
                        m('i.fa.fa-bars'),
                        ' button above to toggle.'
                    ])
                ] : '',
                m.component(Collections, ctrl),
                m.component(Filters, ctrl)
            ]) : '',
            m('.db-main', { style : poStyle },[
                ctrl.loadValue() < 100 ? m('.line-loader', [
                    m('.line-empty'),
                    m('.line-full.bg-color-blue', { style : 'width: ' + ctrl.loadValue() +'%'}),
                    m('.load-message', 'Fetching more projects')
                ]) : '',
                ctrl.nonLoadTemplate(),
                m('.db-poOrganizer', {
                    style : ctrl.currentView().fetcher.isEmpty() ? 'display: none' : 'display: block'
                },  m.component( ProjectOrganizer, projectOrganizerOptions))
            ]
            ),
            mobile ? '' : m('.db-info-toggle',{
                    onclick : function _showInfoOnclick(){
                        ctrl.showInfo(!ctrl.showInfo());
                        $osf.trackClick('myProjects', 'information-panel', 'show-hide-information-panel');
                    }
                },
                ctrl.showInfo() ? m('i.fa.fa-chevron-right') :  m('i.fa.fa-chevron-left')
            ),
            infoPanel,
            m.component(Modals, ctrl)
        ];
    }
};

/**
 * Collections Module.
 * @constructor
 */
var Collections = {
    controller : function(args){
        var self = this;
        self.collections = args.collections;
        self.pageSize = args.collectionsPageSize;
        self.newCollectionName = m.prop('');
        self.newCollectionRename = m.prop('');
        self.dismissModal = function () {
            $('.modal').modal('hide');
        };
        self.currentPage = m.prop(1);
        self.totalPages = m.prop(1);
        self.calculateTotalPages = function _calculateTotalPages(result){
            if(result){ // If this calculation comes after GET call to collections
                self.totalPages(Math.ceil((result.links.meta.total + args.systemCollections.length)/self.pageSize()));
            } else {
                self.totalPages(Math.ceil((self.collections().length)/self.pageSize()));
            }
        };
        self.pageSize = m.prop(5);
        self.isValid = m.prop(false);
        self.validationError = m.prop('');
        self.showCollectionMenu = m.prop(false); // Show hide ellipsis menu for collections
        self.collectionMenuObject = m.prop({item : {label:null}, x : 0, y : 0}); // Collection object to complete actions on menu
        self.resetCollectionMenu = function () {
            self.collectionMenuObject({item : {label:null}, x : 0, y : 0});
        };
        self.updateCollectionMenu = function _updateCollectionMenu (item, event) {
            var offset = $(event.target).offset();
            var x = offset.left;
            var y = offset.top;
            if (event.view.innerWidth < MOBILE_WIDTH){
                x = x-105; // width of this menu plus padding
                y = y-270; // fixed height from collections parent to top with adjustments for this menu div
            }
            self.showCollectionMenu(true);
            item.renamedLabel = item.label;
            self.collectionMenuObject({
                item : item,
                x : x,
                y : y
            });
        };

        self.init = function _collectionsInit (element, isInit) {
            self.calculateTotalPages();
            $(window).click(function(event){
                var target = $(event.target);
                if(!target.hasClass('collectionMenu') && !target.hasClass('fa-ellipsis-v') && target.parents('.collection').length === 0) {
                    self.showCollectionMenu(false);
                    m.redraw(); // we have to force redraw here
                }
            });
        };

        self.addCollection = function _addCollection () {
            var url = $osf.apiV2Url('collections/', {});
            var data = {
                'data': {
                    'type': 'collections',
                    'attributes': {
                        'title': self.newCollectionName(),
                    }
                }
            };
            var promise = m.request({method : 'POST', url : url, config : xhrconfig, data : data});
            promise.then(function(result){
                var node = result.data;
                var count = node.relationships.linked_nodes.links.related.meta.count || 0;
                self.collections().push(new LinkObject('collection', { path : 'collections/' + node.id + '/linked_nodes/', query : { 'related_counts' : 'children' }, node : node, count : m.prop(count), nodeType : 'collection' }, node.attributes.title));
                var link = $osf.apiV2Url('collections/' + node.id + '/linked_nodes/', { query : { 'related_counts' : 'children', 'embed' : 'contributors' }});
                args.fetchers[self.collections()[self.collections().length-1].id] = new NodeFetcher('nodes', link);
                args.fetchers[self.collections()[self.collections().length-1].id].on(['page', 'done'], args.onPageLoad);

                self.newCollectionName('');
                self.calculateTotalPages();
                self.currentPage(self.totalPages()); // Go to last page
                args.sidebarInit();
            }, function(){
                var name = self.newCollectionName();
                var message = '"' + name + '" collection could not be created.';
                $osf.growl(message, 'Please try again', 'danger', 5000);
                Raven.captureMessage(message, { url: url, data : data });
                self.newCollectionName('');
            });
            self.dismissModal();
            return promise;
        };
        self.deleteCollection = function _deleteCollection(){
            var url = self.collectionMenuObject().item.data.node.links.self;
            var promise = m.request({method : 'DELETE', url : url, config : xhrconfig});
            promise.then(function(result){
                for ( var i = 0; i < self.collections().length; i++) {
                    var item = self.collections()[i];
                    if (item.data.node && item.data.node.id === self.collectionMenuObject().item.data.node.id) {
                        if (args.currentView().fetcher === args.fetchers[item.id])
                          args.updateFilesData(self.collections()[0]); // Reset to all my projects
                        delete args.fetchers[item.id];
                        self.collections().splice(i, 1);
                        break;
                    }
                }
                self.calculateTotalPages();
            }, function(){
                var name = self.collectionMenuObject().item.label;
                var message = '"' + name + '" could not be deleted.';
                $osf.growl(message, 'Please try again', 'danger', 5000);
                Raven.captureMessage(message, {collectionObject: self.collectionMenuObject() });
            });
            self.dismissModal();
            return promise;
        };
        self.renameCollection = function _renameCollection() {
            var url = self.collectionMenuObject().item.data.node.links.self;
            var nodeId = self.collectionMenuObject().item.data.node.id;
            var title = self.collectionMenuObject().item.renamedLabel;
            var data = {
                'data': {
                    'type': 'collections',
                    'id':  nodeId,
                    'attributes': {
                        'title': title
                    }
                }
            };
            var promise = m.request({method : 'PATCH', url : url, config : xhrconfig, data : data});
            promise.then(function(result){
                self.collectionMenuObject().item.label = title;
            }, function(){
                var name = self.collectionMenuObject().item.label;
                var message = '"' + name + '" could not be renamed.';
                $osf.growl(message, 'Please try again', 'danger', 5000);
                Raven.captureMessage(message, {collectionObject: self.collectionMenuObject() });
            });
            self.dismissModal();
            self.isValid(false);
            return promise;
        };
        self.applyDroppable = function _applyDroppable ( ){
            $('.db-collections ul>li.acceptDrop').droppable({
                hoverClass: 'bg-color-hover',
                drop: function( event, ui ) {
                    var dataArray = [];
                    var collection = self.collections()[$(this).attr('data-index')];
                    var collectionLink = $osf.apiV2Url(collection.data.path, { query : collection.data.query});
                    // If multiple items are dragged they have to be selected to make it work
                    if (args.selected().length > 1) {
                        dataArray = args.selected().map(function(item){
                            $osf.trackClick('myProjects', 'projectOrganizer', 'multiple-projects-dragged-to-collection');
                            return buildCollectionNodeData(item.data.id);
                        });
                    } else {
                        // if single items are passed use the event information
                        dataArray.push(buildCollectionNodeData(ui.draggable.find('.title-text>a').attr('data-nodeID'))); // data-nodeID attribute needs to be set in project organizer building title column
                        var projectName = ui.draggable.find('.title-text>a').attr('data-nodeTitle');
                        $osf.trackClick('myProjects', 'projectOrganizer', 'single-project-dragged-to-collection');
                    }

                    function save(index, data) {
                      if (!data[index])
                        return args.currentView().fetcher === args.fetchers[collection.id] ? args.updateList() : null;
                      m.request({
                          method : 'POST',
                          url : collection.data.node.links.self + 'relationships/linked_nodes/',
                          config : xhrconfig,
                          data : data[index]
                      }).then(function(result){
                          if (result){
                              return args.currentView().fetcher
                                .get(result.data[(result.data).length - 1].id)
                                .then(function(item) {
                                    args.fetchers[collection.id].add(item);
                                    collection.data.count(collection.data.count() + 1);
                                    save(index + 1, data);
                            });
                          }
                          else {
                              var name = projectName ? projectName : args.selected()[index] ? args.selected()[index].data.name : 'Item ';
                              var message = '"' + name + '" is already in "' + collection.label + '"' ;
                              $osf.growl(message,null, 'warning', 4000);
                              save(index + 1, data);
                          }
                      });
                    }

                    save(0, dataArray);
                }
            });
        };
        self.validateName = function _validateName (val){
            if (val === 'Bookmarks') {
                self.isValid(false);
                self.validationError('"Bookmarks" is a reserved collection name. Please use another name.');
            } else {
                self.validationError('');
                self.isValid(val.length);
            }
        };
        self.init();
    },
    view : function (ctrl, args) {
        var selectedCSS;
        var submenuTemplate;
        var viewOnly = args.viewOnly;
        ctrl.calculateTotalPages();

        var collectionOnclick = function (item){
            args.updateFilesData(item);
            $osf.trackClick('myProjects', 'projectOrganizer', 'open-collection');
        };
        var collectionList = function () {
            var item;
            var index;
            var list = [];
            var childCount;
            var dropAcceptClass;
            if(ctrl.currentPage() > ctrl.totalPages()){
                ctrl.currentPage(ctrl.totalPages());
            }
            var begin = ((ctrl.currentPage()-1)*ctrl.pageSize()); // remember indexes start from 0
            var end = ((ctrl.currentPage()) *ctrl.pageSize()); // 1 more than the last item
            if (ctrl.collections().length < end) {
                end = ctrl.collections().length;
            }
            var openCollectionMenu = function _openCollectionMenu(e) {
                var index = $(this).attr('data-index');
                var selectedItem = ctrl.collections()[index];
                ctrl.updateCollectionMenu(selectedItem, e);
                $osf.trackClick('myProjects', 'edit-collection', 'open-edit-collection-menu');

            };
            for (var i = begin; i < end; i++) {
                item = ctrl.collections()[i];
                index = i;
                dropAcceptClass = index > 1 ? 'acceptDrop' : '';
                childCount = item.data.count ? ' (' + item.data.count() + ')' : '';
                if (args.currentView().collection === item) {
                    selectedCSS = 'active';
                } else {
                    selectedCSS = '';
                }
                if (item.data.nodeType === 'collection' && !item.data.node.attributes.bookmarks) {
                    submenuTemplate = m('i.fa.fa-ellipsis-v.pull-right.text-muted.p-xs.pointer', {
                        'data-index' : i,
                        onclick : openCollectionMenu
                        });
                } else {
                    submenuTemplate = '';
                }
                list.push(m('li.pointer', {
                    className : selectedCSS + ' ' + dropAcceptClass,
                    'data-index' : index,
                    onclick : collectionOnclick.bind(null, item)
                  },[
                        m('span', item.label + childCount),
                        submenuTemplate
                    ]
                ));
            }
            return list;
        };
        var collectionListTemplate = [
            m('h5.clearfix', [
                'Collections ',
                m('i.fa.fa-question-circle.text-muted', {
                    'data-toggle':  'tooltip',
                    'title':  'Collections are groups of projects. You can create custom collections. Drag and drop your projects or bookmarked projects to add them.',
                    'data-placement' : 'bottom'
                }, ''),
                !viewOnly ? m('button.btn.btn-xs.btn-default[data-toggle="modal"][data-target="#addColl"].m-h-xs', {onclick: function() {
                        $osf.trackClick('myProjects', 'add-collection', 'open-add-collection-modal');
                    }}, m('i.fa.fa-plus')) : '',
                m('.pull-right',
                    ctrl.totalPages() > 1 ? m.component(MicroPagination, { currentPage : ctrl.currentPage, totalPages : ctrl.totalPages, type: 'collections' }) : ''
                )
            ]),
            m('ul', { config: ctrl.applyDroppable },[
                collectionList(),
                ctrl.showCollectionMenu() ? m('.collectionMenu',{
                    style : 'position:absolute;top: ' + ctrl.collectionMenuObject().y + 'px;left: ' + ctrl.collectionMenuObject().x + 'px;'
                }, [
                    m('.menuClose', { onclick : function (e) {
                        ctrl.showCollectionMenu(false);
                        ctrl.resetCollectionMenu();
                        $osf.trackClick('myProjects', 'edit-collection', 'click-close-edit-collection-menu');
                    }
                    }, m('.text-muted','×')),
                    m('ul', [
                        m('li[data-toggle="modal"][data-target="#renameColl"].pointer',{
                            onclick : function (e) {
                                ctrl.showCollectionMenu(false);
                                $osf.trackClick('myProjects', 'edit-collection', 'open-rename-collection-modal');
                            }
                        }, [
                            m('i.fa.fa-pencil'),
                            ' Rename'
                        ]),
                        m('li[data-toggle="modal"][data-target="#removeColl"].pointer',{
                            onclick : function (e) {
                                ctrl.showCollectionMenu(false);
                                $osf.trackClick('myProjects', 'edit-collection', 'open-delete-collection-modal');
                            }
                        }, [
                            m('i.fa.fa-trash'),
                            ' Delete'
                        ])
                    ])
                ]) : ''
            ])
        ];
        return m('.db-collections', [
            collectionListTemplate,
            m('.db-collections-modals', [
                m.component(mC.modal, {
                    id: 'addColl',
                    header : m('.modal-header', [
                        m('button.close[data-dismiss="modal"][aria-label="Close"]', {onclick: function() {
                            $osf.trackClick('myProjects', 'add-collection', 'click-close-add-collection-modal');
                        }}, [
                            m('span[aria-hidden="true"]','×')
                        ]),
                        m('h3.modal-title', 'Add new collection')
                    ]),
                    body : m('.modal-body', [
                        m('p', 'Collections are groups of projects that help you organize your work. After you create your collection, you can add projects by dragging them into the collection.'),
                        m('.form-group', [
                            m('label[for="addCollInput].f-w-lg.text-bigger', 'Collection name'),
                            m('input[type="text"].form-control#addCollInput', {
                                onkeyup: function (ev){
                                    var val = $(this).val();
                                    ctrl.validateName(val);
                                    if(ctrl.isValid()){
                                        if(ev.which === 13){
                                            ctrl.addCollection();
                                        }
                                    }
                                    ctrl.newCollectionName(val);
                                },
                                onchange: function() {
                                    $osf.trackClick('myProjects', 'add-collection', 'type-collection-name');
                                },
                                placeholder : 'e.g.  My Replications',
                                value : ctrl.newCollectionName()
                            }),
                            m('span.help-block', ctrl.validationError())
                        ])
                    ]),
                    footer: m('.modal-footer', [
                        m('button[type="button"].btn.btn-default[data-dismiss="modal"]',
                            {
                                onclick : function(){
                                    ctrl.dismissModal();
                                    ctrl.newCollectionName('');
                                    ctrl.isValid(false);
                                    $osf.trackClick('myProjects', 'add-collection', 'click-cancel-button');

                                }
                            }, 'Cancel'),
                        ctrl.isValid() ? m('button[type="button"].btn.btn-success', { onclick : function() {
                            ctrl.addCollection();
                            $osf.trackClick('myProjects', 'add-collection', 'click-add-button');
                        }},'Add')
                            : m('button[type="button"].btn.btn-success[disabled]', 'Add')
                    ])
                }),
                m.component(mC.modal, {
                    id : 'renameColl',
                    header: m('.modal-header', [
                        m('button.close[data-dismiss="modal"][aria-label="Close"]', {onclick: function() {
                            $osf.trackClick('myProjects', 'edit-collection', 'click-close-rename-modal');
                        }}, [
                            m('span[aria-hidden="true"]','×')
                        ]),
                        m('h3.modal-title', 'Rename collection')
                    ]),
                    body: m('.modal-body', [
                        m('.form-inline', [
                            m('.form-group', [
                                m('label[for="addCollInput]', 'Rename to: '),
                                m('input[type="text"].form-control.m-l-sm',{
                                    onkeyup: function(ev){
                                        var val = $(this).val();
                                        ctrl.validateName(val);
                                        if(ctrl.isValid()) {
                                            if (ev.which === 13) { // if enter is pressed
                                                ctrl.renameCollection();
                                            }
                                        }
                                        ctrl.collectionMenuObject().item.renamedLabel = val;
                                    },
                                    onchange: function() {
                                        $osf.trackClick('myProjects', 'edit-collection', 'type-rename-collection');
                                    },
                                    value: ctrl.collectionMenuObject().item.renamedLabel}),
                                m('span.help-block', ctrl.validationError())

                            ])
                        ])
                    ]),
                    footer : m('.modal-footer', [
                        m('button[type="button"].btn.btn-default[data-dismiss="modal"]', {
                            onclick : function(){
                                ctrl.isValid(false);
                                $osf.trackClick('myProjects', 'edit-collection', 'click-cancel-rename-button');
                            }
                        },'Cancel'),
                        ctrl.isValid() ? m('button[type="button"].btn.btn-success', { onclick : function() {
                            ctrl.renameCollection();
                            $osf.trackClick('myProjects', 'edit-collection', 'click-rename-button');
                        }},'Rename')
                            : m('button[type="button"].btn.btn-success[disabled]', 'Rename')
                    ])
                }),
                m.component(mC.modal, {
                    id: 'removeColl',
                    header: m('.modal-header', [
                        m('button.close[data-dismiss="modal"][aria-label="Close"]', {onclick: function() {
                            $osf.trackClick('myProjects', 'edit-collection', 'click-close-delete-collection');
                        }}, [
                            m('span[aria-hidden="true"]','×')
                        ]),
                        m('h3.modal-title', 'Delete collection "' + ctrl.collectionMenuObject().item.label + '"?')
                    ]),
                    body: m('.modal-body', [
                        m('p', 'This will delete your collection, but your projects will not be deleted.')
                    ]),
                    footer : m('.modal-footer', [
                        m('button[type="button"].btn.btn-default[data-dismiss="modal"]', {onclick: function() {
                            $osf.trackClick('myProjects', 'edit-collection', 'click-cancel-delete-collection');
                        }}, 'Cancel'),
                        m('button[type="button"].btn.btn-danger', {
                            onclick : function() {
                                ctrl.deleteCollection();
                                $osf.trackClick('myProjects', 'edit-collection', 'click-delete-collection-button');
                            }},'Delete')
                    ])
                })
            ])
        ]);
    }
};
/**
 * Small view component for compact pagination
 * Requires currentPage and totalPages to be m.prop
 * @type {{view: MicroPagination.view}}
 */
var MicroPagination = {
    view : function(ctrl, args) {
        if (args.currentPage() > args.totalPages()) {
            args.currentPage(args.totalPages());
        }
        return m('span.osf-micro-pagination.m-l-xs', [
            args.currentPage() > 1 ? m('span.m-r-xs.arrow.left.live', { onclick : function(){
                    args.currentPage(args.currentPage() - 1);
                    $osf.trackClick('myProjects', 'paginate', 'get-prev-page-' + args.type);
             }}, m('i.fa.fa-angle-left')) : m('span.m-r-xs.arrow.left', m('i.fa.fa-angle-left')),
            m('span', args.currentPage() + '/' + args.totalPages()),
            args.currentPage() < args.totalPages() ? m('span.m-l-xs.arrow.right.live', { onclick : function(){
                    args.currentPage(args.currentPage() + 1);
                    $osf.trackClick('myProjects', 'paginate', 'get-next-page-' + args.type);
            }}, m('i.fa.fa-angle-right')) : m('span.m-l-xs.arrow.right', m('i.fa.fa-angle-right'))
        ]);
    }
};

/**
 * Breadcrumbs Module
 * @constructor
 */

var Breadcrumbs = {
    view : function (ctrl, args) {
        var viewOnly = args.viewOnly;
        var mobile = window.innerWidth < MOBILE_WIDTH; // true if mobile view
        var updateFilesOnClick = function (item) {
          if (item.type === 'node')
            args.updateFilesData(item, item.data.id);
          else
            args.updateFilesData(item);
          $osf.trackClick('myProjects', 'projectOrganizer', 'click-on-breadcrumbs');
        };
        var contributorsTemplate = [];
        var tagsTemplate = [];
        if(args.currentView().contributor.length) {
            contributorsTemplate.push(m('span.text-muted', 'with '));
            args.currentView().contributor.forEach(function (c) {
                contributorsTemplate.push(m('span.filter-breadcrumb.myprojects', [
                    c.label,
                    ' ',
                    m('button', { onclick: function(){
                        args.unselectContributor(c.data.id);
                    }}, m('span', '×'))
                ]));
            });
        }
        if(args.currentView().tag.length){
            tagsTemplate.push(m('span.text-muted.m-l-sm', 'tagged '));
            args.currentView().tag.forEach(function(t){
                tagsTemplate.push(m('span.filter-breadcrumb.myprojects', [
                    t.label,
                    ' ',
                    m('button', { onclick: function(){
                        args.unselectTag(t.data.tag);
                    }}, m('span', '×'))
                ]));
            });
        }
        var items = args.breadcrumbs();
        if (mobile && items.length > 1) {
            return m('.db-breadcrumbs', [
                m('ul', [
                    m('li', [
                        m('.btn.btn-link[data-toggle="modal"][data-target="#parentsModal"]', '...'),
                        m('i.fa.fa-angle-right')
                    ]),
                    m('li', [
                      m('span.btn', items[items.length-1].label),
                      contributorsTemplate,
                      tagsTemplate
                    ])
                ]),
                m('#parentsModal.modal.fade[tabindex=-1][role="dialog"][aria-hidden="true"]',
                    m('.modal-dialog',
                        m('.modal-content', [
                            m('.modal-body', [
                                m('button.close[data-dismiss="modal"][aria-label="Close"]', [
                                    m('span[aria-hidden="true"]','×')
                                ]),
                                m('h4', 'Parent projects'),
                                args.breadcrumbs().map(function(item, index, array){
                                    if(index === array.length-1){
                                        return m('.db-parent-row.btn', {
                                            style : 'margin-left:' + (index*20) + 'px;'
                                        },  [
                                            m('i.fa.fa-angle-right.m-r-xs'),
                                            item.label
                                        ]);
                                    }
                                    item.index = index; // Add index to update breadcrumbs
                                    item.placement = 'breadcrumb'; // differentiate location for proper breadcrumb actions
                                    return m('.db-parent-row',[
                                        m('span.btn.btn-link', {
                                            style : 'margin-left:' + (index*20) + 'px;',
                                            onclick : function() {
                                                $('.modal').modal('hide');
                                                args.updateFilesData(item);
                                            }
                                        },  [
                                            m('i.fa.fa-angle-right.m-r-xs'),
                                            item.label
                                        ])
                                        ]
                                    );
                                })
                            ])
                        ])
                    )
                )
            ]);
        }
        return m('.db-breadcrumbs', m('ul', [
            items.map(function(item, index, arr){
                if(index === arr.length-1){
                    if(item.type === 'node'){
                        var linkObject = args.breadcrumbs()[args.breadcrumbs().length - 1];
                        var parentID = linkObject.data.id;
                        var showAddProject = true;
                        var addProjectTemplate = '';
                        var permissions = item.data.attributes.current_user_permissions;
                        showAddProject = permissions.indexOf('admin') > -1 || permissions.indexOf('write') > -1;
                        if (item.type === 'registration' || item.data.type === 'registrations' || item.data.nodeType === 'registrations'){
                            showAddProject = false;
                        }
                        if(showAddProject && !viewOnly){
                            addProjectTemplate = m.component(AddProject, {
                                buttonTemplate: m('.btn.btn-sm.text-muted[data-toggle="modal"][data-target="#addSubComponent"]', {onclick: function() {
                                    $osf.trackClick('myProjects', 'add-component', 'open-add-component-modal');
                                }}, [m('i.fa.fa-plus.m-r-xs', {style: 'font-size: 10px;'}), 'Create component']),
                                parentID: parentID,
                                modalID: 'addSubComponent',
                                title: 'Create new component',
                                categoryList: args.categoryList,
                                stayCallback: function () {
                                    var topLevelProject = args.fetchers[linkObject.id];
                                    topLevelProject.fetch(this.saveResult().data.id).then(function(){
                                        args.updateSelected([]);
                                        args.multiselected()([]);
                                        args.updateTreeData(0, topLevelProject._flat, true);
                                    });
                                },
                                trackingCategory: 'myProjects',
                                trackingAction: 'add-component'
                            });
                        }
                        return [
                            m('li', [
                                m('span.btn', item.label),
                                contributorsTemplate,
                                tagsTemplate,
                                m('i.fa.fa-angle-right')
                            ]),
                            addProjectTemplate
                        ];
                    }
                }
                item.index = index; // Add index to update breadcrumbs
                item.placement = 'breadcrumb'; // differentiate location for proper breadcrumb actions
                return m('li',[
                    m('span.btn.btn-link', {onclick : updateFilesOnClick.bind(null, item)},  item.label),
                    index === 0 && arr.length === 1 ? [contributorsTemplate, tagsTemplate] : '',
                    m('i.fa.fa-angle-right'),
                    ]
                );
            })
        ]));
    }
};


/**
 * Filters Module.
 * @constructor
 */
var Filters = {
    controller : function (args) {
        var self = this;
        self.nameCurrentPage = m.prop(1);
        self.namePageSize = m.prop(4);
        self.nameTotalPages = m.prop(1);
        self.tagCurrentPage = m.prop(1);
        self.tagPageSize = m.prop(4);
        self.tagTotalPages = m.prop(1);
    },
    view : function (ctrl, args) {
        if(args.nameFilters.length > 0) {
            ctrl.nameTotalPages(Math.ceil(args.nameFilters.length/ctrl.namePageSize()));
        }
        if(args.tagFilters.length > 0){
            ctrl.tagTotalPages(Math.ceil(args.tagFilters.length/ctrl.tagPageSize()));
        }
        var filterContributor = function(item, tracking) {
            args.updateFilesData(item);
            $osf.trackClick('myProjects', 'filter', 'filter-by-contributor');
        };

        var filterTag = function(item, tracking) {
            args.updateFilesData(item);
            $osf.trackClick('myProjects', 'filter', 'filter-by-tag');
        };

        var returnNameFilters = function _returnNameFilters(){
            if (args.currentView().fetcher.isEmpty() || args.nameFilters.length < 1)
                return m('.text-muted.text-smaller', 'There are no collaborators in this collection yet.');
            var list = [];
            var item;
            var i;
            var selectedCSS;
            var begin = ((ctrl.nameCurrentPage()-1) * ctrl.namePageSize()); // remember indexes start from 0
            var end = ((ctrl.nameCurrentPage()) * ctrl.namePageSize()); // 1 more than the last item
            if (args.nameFilters.length < end) {
                end = args.nameFilters.length;
            }
            for (i = begin; i < end; i++) {
                item = args.nameFilters[i];
                selectedCSS = args.currentView().contributor.indexOf(item) !== -1 ? '.active' : '';
                list.push(m('li.pointer' + selectedCSS, {onclick : filterContributor.bind(null, item)},
                    m('span', item.label)
                ));
            }
            return list;
        };
        var returnTagFilters = function _returnTagFilters(){
            if (args.currentView().fetcher.isEmpty() || args.tagFilters.length < 1)
                return m('.text-muted.text-smaller', 'Projects in this collection don\'t have any tags yet.');

            var list = [];
            var selectedCSS;
            var item;
            var i;
            var begin = ((ctrl.tagCurrentPage()-1) * ctrl.tagPageSize()); // remember indexes start from 0
            var end = ((ctrl.tagCurrentPage()) * ctrl.tagPageSize()); // 1 more than the last item
            if (args.tagFilters.length < end) {
                end = args.tagFilters.length;
            }
            for (i = begin; i < end; i++) {
                item = args.tagFilters[i];
                selectedCSS = args.currentView().tag.indexOf(item) !== -1  ? '.active' : '';
                list.push(m('li.pointer' + selectedCSS, {onclick : filterTag.bind(null, item)},
                    m('span', item.label
                    )
                ));
            }
            return list;
        };
        return m('.db-filters.m-t-lg',
            [
                m('h5.m-t-sm', [
                    'Contributors ',
                    m('i.fa.fa-question-circle.text-muted', {
                        'data-toggle':  'tooltip',
                        'title': 'Click a contributor\'s name to see projects that you have in common.',
                        'data-placement' : 'bottom'
                    }, ''),
                    m('.pull-right',
                        args.nameFilters.length && ctrl.nameTotalPages() > 1 ? m.component(MicroPagination, { currentPage : ctrl.nameCurrentPage, totalPages : ctrl.nameTotalPages, type: 'contributors'}) : ''
                        )
                ]),
                m('ul', [
                    args.currentView().fetcher.loaded === 0 && !args.currentView().fetcher.isEmpty() ? m('.ball-beat.text-center.m-t-md', m('')) : returnNameFilters()
                ]),
                m('h5.m-t-sm', [
                    'Tags',
                    m('.pull-right',
                        args.tagFilters.length && ctrl.tagTotalPages() > 1 ? m.component(MicroPagination, { currentPage : ctrl.tagCurrentPage, totalPages : ctrl.tagTotalPages, type: 'tags' }) : ''
                        )
                ]), m('ul', [
                    args.currentView().fetcher.loaded === 0 && !args.currentView().fetcher.isEmpty() ? m('.ball-beat.text-center.m-t-md', m('')) : returnTagFilters()
                ])
            ]
        );
    }
};

/**
 * Information Module.
 * @constructor
 */
var Information = {
    view : function (ctrl, args) {
        function categoryMap(category) {
            // TODO, you don't need to do this, CSS will do this case change
            switch (category) {
                case 'analysis':
                    return 'Analysis';
                case 'communication':
                    return 'Communication';
                case 'data':
                    return 'Data';
                case 'hypothesis':
                    return 'Hypothesis';
                case 'methods and measures':
                    return 'Methods and Measures';
                case 'procedure':
                    return 'Procedure';
                case 'project':
                    return 'Project';
                case 'software':
                    return 'Software';
                case 'other':
                    return 'Other';
                default:
                    return 'Uncategorized';
            }
        }
        var template = '';
        var showRemoveFromCollection;
        var collectionFilter = args.currentView().collection;
        if (args.selected().length === 0) {
            template = m('.db-info-empty.text-muted.p-lg', 'Select a row to view project details.');
        }
        if (args.selected().length === 1) {
            var item = args.selected()[0].data;
            showRemoveFromCollection = collectionFilter.data.nodeType === 'collection' && args.selected()[0].depth === 1 && args.fetchers[collectionFilter.id]._flat.indexOf(item) !== -1; // Be able to remove top level items but not their children
            if(item.attributes.category === ''){
                item.attributes.category = 'Uncategorized';
            }
            template = m('.p-sm', [
                showRemoveFromCollection ? m('.clearfix', m('.btn.btn-default.btn-sm.btn.p-xs.text-danger.pull-right', { onclick : function() {
                    args.removeProjectFromCollections();
                    $osf.trackClick('myProjects', 'information-panel', 'remove-project-from-collection');
                } }, 'Remove from collection')) : '',
                    m('h3', m('a', { href : item.links.html, onclick: function(){
                        $osf.trackClick('myProjects', 'information-panel', 'navigate-to-project');
                    }}, item.attributes.title)),
                m('[role="tabpanel"]', [
                    m('ul.nav.nav-tabs.m-b-md[role="tablist"]', [
                        m('li[role="presentation"].active', m('a[href="#tab-information"][aria-controls="information"][role="tab"][data-toggle="tab"]', {onclick: function(){
                            $osf.trackClick('myProjects', 'information-panel', 'open-information-tab');
                        }}, 'Information')),
                        m('li[role="presentation"]', m('a[href="#tab-activity"][aria-controls="activity"][role="tab"][data-toggle="tab"]', {onclick : function() {
                            args.getCurrentLogs();
                            $osf.trackClick('myProjects', 'information-panel', 'open-activity-tab');
                        }}, 'Activity'))
                    ]),
                    m('.tab-content', [
                        m('[role="tabpanel"].tab-pane.active#tab-information',[
                            m('p.db-info-meta.text-muted', [
                                m('', 'Visibility : ' + (item.attributes.public ? 'Public' : 'Private')),
                                m('', 'Category: ' + categoryMap(item.attributes.category)),
                                m('', 'Last Modified on: ' + (item.date ? item.date.local : ''))
                            ]),
                            m('p', [
                                m('span', {style: 'white-space:pre-wrap'}, item.attributes.description)
                            ]),
                            item.attributes.tags.length > 0 ?
                            m('p.m-t-md', [
                                m('h5', 'Tags'),
                                item.attributes.tags.map(function(tag){
                                    return m('a.tag', { href : '/search/?q=(tags:' + tag + ')', onclick: function(){
                                        $osf.trackClick('myProjects', 'information-panel', 'navigate-to-search-by-tag');
                                    }}, tag);
                                })
                            ]) : ''
                        ]),
                        m('[role="tabpanel"].tab-pane#tab-activity',[
                            m.component(ActivityLogs, args)
                        ])
                    ])
                ])
            ]);
        }
        if (args.selected().length > 1) {
            showRemoveFromCollection = collectionFilter.data.nodeType === 'collection'  && args.selected()[0].depth === 1;
            template = m('.p-sm', [
                showRemoveFromCollection ? m('.clearfix', m('.btn.btn-default.btn-sm.p-xs.text-danger.pull-right', { onclick : function() {
                    args.removeProjectFromCollections();
                    $osf.trackClick('myProjects', 'information-panel', 'remove-multiple-projects-from-collections');
                } }, 'Remove selected from collection')) : '',
                args.selected().map(function(item){
                    return m('.db-info-multi', [
                        m('h4', m('a', { href : item.data.links.html}, item.data.attributes.title)),
                        m('p.db-info-meta.text-muted', [
                            m('span', item.data.attributes.public ? 'Public' : 'Private' + ' ' + item.data.attributes.category),
                            m('span', ', Last Modified on ' + item.data.date.local)
                        ])
                    ]);
                })
            ]);
        }
        return m('.db-information', template);
    }
};


var ActivityLogs = {
    view : function (ctrl, args) {
        return m('.db-activity-list.m-t-md', [
            args.activityLogs() ? args.activityLogs().map(function(item){
                item.trackingCategory = 'myProjects';
                item.trackingAction = 'information-panel';
                var image = m('i.fa.fa-desktop');
                if (item.embeds.user && item.embeds.user.data) {
                    image = m('img', { src : item.embeds.user.data.links.profile_image});
                }
                else if (item.embeds.user && item.embeds.user.errors[0].meta){
                    image = m('img', { src : item.embeds.user.errors[0].meta.profile_image});
                }
                return m('.db-activity-item', [
                m('', [ m('.db-log-avatar.m-r-xs', image),
                    m.component(LogText, item)]),
                m('.text-right', m('span.text-muted.m-r-xs', item.attributes.formattableDate.local))]);

            }) : '',
            m('.db-activity-nav.text-center', [
                args.showMoreActivityLogs() ? m('.btn.btn-sm.btn-link', { onclick: function(){
                    args.getLogs(args.showMoreActivityLogs(), true);
                    $osf.trackClick('myProjects', 'information-panel', 'show-more-activity');
                }}, [ 'Show more', m('i.fa.fa-caret-down.m-l-xs')]) : ''
            ])

        ]);
    }
};

/**
 * Modals views.
 * @constructor
 */

var Modals = {
    view : function(ctrl, args) {
        return m('.db-fbModals', [
            m('#infoModal.modal.fade[tabindex=-1][role="dialog"][aria-hidden="true"]',
                m('.modal-dialog',
                    m('.modal-content', [
                        m('.modal-body', [
                            m('button.close[data-dismiss="modal"][aria-label="Close"]', [
                                m('span[aria-hidden="true"]','×')
                            ]),
                            m.component(Information, args)
                        ])
                    ])
                )
            )
        ]);
    }
};


module.exports = {
    MyProjects : MyProjects,
    Collections : Collections,
    MicroPagination : MicroPagination,
    ActivityLogs : ActivityLogs,
    LinkObject: LinkObject,
    NodeFetcher: NodeFetcher,
};<|MERGE_RESOLUTION|>--- conflicted
+++ resolved
@@ -687,11 +687,7 @@
 
             var userFinder = function(lo) {
               return lo.label === u2.data.embeds.users.data.attributes.full_name;
-<<<<<<< HEAD
-          };
-=======
             };
->>>>>>> 6c4805ed
 
             for (var user in self.users) {
                 var u2 = self.users[user];
