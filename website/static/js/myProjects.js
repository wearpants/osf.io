--- conflicted
+++ resolved
@@ -566,132 +566,7 @@
 
         // Update what is viewed
         self.updateList = function _updateList (reset, itemId, collectionObject){
-<<<<<<< HEAD
             if (!self.buildTree()) return; // Treebeard hasn't loaded yet
-=======
-            function collectionUpdateActions (collectionData) {
-                self.nodes[self.currentView().collection.data.node.id] = collectionData;
-                self.generateFiltersList(collectionData);
-                self.currentView().totalRows = collectionData.length;
-            }
-            function collectionSuccess (result){
-                var displayError = false;
-                if(result.data.length === 0 ){
-                    collectionUpdateActions(collectionData);
-                }
-                result.data.forEach(function(node, index){
-                    var indexedNode = self.indexes()[node.id];
-                    if(indexedNode){
-                        self.loadValue(++collectionObject.data.loaded / collectionObject.data.count() * 100);
-                        collectionData.push(indexedNode);
-                        // Update node information here too
-                        if(index === result.data.length - 1){
-                            collectionUpdateActions(collectionData);
-                        }
-                    } else {
-                        var url = $osf.apiV2Url('nodes/' + node.id + '/', { query : { 'related_counts' : 'children', 'embed' : 'contributors' }});
-                        m.request({method : 'GET', url : url, config : xhrconfig, background: true}).then(function(r){
-                            self.generateSets(r.data);
-                            collectionData.push(r.data);
-                            self.indexes()[node.id] = r.data;
-                            if(index === result.data.length - 1 && displayError){
-                                $osf.growl(' Some projects for this collection could not be loaded', 'Please try again later.', 'warning', 5000);
-                            }
-                            // Update node information
-                            if(index === result.data.length - 1){
-                                collectionUpdateActions(collectionData);
-                            }
-
-                            self.loadValue(++collectionObject.data.loaded / collectionObject.data.count() * 100);
-                            updateTreeData(0, collectionData, true);
-                        }, function(r){
-                            var message = 'Error loading node not belonging to user for collections with node id  ' + node.id;
-                            displayError = true;
-                            Raven.captureMessage(message, {requestReturn: r});
-                            if(index === result.data.length -1 && displayError){
-                                $osf.growl(' Some projects for this collection could not be loaded', 'Please try again later.', 'warning', 5000);
-                            }
-                        });
-                    }
-                });
-
-                updateTreeData(0, collectionData, true);
-            }
-
-            if(collectionObject){ // A regular collection including bookmarks
-                self.loadValue(collectionObject.data.loaded / collectionObject.data.count() * 100);
-
-                var collectionData = [];
-                var linkedNodesUrl = $osf.apiV2Url(collectionObject.data.path, { query : collectionObject.data.query});
-                if(self.nodeUrlCache[linkedNodesUrl]){
-                    collectionSuccess(self.nodeUrlCache[linkedNodesUrl]);
-                } else {
-                    m.request({method : 'GET', url : linkedNodesUrl, config : xhrconfig, background: true}).then(function(result){
-                        self.nodeUrlCache[linkedNodesUrl] = result;
-                        collectionSuccess(result);
-                    }, function(result){
-                        var message = 'Error loading nodes from collection id  ' + collectionObject.data.node.id;
-                        Raven.captureMessage(message, {requestReturn: result});
-                        $osf.growl(' "' + collectionObject.data.node.attributes.title + '" contents couldn\'t load', 'Please try again later.');
-                    });
-                }
-
-                return;
-            }
-
-            if(itemId) { // A project has been selected. Move context to it.
-                var processChildren = function (data) {
-                    self.currentView().contributor = [];
-                    self.currentView().tag = [];
-                    self.currentView().totalRows = data.length;
-                    updateTreeData(0, data, true);
-                };
-                if(!self.indexes()[itemId]){
-                    var type = self.currentView().collection.data.nodeType === 'registrations' ? 'registrations' : 'nodes';
-                    var itemUrl = $osf.apiV2Url(type + '/' + itemId + '/children/', { query : { 'related_counts' : 'children', 'embed' : 'contributors' }});
-                    m.request({method : 'GET', url : itemUrl, config : xhrconfig}).then(function(result){
-                        console.log(result);
-                        processChildren(result.data);
-                    }, function(result){
-                        var message = 'Error loading node children from server for node  ' + itemId;
-                        Raven.captureMessage(message, {requestReturn: result});
-                        $osf.growl('Project or subcomponent details couldn\'t load', 'Please try again later.', 'warning', 5000);
-                    });
-                } else {
-                    processChildren(self.indexes()[itemId].children);
-                }
-                return;
-            }
-
-            // Reset the progress bar
-            var progress = self.nodes[self.currentView().collection.data.nodeType].treeData;
-            if (progress) self.loadValue(progress.loaded / progress.total * 100);
-
-            var hasFilters = self.currentView().contributor.length || self.currentView().tag.length;
-            var nodeType = self.currentView().collection.data.nodeType;
-            var nodeObject = self.nodes[nodeType] === 'collection' ? self.nodes[self.currentView().collection.data.node.id] : self.nodes[nodeType];
-            var item;
-            var viewData = [];
-
-            var nodeData = nodeObject ? nodeObject.treeData.data : self.nodes[self.currentView().collection.data.node.id];
-
-            if(!hasFilters && nodeObject){
-                var begin;
-                if((nodeObject.treeData.loaded > 0 || nodeObject.loadMode === 'done') && self.treeData().data) {
-                    if(reset || nodeObject.treeData.loaded <= NODE_PAGE_SIZE){
-                        begin = 0;
-                        self.treeData().children = [];
-                    } else {
-                        begin = self.treeData().children.length;
-                    }
-                    updateTreeData(begin, nodeData);
-                    self.currentView().totalRows = nodeObject.loaded;
-                }
-                self.generateFiltersList(nodeData);
-                self.currentView().totalRows = nodeData.length;
-                return;
-            }
->>>>>>> 93082756
 
             var tags = self.currentView().tag;
             var contributors = self.currentView().contributor;
@@ -1237,7 +1112,6 @@
                         dataArray.push(buildCollectionNodeData(ui.draggable.find('.title-text>a').attr('data-nodeID'))); // data-nodeID attribute needs to be set in project organizer building title column
                         $osf.trackClick('myProjects', 'projectOrganizer', 'single-project-dragged-to-collection');
                     }
-<<<<<<< HEAD
 
                     function save(index, data) {
                       if (!data[index])
@@ -1268,45 +1142,6 @@
                           $osf.growl(message,null, 'warning', 4000);
                           save(index + 1, data);
                       });
-=======
-                    function saveNodetoCollection (index) {
-                        function doNext (skipCount){
-                            if(dataArray[index+1]){
-                                saveNodetoCollection(index+1);
-                            } else {
-                                args.currentView().collection = collection;
-                                args.currentView().contributor = [];
-                                args.currentView().tag = [];
-                                args.updateList(false, null, collection);
-                            }
-                            if(!skipCount){
-                                collection.data.count(collection.data.count()+1);
-                            }
-                        }
-                        m.request({
-                            method : 'POST',
-                            url : collection.data.node.links.self + 'node_links/', //collection.data.node.relationships.linked_nodes.links.related.href,
-                            config : xhrconfig,
-                            data : dataArray[index]
-                        }).then(function(){
-                            doNext(false);
-                        }, function(result){
-                            var message = '';
-                            var name = args.selected()[index] ? args.selected()[index].data.name : 'Item ';
-                            if (result.errors.length > 0) {
-                                result.errors.forEach(function(error){
-                                    if(error.detail.indexOf('already pointed') > -1 ){
-                                        message = '"' + name + '" is already in "' + collection.label + '"' ;
-                                    }
-                                });
-                            }
-                            $osf.growl(message,null, 'warning', 4000);
-                            doNext(true); // don't add to count
-                        }); // In case of success or error. It doesn't look like mithril has a general .done method
-                    }
-                    if(dataArray.length > 0){
-                        saveNodetoCollection(0);
->>>>>>> 93082756
                     }
 
                     save(0, dataArray);
