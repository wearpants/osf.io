--- conflicted
+++ resolved
@@ -1,130 +1,4 @@
 /**
-<<<<<<< HEAD
- * A simple folder picker plugin built on Treebeard.
- * Takes the same options as Treebeard and additionally requires an
- * `onChooseFolder` option (the callback executed when a folder is selected).
- *
- * Usage:
- *
- *     $('#myPicker').folderpicker({
- *         data: // Array of Treebeard-formatted data or URL to fetch data
- *         onPickFolder: function(evt, folder) {
- *             // do something with folder
- *         }
- *     });
- */
-;(function (global, factory) {
-    if (typeof define === 'function' && define.amd) {
-        define(['jquery', 'treebeard'], factory);
-    } else if (typeof $script === 'function') {
-        $script.ready(['treebeard'], function() {
-            global.FolderPicker = factory(jQuery, Treebeard);
-            $script.done('folderPicker');
-        });
-    } else {
-        global.FolderPicker = factory(jQuery, global.Treebeard);
-    }
-}(this, function($, Treebeard){
-    'use strict';
-
-    function _treebeardToggleCheck (item) {
-        if (item.data.path == "/") {
-            return false;
-        }
-        return true;
-    }
-
-    function _treebeardResolveToggle(item){
-        if (item.data.path!="/") {
-            var toggleMinus = m('i.icon-minus', ' '),
-                togglePlus = m('i.icon-plus', ' ');
-            if (item.kind === 'folder') {
-                if (item.open) {
-                    return toggleMinus;
-                }
-                return togglePlus;
-            }
-        }
-        item.open = true;
-        return '';
-    }
-
-    // Returns custom icons for OSF
-    function _treebeardResolveIcon(item){
-        var openFolder  = m('i.icon-folder-open-alt', ' '),
-            closedFolder = m('i.icon-folder-close-alt', ' ');
-
-        if (item.open) {
-            return openFolder;
-        }
-
-        return closedFolder;
-    }
-
-    var INPUT_NAME = '-folder-select';
-    //THIS NEEDS TO BE FIXED SO THAT ON CLICK IT OPENS THE FOLDER.
-    function _treebeardTitleColumn (item, col) {
-        return m('span', item.data.name);
-    }
-
-    /**
-     * Returns the folder select button for a single row.
-     */
-    function _treebeardSelectView(item) {
-        if(item.data.path != undefined){
-            if (item.data.path === this.options.folderPath) {
-                return m("input",{
-                type:"radio",
-                checked : 'checked',
-                name: "#" + this.options.divID + INPUT_NAME,
-                value:item.id
-                }, " ");
-            }
-        }
-
-        return m("input",{
-            type:"radio",
-            name: "#" + this.options.divID + INPUT_NAME,
-            value:item.id
-        }, " ");
-    }
-
-    function _treebeardColumnTitle(){
-        var columns = [];
-        columns.push({
-            title: 'Folders',
-            width : '75%',
-            sort : false
-        },
-        {
-            title : 'Select',
-            width : '25%',
-            sort : false
-        });
-
-        return columns;
-    }
-
-    function _treebeardResolveRows(item){
-        // this = treebeard;
-        item.css = '';
-        var default_columns = [];             // Defines columns based on data
-        default_columns.push({
-            data : 'name',  // Data field name
-            folderIcons : true,
-            filter : false,
-            custom : _treebeardTitleColumn
-        });
-
-        default_columns.push(
-            {
-            sortInclude : false,
-            css : 'p-l-xs',
-            custom : _treebeardSelectView
-        });
-
-        return default_columns;
-=======
 * A simple folder picker plugin built on HGrid.
 * Takes the same options as HGrid and additionally requires an
 * `onChooseFolder` option (the callback executed when a folder is selected).
@@ -138,62 +12,110 @@
 *         }
 *     });
 */
-'use strict';
-
-var HGrid = require('hgrid');
-var $ = require('jquery');
-
-// Extend the default HGrid name column
-FolderPicker.Col = {};
-FolderPicker.Col.Name = $.extend({}, HGrid.Col.Name);
-// Column title
-FolderPicker.Col.title = 'Folders';
-// Name for the radio button inputs
-var INPUT_NAME = '-folder-select';
-
-/**
-    * Returns the folder select button for a single row.
-    */
-function folderSelectView(row) {
-    // Build the parts of the radio button
-    var open = '<input type="radio" ';
-    var name = 'name="' + this.selector + INPUT_NAME + '" ';
-    var checked = row._fpChecked ? ' checked ' : ' ';
-    // Store the HGrid id as the value
-    var value = 'value="' + row.id + '" ';
-    var close = '/>';
-    // Join all the parts
-    return [open, name, checked, value, close].join('');
-}
-
-// Custom selection button column.
-FolderPicker.Col.SelectFolder = {
-    name: 'Select', folderView: folderSelectView, width: 10
-};
-
-// Upon clicking the name of folder, toggle its collapsed state
-function onClickName(evt, row, grid) {
-    grid.toggleCollapse(row);
-}
-
-// Default HGrid options
-var defaults = {
-    // Disable uploads
-    uploads: false, width: '100%', height: 300,
-    // Add listener that expands a folder upon clicking its name
-    listeners: [
-        {selector: '.' + HGrid.Html.nameClass, on: 'click',
-        callback: onClickName}
-    ],
-    // Optional selector for progress/loading bars
-    progBar: null,
-    init: function() {
-        $(this.options.progBar).hide();
->>>>>>> 12cce5b9
-    }
-};
-
-<<<<<<< HEAD
+    'use strict';
+    var Treebeard = require('treebeard');
+    var $ = require('jquery');
+
+    function _treebeardToggleCheck (item) {
+        if (item.data.path == "/") {
+            return false;
+        }
+        return true;
+    }
+
+    function _treebeardResolveToggle(item){
+        if (item.data.path!="/") {
+            var toggleMinus = m('i.icon-minus', ' '),
+                togglePlus = m('i.icon-plus', ' ');
+            if (item.kind === 'folder') {
+                if (item.open) {
+                    return toggleMinus;
+                }
+                return togglePlus;
+            }
+        }
+        item.open = true;
+        return '';
+    }
+
+    // Returns custom icons for OSF
+    function _treebeardResolveIcon(item){
+        var openFolder  = m('i.icon-folder-open-alt', ' '),
+            closedFolder = m('i.icon-folder-close-alt', ' ');
+
+        if (item.open) {
+            return openFolder;
+        }
+
+        return closedFolder;
+    }
+
+    var INPUT_NAME = '-folder-select';
+    //THIS NEEDS TO BE FIXED SO THAT ON CLICK IT OPENS THE FOLDER.
+    function _treebeardTitleColumn (item, col) {
+        return m('span', item.data.name);
+    }
+
+    /**
+     * Returns the folder select button for a single row.
+     */
+    function _treebeardSelectView(item) {
+        if(item.data.path != undefined){
+            if (item.data.path === this.options.folderPath) {
+                return m("input",{
+                type:"radio",
+                checked : 'checked',
+                name: "#" + this.options.divID + INPUT_NAME,
+                value:item.id
+                }, " ");
+            }
+        }
+
+        return m("input",{
+            type:"radio",
+            name: "#" + this.options.divID + INPUT_NAME,
+            value:item.id
+        }, " ");
+    }
+
+    function _treebeardColumnTitle(){
+        var columns = [];
+        columns.push({
+            title: 'Folders',
+            width : '75%',
+            sort : false
+        },
+        {
+            title : 'Select',
+            width : '25%',
+            sort : false
+        });
+
+        return columns;
+    }
+
+    function _treebeardResolveRows(item){
+        // this = treebeard;
+        item.css = '';
+        var default_columns = [];             // Defines columns based on data
+        default_columns.push({
+            data : 'name',  // Data field name
+            folderIcons : true,
+            filter : false,
+            custom : _treebeardTitleColumn
+        });
+
+        default_columns.push(
+            {
+            sortInclude : false,
+            css : 'p-l-xs',
+            custom : _treebeardSelectView
+        });
+
+        return default_columns;
+
+    }
+
     function _treebeardOnload () {
         var tb = this;
         var folderName = tb.options.initialFolderName;
@@ -234,12 +156,7 @@
         }
     }
 
-    // Upon clicking the name of folder, toggle its collapsed state
-    //function onClickName(evt, row, grid) {
-    //    grid.toggleCollapse(row);
-    //}
-
-    // Default HGrid options
+    // Default Treebeard options
     var defaults = {
         columnTitles : _treebeardColumnTitle,
         resolveRows : _treebeardResolveRows,
@@ -290,51 +207,5 @@
             return new FolderPicker(selector, options);
         });
     };
-    // Export
-    return FolderPicker;
-}));
-=======
-function FolderPicker(selector, opts) {
-    var self = this;
-    self.selector = selector;
-    self.checkedRowId = null;
-    // Custom HGrid action to select a folder that uses the passed in
-    // "onChooseFolder" callback
-    if (!opts.onPickFolder) {
-        throw 'FolderPicker must have the "onPickFolder" option defined';
-    }
-    self.options = $.extend({}, defaults, opts);
-    // Scope problems arise with multiple grids when columns are defined in defaults
-    self.options.columns = [
-        FolderPicker.Col.Name,
-        {name: 'Select', folderView: folderSelectView, width: 10}
-    ];
-    // Start up the grid
-    self.grid = new HGrid(selector, self.options);
-    // Set up listener for folder selection
-    $(selector).on('change', 'input[name="' + self.selector + INPUT_NAME + '"]', function(evt) {
-        var id = $(this).val();
-        var row = self.grid.getByID(id);
-        // Store checked state of rows so that it doesn't uncheck when HGrid is redrawn
-        var oldRow = self.grid.getByID(self.checkedRowId);
-        if (oldRow) {
-            oldRow._fpChecked = false;
-        }
-        self.checkedRowId = row.id;
-        row._fpChecked = true;
-        self.options.onPickFolder.call(self, evt, row);
-    });
-}
-
-// Augment jQuery
-$.fn.folderpicker = function(options) {
-    this.each(function() {
-        // HGrid must take an ID as a selector if using as a jQuery plugin
-        if (!this.id) { throw 'FolderPicker must have an ID if initializing with jQuery.'; }
-        var selector = '#' + this.id;
-        return new FolderPicker(selector, options);
-    });
-};
-
-module.exports = FolderPicker;
->>>>>>> 12cce5b9
+ 
+module.exports = FolderPicker;