--- conflicted
+++ resolved
@@ -16,12 +16,8 @@
 
 var SaveManager = require('js/saveManager');
 var editorExtensions = require('js/registrationEditorExtensions');
-<<<<<<< HEAD
-var registrationEmbargo = require('js/registrationEmbargo');
-=======
 var RegistrationModal = require('js/registrationModal');
 
->>>>>>> 209b2314
 // This value should match website.settings.DRAFT_REGISTRATION_APPROVAL_PERIOD
 var DRAFT_REGISTRATION_MIN_EMBARGO_DAYS = 10;
 var DRAFT_REGISTRATION_MIN_EMBARGO_TIMESTAMP = new Date().getTime() + (
@@ -34,22 +30,14 @@
  *
  * @param {Object} data: optional data to instatiate model with
  * @param {User} data.user
-<<<<<<< HEAD
- * @param {Date} data.lastModified
-=======
  * @param {Date string} data.lastModified
  * @param {Date string} data.created
  * @param {Boolean} data.isDeleted
->>>>>>> 209b2314
  * @param {String} data.value
  *
  * @type User
  * @property {String} id
-<<<<<<< HEAD
- * @property {String} name
-=======
  * @property {String} fullname
->>>>>>> 209b2314
  **/
 function Comment(data) {
     var self = this;
@@ -58,26 +46,13 @@
 
     data = data || {};
     self.user = data.user || $osf.currentUser();
-<<<<<<< HEAD
-    self.lastModified = new Date(data.lastModified) || new Date();
-=======
->>>>>>> 209b2314
     self.value = ko.observable(data.value || '');
     self.value.subscribe(function() {
         self.lastModified = new Date();
     });
 
-<<<<<<< HEAD
-    if (data.created) {
-        self.created = new Date(data.created);
-    }
-    else {
-        self.created = new Date();
-    }
-=======
     self.created = data.created ? new Date(data.created) : new Date();
     self.lastModified = data.lastModified ? new Date(data.lastModified) : new Date();
->>>>>>> 209b2314
 
     self.isDeleted = ko.observable(data.isDeleted || false);
     self.isDeleted.subscribe(function(isDeleted) {
@@ -87,7 +62,14 @@
     });
 
     self.seenBy = ko.observableArray([self.user.id]);
-<<<<<<< HEAD
+
+    /**
+     * Returns true if the current user is the comment owner
+     **/
+    self.isOwner = ko.pureComputed(function() {
+        return self.user.id === $osf.currentUser().id;
+    });
+
     /**
      * Returns the author as the actual user, not 'You'
      **/
@@ -99,37 +81,7 @@
      * Returns 'You' if the current user is the commenter, else the commenter's name
      */
     self.getAuthor = ko.pureComputed(function() {
-        if (self.user.id === $osf.currentUser().id) {
-            return 'You';
-        } else {
-            return self.user.fullname;
-        }
-=======
-
-    /**
-     * Returns true if the current user is the comment owner
-     **/
-    self.isOwner = ko.pureComputed(function() {
-        return self.user.id === $osf.currentUser().id;
-    });
-
-    /**
-     * Returns the author as the actual user, not 'You'
-     **/
-    self.author = ko.pureComputed(function() {
-        return self.user.fullname;
->>>>>>> 209b2314
-    });
-
-    /**
-     * Returns 'You' if the current user is the commenter, else the commenter's name
-     */
-    self.getAuthor = ko.pureComputed(function() {
-<<<<<<< HEAD
-        if (self.user.id === $osf.currentUser().id) {
-=======
         if (self.isOwner()) {
->>>>>>> 209b2314
             return 'You';
         } else {
             return self.user.fullname;
@@ -140,41 +92,26 @@
      * Returns true if the current user is the comment creator
      **/
     self.canDelete = ko.pureComputed(function() {
-<<<<<<< HEAD
-        return self.user.id === $osf.currentUser().id;
-    });
-=======
         return self.isOwner();
     });
 
->>>>>>> 209b2314
     /**
      * Returns true if the comment is saved and the current user is the comment creator
      **/
     self.canEdit = ko.pureComputed(function() {
-<<<<<<< HEAD
-        return !self.isDeleted() && self.saved() && self.user.id === $osf.currentUser().id;
-=======
         return !self.isDeleted() && self.saved() && self.isOwner();
->>>>>>> 209b2314
     });
 }
 /** Toggle the comment's save state **/
 Comment.prototype.toggleSaved = function(save) {
     var self = this;
 
-<<<<<<< HEAD
-    self.saved(!self.saved());
-    if (self.saved()) {
-        save();
-=======
     if (!self.saved()) {
         // error handling handled implicitly in save
         save.done(self.saved.bind(self, true));
     }
     else {
         self.saved(false);
->>>>>>> 209b2314
     }
 };
 /** Indicate that a comment is deleted **/
@@ -213,16 +150,9 @@
 var Question = function(questionSchema, data) {
     var self = this;
 
-<<<<<<< HEAD
+    self.data = data || {};
+
     self.id = questionSchema.qid;
-
-    self.data = data || {};
-
-=======
-    self.data = data || {};
-
-    self.id = questionSchema.qid;
->>>>>>> 209b2314
     self.title = questionSchema.title || 'Untitled';
     self.nav = questionSchema.nav || 'Untitled';
     self.type = questionSchema.type || 'string';
@@ -233,55 +163,6 @@
     self.options = questionSchema.options || [];
     self.properties = questionSchema.properties || {};
     self.match = questionSchema.match || '';
-<<<<<<< HEAD
-
-    var _value;
-    if ($.isFunction(self.data.value)) {
-        // For subquestions, this could be an observable
-        _value = self.data.value();
-    } else {
-        _value = self.data.value || null;
-    }
-    if (self.type === 'choose' && self.format === 'multiselect') {
-        if (_value) {
-            if(!$.isArray(_value)) {
-                _value = [_value];
-            }
-            self.value = ko.observableArray(_value);
-        }
-        else {
-            self.value = ko.observableArray([]);
-        }
-    }
-    else if (self.type === 'object') {
-        $.each(self.properties, function(prop, field) {
-            field.qid = field.id || prop;
-            var subData = self.data.value ? self.data.value[prop] : {};
-            self.properties[prop] = new Question(field, subData);
-        });
-        self.value = ko.computed({
-            read: function() {
-                var value = {};
-                $.each(self.properties, function(name, prop) {
-                    value[name] = {
-                        value: prop.value(),
-                        comments: prop.comments(),
-                        extra: prop.extra
-                    };
-                });
-                return value;
-            },
-            deferred: true
-        });
-    }
-    else {
-        self.value = ko.observable(_value);
-    }
-    self.setValue = function(val) {
-        self.value(val);
-    };
-
-=======
 
     self.extra = ko.observable(self.data.extra || {});
     self.showExample = ko.observable(false);
@@ -347,7 +228,6 @@
         self.value = ko.observable(value);
     }
 
->>>>>>> 209b2314
     if (self.required) {
         self.value.extend({
             required: true
@@ -357,20 +237,7 @@
             required: false
         });
     }
-<<<<<<< HEAD
-    self.extra = ko.observable(self.data.extra || {});
-
-    self.showExample = ko.observable(false);
-    self.showUploader = ko.observable(false);
-=======
->>>>>>> 209b2314
-
-    self.comments = ko.observableArray(
-        $.map(self.data.comments || [], function(comment) {
-            return new Comment(comment);
-        })
-    );
-    self.nextComment = ko.observable('');
+
     /**
      * @returns {Boolean} true if the nextComment <input> is not blank
      **/
@@ -379,12 +246,8 @@
     });
 
     /**
-<<<<<<< HEAD
-     * @returns {Boolean} true if the value <input> is not blank
-=======
      * @returns {Boolean} true if either the question is not required (see logic above) or
      * the question value (or its required children's values) is not empty
->>>>>>> 209b2314
      **/
     self.isComplete = ko.computed({
         read: function() {
@@ -444,12 +307,6 @@
  **/
 var Page = function(schemaPage, schemaData) {
     var self = this;
-<<<<<<< HEAD
-    self.questions = ko.observableArray([]);
-    self.title = schemaPage.title;
-    self.description = schemaPage.description || '';
-=======
->>>>>>> 209b2314
     self.id = schemaPage.id;
     self.title = schemaPage.title;
     self.description = schemaPage.description || '';
@@ -460,31 +317,6 @@
     self.questions = $.map(schemaPage.questions, function(questionSchema) {
         return new Question(questionSchema, schemaData[questionSchema.qid]);
     });
-<<<<<<< HEAD
-
-    self.comments = ko.computed(function() {
-        var comments = [];
-        $.each(self.questions, function(_, question) {
-            comments = comments.concat(question.comments());
-        });
-        comments.sort(function(a, b) {
-            return a.created > b.created;
-        });
-        return comments;
-    });
-
-    // TODO: track currentQuestion based on browser focus
-    self.currentQuestion = self.questions[0];
-
-    /*
-    self.nextComment = ko.computed({
-        read: function(){
-            return question.nextComment();
-        },
-        write: function(value) {
-            question.nextComment(value);
-        }
-=======
 
     /**
      * Aggregate lists of comments from each question in questions. Sort by 'created'.
@@ -514,11 +346,7 @@
     var self = this;
     return self.comments().filter(function(comment) {
         return comment.seenBy.indexOf($osf.currentUser().id) === -1;
->>>>>>> 209b2314
-    });
-    self.allowAddNext = question.allowAddNext.bind(question);
-    self.addComment = question.addComment.bind(question);
-    */
+    });
 };
 
 /**
@@ -559,10 +387,6 @@
     self.fulfills = params.fulfills || [];
     self.messages = params.messages || {};
 
-<<<<<<< HEAD
-    self.consent = params.consent || '';
-=======
->>>>>>> 209b2314
     self.requiresConsent = params.requires_consent || false;
 
     self.pages = $.map(self.schema.pages, function(page) {
@@ -598,41 +422,6 @@
     var viewModel = {
         mustAgree: !pre,
         message: message,
-        consent: ko.observable(false),
-        submit: function() {
-            $osf.unblock();
-            bootbox.hideAll();
-            ret.resolve();
-        },
-        cancel: function() {
-            $osf.unblock();
-            bootbox.hideAll();
-            ret.reject();
-        }
-    };
-
-    bootbox.dialog({
-        size: 'large',
-        message: function() {
-            ko.renderTemplate('preRegistrationConsent', viewModel, {}, this);
-        }
-    });
-
-    return ret.promise();
-};
-
-MetaSchema.prototype.askConsent = function(mustAgree) {
-    var self = this;
-
-    var ret = $.Deferred();
-
-    if (typeof mustAgree === 'undefined') {
-        mustAgree = true;
-    }
-
-    var viewModel = {
-        mustAgree: mustAgree,
-        message: self.consent,
         consent: ko.observable(false),
         submit: function() {
             $osf.unblock();
@@ -706,34 +495,15 @@
     });
 
     self.userHasUnseenComment = ko.computed(function() {
-<<<<<<< HEAD
-        var user = $osf.currentUser();
-        var ret = false;
-        $.each(self.pages(), function(i, page) {
-            $.each(page.comments(), function(idx, comment) {
-                if ( comment.seenBy().indexOf(user) === -1 )
-                    ret = true;
-            });
-        });
-        return ret;
-=======
         return $osf.any(
             $.map(self.pages(), function(page) {
                 return page.getUnseenComments().length > 0;
             })
         );
->>>>>>> 209b2314
     });
 
     self.completion = ko.computed(function() {
         var complete = 0;
-<<<<<<< HEAD
-        $.each(self.metaSchema.flatQuestions(), function(_, question) {
-            if (question.isComplete()) {
-                complete++;
-            }
-            total++;
-=======
         var questions = self.metaSchema.flatQuestions()
                 .filter(function(question) {
                     return question.required;
@@ -742,7 +512,6 @@
             if (question.isComplete()) {
                 complete++;
             }
->>>>>>> 209b2314
         });
         return Math.ceil(100 * (complete / questions.length));
     });
@@ -756,51 +525,6 @@
 };
 Draft.prototype.preRegisterPrompts = function(response, confirm) {
     var self = this;
-<<<<<<< HEAD
-    var ViewModel = registrationEmbargo.ViewModel;
-    var viewModel = new ViewModel();
-    viewModel.canRegister = ko.computed(function() {
-        var embargoed = viewModel.showEmbargoDatePicker();
-        if (embargoed) {
-            return viewModel.pikaday.isValid();
-        }
-        return true;
-    });
-    var validation = [];
-    if (self.metaSchema.requiresApproval) {
-        validation.push({
-            validator: function() {
-                return viewModel.embargoEndDate().getTime() > DRAFT_REGISTRATION_MIN_EMBARGO_TIMESTAMP;
-            },
-            message: 'Embargo end date must be at least ' + DRAFT_REGISTRATION_MIN_EMBARGO_DAYS + ' days in the future.'
-        });
-    }
-    validation.push({
-        validator: function() {return viewModel.isEmbargoEndDateValid();},
-        message: 'Embargo end date must be at least two days in the future.'
-    });
-    viewModel.pikaday.extend({
-        validation: validation
-    });
-    viewModel.close = function() {
-        bootbox.hideAll();
-    };
-    viewModel.register = function() {
-        confirm({
-            registrationChoice: viewModel.registrationChoice(),
-            embargoEndDate: viewModel.embargoEndDate()
-        });
-    };
-    viewModel.preRegisterPrompts = response.prompts || [];
-    bootbox.dialog({
-        // TODO: Check button language here
-        size: 'large',
-        title: language.registerConfirm,
-        message: function() {
-            ko.renderTemplate('preRegistrationTemplate', viewModel, {}, this);
-        }
-    });
-=======
     var validator = null;
     if (self.metaSchema.requiresApproval) {
         validator = {
@@ -816,7 +540,6 @@
         confirm, preRegisterPrompts, validator
     );
     registrationModal.show();
->>>>>>> 209b2314
 };
 Draft.prototype.preRegisterErrors = function(response, confirm) {
     bootbox.confirm({
@@ -835,39 +558,7 @@
             }}
     });
 };
-<<<<<<< HEAD
-Draft.prototype.askConsent = function() {
-    var self = this;
-
-    var ret = $.Deferred();
-
-    var viewModel = {
-        message: self.metaSchema.consent,
-        consent: ko.observable(false),
-        submit: function() {
-            $osf.unblock();
-            bootbox.hideAll();
-            ret.resolve();
-        },
-        cancel: function() {
-            $osf.unblock();
-            bootbox.hideAll();
-            ret.reject();
-        }
-    };
-
-    bootbox.dialog({
-        size: 'large',
-        message: function() {
-            ko.renderTemplate('preRegistrationConsent', viewModel, {}, this);
-        }
-    });
-
-    return ret.promise();
-};
-=======
-
->>>>>>> 209b2314
+
 Draft.prototype.beforeRegister = function(url) {
     var self = this;
 
@@ -902,26 +593,15 @@
         title: 'Notice',
         message: self.metaSchema.messages.beforeSkipReview,
         buttons: {
-<<<<<<< HEAD
-            submit: {
-                label: 'Continue',
-                className: 'btn-primary',
-                callback: self.beforeRegister.bind(self, null)
-            },
-=======
->>>>>>> 209b2314
             cancel: {
                 label: 'Cancel',
                 className: 'btn-default',
                 callback: bootbox.hideAll
-<<<<<<< HEAD
-=======
             },
             submit: {
                 label: 'Continue',
                 className: 'btn-warning',
                 callback: self.beforeRegister.bind(self, null)
->>>>>>> 209b2314
             }
         }
     });
@@ -951,42 +631,6 @@
     var self = this;
 
     var metaSchema = self.metaSchema;
-<<<<<<< HEAD
-    var messages = metaSchema.messages;
-    var beforeSubmitForApprovalMessage = messages.beforeSubmitForApproval || '';
-    var afterSubmitForApprovalMessage = messages.afterSubmitForApproval || '';
-
-    var submitForReview = function() {
-        bootbox.dialog({
-            message: beforeSubmitForApprovalMessage,
-            buttons: {
-                cancel: {
-                    label: 'Cancel',
-                    className: 'btn-default',
-                    callback: bootbox.hideAll
-                },
-                ok: {
-                    label: 'Continue',
-                    className: 'btn-primary',
-                    callback: function() {
-                        self.beforeRegister(self.urls.submit.replace('{draft_pk}', self.pk));
-                    }
-                }
-            }
-        });
-    };
-
-    if (self.metaSchema.requiresConsent) {
-        return self.metaSchema.askConsent()
-            .then(function() {
-                bootbox.hideAll();
-                submitForReview();
-            })
-            .fail(function() {
-                bootbox.hideAll();
-            });
-    }
-=======
 
     if (self.metaSchema.requiresConsent) {
         return self.metaSchema.askConsent()
@@ -998,7 +642,6 @@
     else {
         self.beforeRegister(self.urls.submit.replace('{draft_pk}', self.pk));
     }
->>>>>>> 209b2314
 };
 
 /**
@@ -1026,12 +669,6 @@
     self.showValidation = ko.observable(false);
 
     self.contributors = ko.observable([]);
-<<<<<<< HEAD
-    self.getContributors().done(function(data) {
-        self.contributors(data);
-    });
-=======
->>>>>>> 209b2314
 
     self.pages = ko.computed(function () {
         // empty array if self.draft is not set.
@@ -1050,29 +687,6 @@
         return self.currentPage() === self.pages()[self.pages().length - 1];
     });
 
-<<<<<<< HEAD
-    self.serialized = ko.pureComputed(function () {
-        // TODO(lyndsysimon): Test this.
-        var self = this;
-        var data = {};
-
-        $.each(self.pages(), function (_, page) {
-            $.each(page.questions, function (_, question) {
-                data[question.id] = {
-                    value: question.value()
-                };
-            });
-        });
-
-        return {
-            schema_name: self.draft().metaSchema.name,
-            schema_version: self.draft().metaSchema.version,
-            schema_data: data
-        };
-    }.bind(self));
-
-=======
->>>>>>> 209b2314
     // An incrementing dirty flag. The 0 state represents not-dirty.
     // States greater than 0 imply dirty, and incrementing the number
     // allows for reliable mutations of the ko.observable.
@@ -1167,7 +781,7 @@
  *
  * @param {Draft} draft
  **/
-RegistrationEditor.prototype.init = function(draft, preview) {
+RegistrationEditor.prototype.init = function(draft) {
     var self = this;
 
     self.draft(draft);
@@ -1218,48 +832,11 @@
         }
     });
 
-<<<<<<< HEAD
-    self.currentQuestion(self.flatQuestions().shift());
-
-    preview = preview || false;
-    if (preview) {
-        ko.bindingHandlers.previewQuestion = {
-            init: function(elem, valueAccessor) {
-                var question = valueAccessor();
-                var $elem = $(elem);
-
-                if (question.type === 'object') {
-                    $elem.append(
-                        $.map(question.properties, function(subQuestion) {
-                            subQuestion = self.context(subQuestion);
-                            var value;
-                            if (self.extensions[subQuestion.type] ) {
-                                value = subQuestion.preview();
-                            } else {
-                                value = subQuestion.value();
-                            }
-                            return $('<p>').append(value);
-                        })
-                    );
-                } else {
-                    var value;
-                    if (self.extensions[question.type] ) {
-                        value = question.preview();
-                    } else {
-                        value = question.value();
-                    }
-                    $elem.append(value);
-                }
-            }
-        };
-    }
-=======
     self.getContributors().done(function(data) {
         self.contributors(data);
     });
 
     self.currentQuestion(self.flatQuestions().shift());
->>>>>>> 209b2314
 };
 /**
  * @returns {Question[]} flat list of the current schema's questions
@@ -1300,37 +877,6 @@
         window.location.assign(self.draft().urls.register_page);
     }).always($osf.unblock);
 };
-<<<<<<< HEAD
-
-RegistrationEditor.prototype.viewComments = function() {
-    var self = this;
-
-    var comments = self.currentQuestion().comments();
-    $.each(comments, function(index, comment) {
-        if (comment.seenBy().indexOf($osf.currentUser().id) === -1) {
-            comment.seenBy.push($osf.currentUser().id);
-        }
-    });
-};
-RegistrationEditor.prototype.getUnseenComments = function(qid) {
-    var self = this;
-
-    var question = self.draft().schemaData[qid];
-    var comments = question.comments || [];
-    for (var key in question) {
-        if (key === 'comments') {
-            for (var i = 0; i < question[key].length - 1; i++) {
-                if (question[key][i].indexOf($osf.currentUser().id) === -1) {
-                    comments.push(question[key][i]);
-                }
-            }
-        }
-    }
-    return comments;
-};
-
-=======
->>>>>>> 209b2314
 /**
  * Check that the Draft is valid before registering
  */
@@ -1431,14 +977,9 @@
     var currentUser = $osf.currentUser();
     var messages = self.draft().messages;
     bootbox.confirm(messages.beforeSubmitForApproval, function(result) {
-<<<<<<< HEAD
-        if (result) {
-            var request = $osf.postJSON(self.urls.submit.replace('{draft_pk}', self.draft().pk), {
-=======
         var url = self.urls.submit.replace('{draft_pk}', self.draft().pk);
         if (result) {
             var request = $osf.postJSON(url, {
->>>>>>> 209b2314
                 node: currentNode,
                 auth: currentUser
             });
@@ -1451,15 +992,6 @@
                             label: 'Return to registrations page',
                             className: 'btn-primary pull-right',
                             callback: function() {
-<<<<<<< HEAD
-                                window.location.href = self.draft().urls.registrations;
-                            }
-                        }
-                    }
-                });
-            });
-        request.fail($osf.growl.bind(null, 'Error submitting for review', language.submitForReviewFail));
-=======
                                 window.location.assign(self.draft().urls.registrations);
                                 $osf.unblock();
                             }
@@ -1475,7 +1007,6 @@
                 });
                 $osf.growl('Error submitting for review', language.submitForReviewFail);
             });
->>>>>>> 209b2314
         }
     });
 };
@@ -1551,16 +1082,12 @@
             schema_data: data
         });
     }
-<<<<<<< HEAD
-    request.fail(function() {
-=======
     request.fail(function(err, status, xhr) {
         Raven.captureMessage('Could not save draft registration', {
             url: self.urls.update.replace('{draft_pk}', self.draft().pk),
             textStatus: status,
             error: error
         });
->>>>>>> 209b2314
         $osf.growl('Problem saving draft', 'There was a problem saving this draft. Please try again, and if the problem persists please contact ' + SUPPORT_LINK + '.');
     });
     return request;
@@ -1581,12 +1108,6 @@
     return self.makeContributorsRequest()
         .then(function(data) {
             return $.map(data.contributors, function(c) { return c.fullname; });
-<<<<<<< HEAD
-        }).fail(function() {
-            $osf.growl('Could not retrieve contributors.', 'Please refresh the page or ' +
-                       'contact <a href="mailto: support@cos.io">support@cos.io</a> if the ' +
-                       'problem persists.');
-=======
         }).fail(function(xhr, status, error) {
             Raven.captureMessage('Could not GET contributors', {
                 url: window.contextVars.node.urls.api + 'get_contributors/',
@@ -1594,7 +1115,6 @@
                 error: error
             });
             $osf.growl('Could not retrieve contributors.', osfLanguage.REFRESH_OR_SUPPORT);
->>>>>>> 209b2314
         });
 };
 
@@ -1701,20 +1221,6 @@
     });
 
     var urlParams = $osf.urlParams();
-<<<<<<< HEAD
-    if (urlParams.c && urlParams.c === 'prereg') {
-        $osf.block();
-        ready.done(function() {
-            $osf.unblock();
-            var preregSchema = self.schemas().filter(function(schema) {
-                return schema.name === 'Prereg Challenge';
-            })[0];
-            preregSchema.askConsent().then(function() {
-                self.selectedSchema(preregSchema);                
-                $('#newDraftRegistrationForm').submit();
-            }); 
-        });
-=======
     if (urlParams.campaign && urlParams.campaign === 'prereg') {
         $osf.block();
         ready.done(function() {
@@ -1726,7 +1232,6 @@
                 $('#newDraftRegistrationForm').submit();
             });
         }).always($osf.unblock);
->>>>>>> 209b2314
     }
 };
 /**
@@ -1737,18 +1242,6 @@
 RegistrationManager.prototype.deleteDraft = function(draft) {
     var self = this;
 
-<<<<<<< HEAD
-    bootbox.confirm('Are you sure you want to delete this draft registration?', function(confirmed) {
-        if (confirmed) {
-            $.ajax({
-                url: self.urls.delete.replace('{draft_pk}', draft.pk),
-                method: 'DELETE'
-            }).then(function() {
-                self.drafts.remove(function(item) {
-                    return item.pk === draft.pk;
-                });
-            });
-=======
     bootbox.dialog({
         title: 'Please confirm',
         message: 'Are you sure you want to delete this draft registration?',
@@ -1772,7 +1265,6 @@
                     });
                 }
             }
->>>>>>> 209b2314
         }
     });
 };
@@ -1802,11 +1294,7 @@
                 callback: function(event) {
                     var selectedSchema = self.selectedSchema();
                     if (selectedSchema.requiresConsent) {
-<<<<<<< HEAD
-                        selectedSchema.askConsent(false).then(function() {
-=======
                         selectedSchema.askConsent(true).then(function() {
->>>>>>> 209b2314
                             $('#newDraftRegistrationForm').submit();
                         });
                     }
