require('css/registrations.css');

var $ = require('jquery');
var ko = require('knockout');
var bootbox = require('bootbox');
var moment = require('moment');
var URI = require('URIjs');

require('js/koHelpers');

var $osf = require('js/osfHelpers');
var language = require('js/osfLanguage').registrations;

var SaveManager = require('js/saveManager');
var editorExtensions = require('js/registrationEditorExtensions');
var registrationEmbargo = require('js/registrationEmbargo');

/**
 * @class Comment
 * Model for storing/editing/deleting comments on form fields
 *
 * @param {Object} data: optional data to instatiate model with
 * @param {User} data.user
 * @param {Date} data.lastModified
 * @param {String} data.value
 *
 * @type User
 * @property {String} id
 * @property {String} name
 **/
function Comment(data) {
    var self = this;

    self.saved = ko.observable(data ? true : false);

    data = data || {};
    self.user = data.user || $osf.currentUser();
    self.lastModified = new Date(data.lastModified) || new Date();
    self.value = ko.observable(data.value || '');
    self.value.subscribe(function() {
        self.lastModified = new Date();
    });

    self.created = new Date(data.created) || new Date();

    self.isDeleted = ko.observable(data.isDeleted || false);
    self.isDeleted.subscribe(function(isDeleted) {
        if (isDeleted) {
            self.value('');
        }
    });

    self.seenBy = ko.observableArray([self.user.id] || []);
    /**
     * Returns the author as the actual user, not 'You'
     **/
    self.author = ko.pureComputed(function() {
        return self.user.fullname;
    });

    /**
     * Returns 'You' if the current user is the commenter, else the commenter's name
     */
    self.getAuthor = ko.pureComputed(function() {
        if (self.user.id === $osf.currentUser().id) {
            return 'You';
        } else {
            return self.user.fullname;
        }
    });

    /**
     * Returns true if the current user is the comment creator
     **/
    self.canDelete = ko.pureComputed(function() {
        return self.user.id === $osf.currentUser().id;
    });
    /**
     * Returns true if the comment is saved and the current user is the comment creator
     **/
    self.canEdit = ko.pureComputed(function() {
        return !self.isDeleted() && self.saved() && self.user.id === $osf.currentUser().id;
    });
}
    /** Toggle the comment's save state **/
Comment.prototype.toggleSaved = function(save) {
    var self = this;

    self.saved(!self.saved());
    if (self.saved()) {
        save();
    }
};
/** Indicate that a comment is deleted **/
Comment.prototype.delete = function(save) {
    var self = this;

    self.isDeleted(true);
    save();
};
/** Indicate that a user has seen a comment **/
Comment.prototype.viewComment = function(user) {
    this.seenBy.push(user.id);
};

/**
 * @class Question
 * Model for schema questions
 *
 * @param {Object} data: optional instantiation values
 * @param {String} data.title
 * @param {String} data.nav: short version of title
 * @param {String} data.type: 'string' | 'number' | 'choose' | 'object'; data type
 * @param {String} data.format: 'text' | 'textarea' | 'list'; format corresponding with data.type
 * @param {String} data.description
 * @param {String} data.help
 * @param {String} data.required
 * @param {String[]} data.options: array of options for 'choose' types
 * @param {Object[]} data.properties: object of sub-Question properties for 'object' types
 * @param {String} data.match: optional string that must be matched
 * @param {String} id: unique identifier
 **/
var Question = function(data, id) {
    var self = this;

    self.id = id;

    if ($.isFunction(data.value)) {
        // For subquestions, this could be an observable
        _value = data.value();
    } else {
        _value = data.value || null;
    }
    self.value = ko.observable(_value);
    self.setValue = function(val) {
        self.value(val);
    };

    self.title = data.title || 'Untitled';
    self.nav = data.nav || 'Untitled';
    self.type = data.type || 'string';
    self.format = data.format || 'text';
    self.required = data.required || false;
    self.description = data.description || '';
    self.help = data.help;
    self.options = data.options || [];
    self.properties = data.properties || {};
    self.match = data.match || '';

    if (self.required) {
        self.value.extend({
            required: true
        });
    } else {
        self.value.extend({
            required: false
        });
    }
    self.extra = {};

    self.showExample = ko.observable(false);
    self.showUploader = ko.observable(false);

    self.comments = ko.observableArray(
        $.map(data.comments || [], function(comment) {
            return new Comment(comment);
        })
    );
    self.nextComment = ko.observable('');
    /**
     * @returns {Boolean} true if the nextComment <input> is not blank
     **/
    self.allowAddNext = ko.computed(function() {
        return (self.nextComment() || '').trim() !== '';
    });

    /**
     * @returns {Boolean} true if the value <input> is not blank
     **/
    self.isComplete = ko.computed(function() {
        return (self.value() || '').trim() !== '';
    });

    self.init();
};
/**
 * Maps 'object' type Questions's properties to sub-Questions
 **/
Question.prototype.init = function() {
    var self = this;
    if (self.type === 'object') {
        $.each(self.properties, function(prop, field) {
            self.properties[prop] = new Question(field, prop);
        });
    }
};
/**
 * Creates a new comment from the current value of Question.nextComment and clears nextComment
 *
 * @param {function}: save: save function for the current registrationDraft
 **/
Question.prototype.addComment = function(save) {
    var self = this;

    var comment = new Comment({
        value: self.nextComment()
    });
    comment.seenBy.push($osf.currentUser().id);
    self.comments.push(comment);
    self.nextComment('');
    save();
};
/**
 * Shows/hides the Question example
 **/
Question.prototype.toggleExample = function() {
    this.showExample(!this.showExample());
};
/**
 * Shows/hides the Question uploader
 **/
Question.prototype.toggleUploader = function() {
    this.showUploader(!this.showUploader());
};

/**
 * @class Page
 * A single page within a draft registration
 *
 * @param {Object} data: serialized page from a registration schema
 *
 * @property {ko.observableArray[Question]} questions
 * @property {String} title
 * @property {String} id
 **/
var Page = function(schemaPage, data) {
    var self = this;
    self.questions = ko.observableArray([]);
    self.title = schemaPage.title;
    self.id = schemaPage.id;

    self.comments = ko.observableArray(
        $.map(data.comments || [], function(comment) {
            return new Comment(comment);
        })
    );

    $.each(schemaPage.questions, function(id, questionSchema) {
        if (data[id] && data[id].value) {
            question.value(data[id].value);
        }

        self.questions.push(question);
    });
};

/**
 * @class MetaSchema
 * Model for MetaSchema instances
 *
 * @param {Object} params: instantiation values
 * @param {String} params.schema_name
 * @param {Integer} params.schema_version
 * @param {String} params.title: display title of schema
 * @param {Schema} params.schema
 *
 * @type Schema
 * @property {String} title
 * @property {Integer} version
 * @property {String} description
 * @property {String[]} fulfills: array of requirements/goals that this schema fulfills
 * @property {Page[]} pages
 *
 * @type Page
 * @property {String} id
 * @property {String} title
 * @property {Question[]} questions
 **/
var MetaSchema = function(params) {
    var self = this;

    self.name = params.schema_name;
    self.version = params.schema_version;
    self.title = params.title || params.schema.title;
    self.schema = params.schema || {};
    self.id = [self.name, self.version].join('_');

    // Used for initally selecting a schema
    self._selected = ko.observable(false);

    self.requiresApproval = params.requires_approval || false;
    self.fulfills = params.fulfills || [];
    self.messages = params.messages || {};

    self.consent = params.consent || '';
    self.requiresConsent = params.requires_consent || false;

    $.each(self.schema.pages, function(i, page) {
        var mapped = {};
        $.each(page.questions, function(_, question) {
            var questionId = question.qid;
            mapped[questionId]  = new Question(question, questionId);
        });
        self.schema.pages[i].questions = mapped;
    });
};
/**
 * @returns {Question[]} a flat list of the schema's questions
 **/
MetaSchema.prototype.flatQuestions = function() {
    var self = this;

    var flat = [];
    $.each(self.schema.pages, function(i, page) {
        $.each(page.questions, function(qid, question) {
            flat.push(question);
        });
    });
    return flat;
};

/**
 * @class Draft
 * Model for DraftRegistrations
 *
 * @param {Object} params
 * @param {String} params.pk: primary key of Draft
 * @param {Object} params.registration_schema: data to be passed to MetaSchema constructor
 * @param {Object} params.registration_metadata: saved Draft data
 * @param {User} params.initiator
 * @param {Date} params.initiated
 * @param {Boolean} params.is_pending_review
 * @param {Boolean} params.is_approved
 * @param {Date} params.updated
 * @param {Object} params.urls
 * @param {String} params.urls.edit
 * @param {String} params.urls.before_register
 * @param {String} params.urls.register
 * @property {Float} completion: percent completion of schema
 **/
var Draft = function(params, metaSchema) {
    var self = this;

    self.pk = params.pk;
    self.metaSchema = metaSchema || new MetaSchema(params.registration_schema);
    self.schema = ko.pureComputed(function() {
        return self.metaSchema.schema;
    });
    self.schemaData = params.registration_metadata || {};

    self.initiator = params.initiator;
    self.initiated = new Date(params.initiated);
    self.updated = new Date(params.updated);

    self.urls = params.urls || {};

    self.isPendingApproval = params.is_pending_approval;
    self.isApproved = params.is_approved;

    self.requiresApproval = ko.pureComputed(function() {
        return self.metaSchema && self.metaSchema.requiresApproval;
    });
    self.fulfills = ko.pureComputed(function() {
        return self.metaSchema ? self.metaSchema.fulfills : [];
    });

    self.pages = ko.observableArray([]);
    $.each(self.schema().pages, function(id, pageData) {
        self.pages.push(new Page(pageData, self.schemaData));
    });

    self.userHasUnseenComment = ko.computed(function() {
        var user = $osf.currentUser();
        var ret = false;
        $.each(self.pages(), function(i, page) {
            $.each(page.comments(), function(idx, comment) {
                if ( comment.seenBy().indexOf(user) === -1 )
                    ret = true;
            });
        });
        return ret;
    });

    self.completion = ko.computed(function() {
        var total = 0;
        var complete = 0;
        var schema = self.schema();
        $.each(schema.pages, function(i, page) {
            $.each(page.questions, function(_, question) {
                if (question.isComplete()) {
                    complete++;
                }
                total++;
            });
        });
        return Math.ceil(100 * (complete / total));
    });
};
Draft.prototype.preRegisterPrompts = function(response, confirm) {
    var self = this;
    var ViewModel = registrationEmbargo.ViewModel;
    var viewModel = new ViewModel();
    viewModel.canRegister = ko.computed(function() {
        var embargoed = viewModel.showEmbargoDatePicker();
        return (embargoed && viewModel.isEmbargoEndDateValid()) || !embargoed;
    });
    viewModel.pikaday.extend({
        validation: {
            validator: function() {
                return viewModel.isEmbargoEndDateValid();
            },
            message: 'Embargo end date must be at least two days in the future.'
        }
    });
    viewModel.close = function() {
        bootbox.hideAll();
    };
    viewModel.register = function() {
        confirm({
            registrationChoice: viewModel.registrationChoice(),
            embargoEndDate: viewModel.embargoEndDate()
        });
    };
    viewModel.preRegisterPrompts = response.prompts || [];
    bootbox.dialog({
        // TODO: Check button language here
        size: 'large',
        title: language.registerConfirm,
        message: function() {
            ko.renderTemplate('preRegistrationTemplate', viewModel, {}, this);
        }
    });
};
Draft.prototype.preRegisterErrors = function(response, confirm) {
    bootbox.confirm({
        message: $osf.joinPrompts(
            response.errors,
            'Before you continue...'
        ) + '<br />' + language.registerSkipAddons,
        callback: function(result) {
            if (result) {
                confirm();
            }},
        buttons: {
            confirm: {
                label:'Continue with registration',
                className:'btn-primary'
            }}
    });
};
Draft.prototype.askConsent = function() {
    var self = this;

    var ret = $.Deferred();

    var viewModel = {
        message: self.metaSchema.consent,
        consent: ko.observable(false),
        submit: function() {
            $osf.unblock();
            bootbox.hideAll();
            ret.resolve();
        },
        cancel: function() {
            $osf.unblock();
            bootbox.hideAll();
            ret.reject();
        }
    };    

    bootbox.dialog({
        size: 'large',
        message: function() {
            ko.renderTemplate('preRegistrationConsent', viewModel, {}, this);
        }
    });
    
    return ret.promise();
};
Draft.prototype.beforeRegister = function(url) {
    var self = this;

    $osf.block();
    
    url = url || self.urls.register;
       
    var request = $.getJSON(self.urls.before_register);
    request.done(function(response) {
        if (response.errors && response.errors.length) {
            self.preRegisterErrors(
                response, 
                self.preRegisterPrompts.bind(
                    self, 
                    response, 
                    self.register.bind(self, url)
                )
            );
        } 
        else {
            self.preRegisterPrompts(
                response,
                self.register.bind(self, url)
            );
        }
    }).always($osf.unblock);
    return request;
};
Draft.prototype.registerWithoutReview = function() {
    var self = this;
    bootbox.dialog({
        title: 'Notice',
        message: self.metaSchema.messages.beforeSkipReview,
        buttons: {
            submit: {
                label: 'Continue',
                className: 'btn-primary',
                callback: self.beforeRegister.bind(self, null)
            },
            cancel: {
                label: 'Cancel',
                className: 'btn-default',
                callback: bootbox.hideAll
            }
        }        
    });
};
Draft.prototype.onRegisterFail = bootbox.alert.bind(null, {
    title: 'Registration failed',
    message: language.registerFail
});
Draft.prototype.register = function(url, data) {
    var self = this;

    $osf.block();
    var request = $osf.postJSON(url, data);
    request
        .done(function(response) {
            if (response.status === 'initiated') {
                window.location.assign(response.urls.registrations);
            }
        })
        .fail(function() {
            self.onRegisterFail();
        })
        .always($osf.unblock);
    return request;
};
Draft.prototype.submitForReview = function() {
    var self = this;

    var metaSchema = self.metaSchema;
    var messages = metaSchema.messages;
    var beforeSubmitForApprovalMessage = messages.beforeSubmitForApproval || '';
    var afterSubmitForApprovalMessage = messages.afterSubmitForApproval || '';   

    var submitForReview = function() {
        bootbox.confirm({
            message: beforeSubmitForApprovalMessage,
            callback: function(confirmed) {
                if (confirmed) {
                    self.beforeRegister(self.urls.submit.replace('{draft_pk}', self.pk));
                }
            }
        });
    }; 

    if (self.metaSchema.requiresConsent) {
        return self.askConsent()
            .then(function() {
                bootbox.hideAll();
                submitForReview();
            })
            .fail(function() {
                bootbox.hideAll();
            });
    }
};

/**
 * @class RegistrationEditor
 *
 * @param {Object} urls
 * @param {String} urls.update: endpoint to update a draft instance
 * @param {String} editorId: id of editor DOM node
 * @property {ko.observable[Boolean]} readonly
 * @property {ko.observable[Draft]} draft
 * @property {ko.observable[Question]} currentQuestion
 * @property {Object} extensions: mapping of extenstion names to their view models
 **/
var RegistrationEditor = function(urls, editorId) {

    var self = this;

    self.urls = urls;

    self.readonly = ko.observable(false);

    self.draft = ko.observable();

    self.currentQuestion = ko.observable();
    self.showValidation = ko.observable(false);

<<<<<<< HEAD
    self.pages = ko.computed(function () {
        // empty array if self.draft is not set.
        return self.draft() ? self.draft().pages() : [];
    });
    self.currentPage = ko.observable();
    self.currentPage.subscribe(function(currentPage) {
        $.each(self.draft().pages(), function(i, page) {
            page.active(false);
        });
        currentPage.active(true);
    });
    self.onLastPage = ko.pureComputed(function() {
        return self.currentPage() === self.pages()[self.pages().length - 1];
=======
    self.contributors = ko.observable([]);
    self.getContributors().done(function(data) {
        self.contributors(data);
    });

    self.currentPages = ko.computed(function() {
        var draft = self.draft();
        if (!draft) {
            return [];
        }
        var schema = draft.schema();
        if (!schema) {
            return [];
        }
        return schema.pages;
>>>>>>> 063ae242
    });

    self.serialized = ko.pureComputed(function () {
        // TODO(lyndsysimon): Test this.
        var self = this;
        var data = {};

        $.each(self.pages(), function (_, page) {
            $.each(page.questions(), function (_, question) {
                data[question.id] = {
                    value: question.value()
                };
            });
        });

        return {
            schema_name: self.draft().metaSchema.name,
            schema_version: self.draft().metaSchema.version,
            schema_data: data
        };
    }.bind(self));

    self.dirtyCount = ko.observable(0);
    self.isDirty = ko.observable(false);
    self.needsSave = ko.computed(function() {
        return self.isDirty() && self.dirtyCount();
    }).extend({
        rateLimit: 3000,
        method: 'notifyWhenChangesStop'
    });
    self.currentPage.subscribe(function(page) {
        // lazily apply subscriptions to question values
        $.each(page.questions(), function(_, question) {
            question.value.subscribe(function() {
                self.dirtyCount(self.dirtyCount() + 1);
                self.isDirty(true);
            });
        });
    });

    self.canSubmit = ko.computed(function() {
        var canSubmit = true;
        var questions = self.flatQuestions();
        for (var i = 0; i < questions.length; i++) {
            var question = questions[i];
            canSubmit = !question.required || (question.required && question.isComplete());
            if (!canSubmit) {
                break;
            }
        }
        return canSubmit;
    });

    self.iterObject = $osf.iterObject;
    // TODO: better extensions system?
    self.extensions = {
        'osf-upload': editorExtensions.Uploader
    };
};
/**
 * Load draft data into the editor
 *
 * @param {Draft} draft
 **/
RegistrationEditor.prototype.init = function(draft) {
    var self = this;

    self.draft(draft);
    var metaSchema = draft.metaSchema;

    self.saveManager = null;
    var schemaData = {};
    if (draft) {
        self.saveManager = new SaveManager(
            self.urls.update.replace('{draft_pk}', draft.pk),
            null, null,
            self.isDirty
        );
        schemaData = draft.schemaData || {};
    }

    self.lastSaveTime = ko.computed(function() {
        if (!self.draft()) {
            return null;
        }
        return self.draft().updated;
    });
    self.lastSaved = ko.computed(function() {
        var t = self.lastSaveTime();
        if (t) {
            return t.toGMTString();
        } else {
            return 'never';
        }
    });

    // Set currentPage to the first page
    self.currentPage(self.draft().pages()[0]);

    self.needsSave.subscribe(function(dirty) {
        if (dirty) {
            self.save().then(function(last) {
                if (self.dirtyCount() === last){
                    self.isDirty(false);
                }
            }.bind(self, self.dirtyCount()));
        }
    });

    self.currentQuestion(self.flatQuestions().shift());
};
/**
 * @returns {Question[]} flat list of the current schema's questions
 **/
RegistrationEditor.prototype.flatQuestions = function() {
    var self = this;
    var draft = self.draft();
    if (draft) {
        return draft.metaSchema.flatQuestions();
    }
    return [];
};
/**
 * Creates a template context for editor type subtemplates. Looks for the data type
 * in the extension map, and if found instantiates that type's ViewModel. Otherwise
 * return the bare data Object
 *
 * @param {Object} data: data in current editor template scope
 * @returns {Object|ViewModel}
 **/
RegistrationEditor.prototype.context = function(data) {
    $.extend(data, {
        save: this.save.bind(this),
        readonly: this.readonly
    });

    if (this.extensions[data.type]) {
        return new this.extensions[data.type](data);
    }
    return data;
};

RegistrationEditor.prototype.toPreview = function () {
    var self = this;
    var redirect = function() {
        window.location = self.draft().urls.register_page;
    };

    if (self.dirtyCount()) {
        self.save.then(redirect);
    }
    else {
        redirect();
    }
};

RegistrationEditor.prototype.viewComments = function() {
    var self = this;

    var comments = self.currentQuestion().comments();
    $.each(comments, function(index, comment) {
        if (comment.seenBy().indexOf($osf.currentUser().id) === -1) {
            comment.seenBy.push($osf.currentUser().id);
        }
    });
};
RegistrationEditor.prototype.getUnseenComments = function(qid) {
    var self = this;

    var question = self.draft().schemaData[qid];
    var comments = question.comments || [];
    for (var key in question) {
        if (key === 'comments') {
            for (var i = 0; i < question[key].length - 1; i++) {
                if (question[key][i].indexOf($osf.currentUser().id) === -1) {
                    comments.push(question[key][i]);
                }
            }
        }
    }
    return comments;
};

/**
 * Check that the Draft is valid before registering
 */
RegistrationEditor.prototype.check = function() {
    var self = this;

    ko.utils.arrayMap(self.draft().pages(), function(page) {
        ko.utils.arrayMap(page.questions(), function(question) {
            if (question.required && !question.value.isValid()) {
                // Validation for a question failed
                bootbox.dialog({
                    title: 'Registration Not Complete',
                    message: 'There are errors in your registration. Please double check it and submit again.',
                    buttons: {
                        success: {
                            label: 'Return',
                            className: 'btn-primary',
                            callback: function() {
                                self.showValidation(true);
                            }
                        }
                    }
                });
                return;
            }
            // Validation passed for all applicable questions
            self.toPreview();
        });
    });
};

RegistrationEditor.prototype.viewComments = function() {
    var self = this;

    var comments = self.currentQuestion().comments();
    $.each(comments, function(index, comment) {
        if (comment.seenBy().indexOf($osf.currentUser().id) === -1) {
            comment.seenBy.push($osf.currentUser().id);
        }
    });
};
RegistrationEditor.prototype.getUnseenComments = function(qid) {
    var self = this;

    var question = self.draft().schemaData[qid];
    var comments = question.comments || [];
    for (var key in question) {
        if (key === 'comments') {
            for (var i = 0; i < question[key].length - 1; i++) {
                if (question[key][i].indexOf($osf.currentUser().id) === -1) {
                    comments.push(question[key][i]);
                }
            }
        }
    }
    return comments;
};
/**
 * Load the next question into the editor, wrapping around if needed
 **/
RegistrationEditor.prototype.nextQuestion = function() {
    var self = this;

    var currentQuestion = self.currentQuestion();

    var questions = self.flatQuestions();
    var index = $osf.indexOf(questions, function(q) {
        return q.id === currentQuestion.id;
    });
    if (index + 1 === questions.length) {
        self.currentQuestion(questions.shift());
        self.viewComments();
    } else {
        self.currentQuestion(questions[index + 1]);
        self.viewComments();
    }
};
/**
 * Load the previous question into the editor, wrapping around if needed
 **/
RegistrationEditor.prototype.previousQuestion = function() {
    var self = this;

    var currentQuestion = self.currentQuestion();

    var questions = self.flatQuestions();
    var index = $osf.indexOf(questions, function(q) {
        return q.id === currentQuestion.id;
    });
    if (index - 1 < 0) {
        self.currentQuestion(questions.pop());
        self.viewComments();
    } else {
        self.currentQuestion(questions[index - 1]);
        self.viewComments();
    }
};
/**
 * Load the next question into the editor, wrapping around if needed
 **/
RegistrationEditor.prototype.nextQuestion = function() {
    var self = this;

    var currentQuestion = self.currentQuestion();

    var questions = self.flatQuestions();
    var index = $osf.indexOf(questions, function(q) {
        return q.id === currentQuestion.id;
    });
    if (index + 1 === questions.length) {
        self.currentQuestion(questions.shift());
    } else {
        self.currentQuestion(questions[index + 1]);
    }
    self.viewComments();
};
/**
 * Load the previous question into the editor, wrapping around if needed
 **/
RegistrationEditor.prototype.previousQuestion = function() {
    var self = this;

    var currentQuestion = self.currentQuestion();

    var questions = self.flatQuestions();
    var index = $osf.indexOf(questions, function(q) {
        return q.id === currentQuestion.id;
    });
    if (index - 1 < 0) {
        self.currentQuestion(questions.pop());
    } else {
        self.currentQuestion(questions[index - 1]);
    }
    self.viewComments();
};
/**
 * Select a page, selecting the first question on that page
 **/
RegistrationEditor.prototype.selectPage = function(page) {
    var self = this;

    var questions = page.questions();
    var firstQuestion = questions[Object.keys(questions)[0]];
    self.currentQuestion(firstQuestion);
    self.currentPage(page);

    self.viewComments();
};

RegistrationEditor.prototype.nextPage = function () {
    var self = this;
    if (self.onLastPage() || self.pages().length <= 1) {
        return;
    }

    self.currentPage(self.pages()[ self.pages().indexOf(self.currentPage()) + 1 ]);
    window.scrollTo(0,0);
};
/**
 * Update draft primary key and updated time on server response
 **/
RegistrationEditor.prototype.updateData = function(response) {
    var self = this;

    var draft = self.draft();
    draft.pk = response.pk;
    draft.updated = new Date(response.updated);
    self.draft(draft);
};
RegistrationEditor.prototype.submitForReview = function() {
    var self = this;


};
RegistrationEditor.prototype.submit = function() {
    var self = this;
    var currentNode = window.contextVars.node;
    var currentUser = $osf.currentUser();
    var messages = self.draft().messages;
    bootbox.confirm(messages.beforeSubmitForApproval, function(result) {
        if (result) {
            var request = $osf.postJSON(self.urls.submit.replace('{draft_pk}', self.draft().pk), {
                node: currentNode,
                auth: currentUser
            });
            request.done(function() {
                bootbox.dialog({
                    message: messages.afterSubmitForApproval,
                    title: 'Pre-Registration Prize Submission',
                    buttons: {
                        registrations: {
                            label: 'Return to registrations page',
                            className: 'btn-primary pull-right',
                            callback: function() {
                                window.location.href = self.draft().urls.registrations;
                            }
                        }
                    }
                });
            });
        request.fail($osf.growl.bind(null, 'Error submitting for review', language.submitForReviewFail));
        }
    });
};
/**
 * Create a new draft
 **/
RegistrationEditor.prototype.create = function(schemaData) {
    var self = this;

    var metaSchema = self.draft().metaSchema;

    var request = $osf.postJSON(self.urls.create, {
        schema_name: metaSchema.name,
        schema_version: metaSchema.version,
        schema_data: schemaData
    });
    request.done(function(response) {
        var draft = self.draft();
        draft.pk = response.pk;
        self.draft(draft);
        self.saveManager = new SaveManager(
            self.urls.update.replace('{draft_pk}', draft.pk),
            null, null,
            self.isDirty
        );
    });
    return request;
};

RegistrationEditor.prototype.putSaveData = function(payload) {
    var self = this;
    return self.saveManager.save(payload).then(self.updateData.bind(self));
};

RegistrationEditor.prototype.saveForLater = function() {
    var self = this;
    $osf.block('Saving...');
    self.save()
        .then(function() {
            window.location = self.urls.draftRegistrations;
        })
        .fail(function() {
            $osf.unblock();
            $osf.growl.bind('There was a problem saving this draft. Please try again.');
        });
};

/**
 * Save the current Draft
 **/
RegistrationEditor.prototype.save = function() {
    var self = this;
    var metaSchema = self.draft().metaSchema;
    var schema = metaSchema.schema;
    var data = {};
    $.each(schema.pages, function(i, page) {
        $.each(page.questions, function(_, question) {
            var qid = question.id;
            if (question.type === 'object') {
                var value = {};
                $.each(question.properties, function(prop, subQuestion) {
                    value[prop] = {
                        value: subQuestion.value()
                        // comments: ko.toJS(subQuestion.comments())
                    };
                });
                data[qid] = value;
            } else {
                data[qid] = {
                    value: question.value()
                    // comments: ko.toJS(question.comments())
                };
            }
         });
    });
    var request;
    if (typeof self.draft().pk === 'undefined') {
        request = self.create(self);
    } else {
        request = self.putSaveData({
            schema_name: metaSchema.name,
            schema_version: metaSchema.version,
            schema_data: data
        });
    }
    self.lastSaveRequest = request;
    return request;
};
/**
 * Makes ajax request for a project's contributors
 */
RegistrationEditor.prototype.makeContributorsRequest = function() {
    var self = this;
    var contributorsUrl = window.contextVars.node.urls.api + 'contributors_abbrev/';
    return $.getJSON(contributorsUrl);
};
/**
 * Returns the `user_fullname` of each contributor attached to a node.
 **/
RegistrationEditor.prototype.getContributors = function() {
    var self = this;
    return self.makeContributorsRequest()
        .then(function(data) {
            return $.map(data.contributors, function(c) { return c.user_fullname; });
        }).fail(function() {
            $osf.growl('Could not retrieve contributors.', 'Please refresh the page or ' +
                       'contact <a href="mailto: support@cos.io">support@cos.io</a> if the ' +
                       'problem persists.');
        });
};
/**
 * Opens a bootbox dialog with a checkbox list of each contributor
 * the user has the option to import all contributors or to select
 * each one individually.
 **/
RegistrationEditor.prototype.authorDialog = function() {
    var self = this;

    bootbox.dialog({
        title: 'Choose which contributors to import:',
        message: function() {
            ko.renderTemplate('importContributors', self, {}, this, 'replaceNode');
        },
        buttons: {
            select: {
                label: 'Import',
                className: 'btn-primary pull-left',
                callback: function() {
                    var boxes = document.querySelectorAll('#contribBoxes input[type="checkbox"]');
                    var authors = [];
                    $.each(boxes, function(i, box) {
                        if( this.checked ) {
                            authors.push(this.value);
                        }
                    });
                    if ( authors ) {
                        self.currentQuestion().setValue(authors.join(', '));
                        self.save();
                    }
                }
            }

<<<<<<< HEAD
RegistrationEditor.prototype.toDraft = function () {
    var self = this;
    window.location = self.urls.draftRegistrations;
};


=======
        }
    });
};
RegistrationEditor.prototype.setContributorBoxes = function(value) {
    var boxes = document.querySelectorAll('#contribBoxes input[type="checkbox"]');
    $.each(boxes, function(i, box) {
        this.checked = value;
    });
};
>>>>>>> 063ae242
/**
 * @class RegistrationManager
 * Model for listing DraftRegistrations
 *
 * @param {Object} node: optional data to instatiate model with
 * @param {String} draftsSelector: DOM node to bind VM to
 * @param {Object} urls:
 * @param {String} urls.list:
 * @param {String} urls.get:
 * @param {String} urls.delete:
 * @param {String} urls.edit:
 * @param {String} urls.schemas:
 **/
var RegistrationManager = function(node, draftsSelector, urls, createButton) {
    var self = this;

    self.node = node;
    self.draftsSelector = draftsSelector;

    self.urls = urls;

    self.schemas = ko.observableArray();
    self.selectedSchema = ko.computed({
        read: function() {
            return self.schemas().filter(function(s) {
                return s._selected();
            })[0];
        },
        write: function(schema) {
            $.each(self.schemas(), function(_, s) {
                s._selected(false);
            });
            schema._selected(true);
        }
    });
    self.selectedSchemaId = ko.computed({
        read: function() {
            return (self.selectedSchema() || {}).id;
        },
        write: function(id) {
            var schemas = self.schemas();
            var schema = schemas.filter(function(s) {
                return s.id === id;
            })[0];
            self.selectedSchema(schema);
        }
    });

    // TODO: convert existing registration UI to frontend impl.
    // self.registrations = ko.observable([]);
    self.drafts = ko.observableArray();
    self.hasDrafts = ko.pureComputed(function() {
        return self.drafts().length > 0;
    });

    self.loading = ko.observable(true);

    self.preview = ko.observable(false);

    // bound functions
    self.getDraftRegistrations = $.getJSON.bind(null, self.urls.list);
    self.getSchemas = $.getJSON.bind(null, self.urls.schemas);

    /*
    self.previewSchema = ko.computed(function() {
        var schema = self.selectedSchema();
        return {
            schema: schema.schema,
            readonly: true
        };
    });
     */

    if (createButton) {
        createButton.on('click', self.createDraftModal.bind(self));
    }
};
RegistrationManager.prototype.init = function() {
    var self = this;

    $osf.applyBindings(self, self.draftsSelector);

    var getSchemas = self.getSchemas();

    getSchemas.done(function(response) {
        self.schemas(
            $.map(response.meta_schemas, function(schema) {
                return new MetaSchema(schema);
            })
        );
    });

    var getDraftRegistrations = self.getDraftRegistrations();

    getDraftRegistrations.done(function(response) {
        self.drafts(
            $.map(response.drafts, function(draft) {
                return new Draft(draft);
            })
        );
    });

    $.when(getSchemas, getDraftRegistrations).done(function() {
        self.loading(false);
    });
};
/**
 * Confirm and delete a draft registration
 *
 * @param {Draft} draft:
 **/
RegistrationManager.prototype.deleteDraft = function(draft) {
    var self = this;

    bootbox.confirm('Are you sure you want to delete this draft registration?', function(confirmed) {
        if (confirmed) {
            $.ajax({
                url: self.urls.delete.replace('{draft_pk}', draft.pk),
                method: 'DELETE'
            }).then(function() {
                self.drafts.remove(function(item) {
                    return item.pk === draft.pk;
                });
            });
        }
    });
};
/**
 * Show the draft registration preview pane
 **/
RegistrationManager.prototype.createDraftModal = function() {
    var self = this;
    if (!self.selectedSchema()){
        self.selectedSchema(self.schemas()[0]);
    }

    bootbox.dialog({
        size: 'large',
        title: 'Register <title>',
        message: function() {
            ko.renderTemplate('createDraftRegistrationModal', self, {}, this);
        },
        buttons: {
            cancel: {
                label: 'Cancel',
                className: 'btn btn-default'
            },
            create: {
                label: 'Create draft',
                className: 'btn btn-primary',
                callback: function(event) {
                    var selectedSchema = self.selectedSchema();
                    $('#newDraftRegistrationForm').submit();
                }
            }
        }
    });
};
/**
 * Redirect to the draft register page
 **/
RegistrationManager.prototype.maybeWarn = function(draft) {
    var redirect = function() {
        window.location.href = draft.urls.edit;
    };
    var callback = function(confirmed) {
        if (confirmed) {
            redirect();
        }
    };
    if (draft.isApproved) {
        bootbox.confirm(language.beforeEditIsApproved, callback);
    }
    else if (draft.isPendingApproval) {
        bootbox.confirm(language.beforeEditIsPendingReview, callback);
    }
    redirect();
};

module.exports = {
    Comment: Comment,
    Question: Question,
    MetaSchema: MetaSchema,
    Draft: Draft,
    RegistrationEditor: RegistrationEditor,
    RegistrationManager: RegistrationManager
};<|MERGE_RESOLUTION|>--- conflicted
+++ resolved
@@ -70,6 +70,17 @@
     });
 
     /**
+     * Returns 'You' if the current user is the commenter, else the commenter's name
+     */
+    self.getAuthor = ko.pureComputed(function() {
+        if (self.user.id === $osf.currentUser().id) {
+            return 'You';
+        } else {
+            return self.user.fullname;
+        }
+    });
+
+    /**
      * Returns true if the current user is the comment creator
      **/
     self.canDelete = ko.pureComputed(function() {
@@ -82,7 +93,7 @@
         return !self.isDeleted() && self.saved() && self.user.id === $osf.currentUser().id;
     });
 }
-    /** Toggle the comment's save state **/
+/** Toggle the comment's save state **/
 Comment.prototype.toggleSaved = function(save) {
     var self = this;
 
@@ -600,10 +611,21 @@
     self.currentQuestion = ko.observable();
     self.showValidation = ko.observable(false);
 
-<<<<<<< HEAD
-    self.pages = ko.computed(function () {
-        // empty array if self.draft is not set.
-        return self.draft() ? self.draft().pages() : [];
+    self.contributors = ko.observable([]);
+    self.getContributors().done(function(data) {
+        self.contributors(data);
+    });
+
+    self.currentPages = ko.computed(function() {
+        var draft = self.draft();
+        if (!draft) {
+            return [];
+        }
+        var schema = draft.schema();
+        if (!schema) {
+            return [];
+        }
+        return schema.pages;
     });
     self.currentPage = ko.observable();
     self.currentPage.subscribe(function(currentPage) {
@@ -614,23 +636,6 @@
     });
     self.onLastPage = ko.pureComputed(function() {
         return self.currentPage() === self.pages()[self.pages().length - 1];
-=======
-    self.contributors = ko.observable([]);
-    self.getContributors().done(function(data) {
-        self.contributors(data);
-    });
-
-    self.currentPages = ko.computed(function() {
-        var draft = self.draft();
-        if (!draft) {
-            return [];
-        }
-        var schema = draft.schema();
-        if (!schema) {
-            return [];
-        }
-        return schema.pages;
->>>>>>> 063ae242
     });
 
     self.serialized = ko.pureComputed(function () {
@@ -1088,7 +1093,7 @@
                     // comments: ko.toJS(question.comments())
                 };
             }
-         });
+        });
     });
     var request;
     if (typeof self.draft().pk === 'undefined') {
@@ -1157,14 +1162,6 @@
                 }
             }
 
-<<<<<<< HEAD
-RegistrationEditor.prototype.toDraft = function () {
-    var self = this;
-    window.location = self.urls.draftRegistrations;
-};
-
-
-=======
         }
     });
 };
@@ -1174,7 +1171,6 @@
         this.checked = value;
     });
 };
->>>>>>> 063ae242
 /**
  * @class RegistrationManager
  * Model for listing DraftRegistrations
