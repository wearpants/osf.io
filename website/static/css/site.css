/* Body and structure
-------------------------------------------------- */

html, body {
}

body {
    padding-top: 70px; /* body padding for fixed top nav */
    position: relative; /* for bootstrap affix */
}

/*News page*/
.spacer {
    height: 20px;
}
.dashes {
    background: url("/static/img/stripes.png");
}
.table-month {
    padding: 20px 20px 20px 20px;
    height: 100px;
    width: 150px;
    background-color:#D9E8F4 ;
    font-family: 'Carrois Gothic', Helvetica, sans-serif;
    font-size: 18px;
    font-weight: bold;
}

.table-description{
    padding-left: 50px;
}

/* Getting Started */

/* links */
.gs-sidebar .nav a,
.gs-sidebar .nav a:hover,
.gs-sidebar .nav a:focus {
    padding: 0;
    text-decoration: none;
    background-color: transparent;
}
/* nested links */
.gs-sidebar .nav .nav>li>a {
    font-size: 12px;
    padding: 4px 0 4px 15px;
    opacity: 0.8;
}
/* nested link icons */
.gs-sidebar .nav .nav>li>a i {
    display: none;
}
/* active & hover links */
.gs-sidebar .nav>.active>a,
.gs-sidebar .nav>li>a:hover,
.gs-sidebar .nav>li>a:focus {
    font-weight: bold;
}
/* nested active links */
.gs-sidebar .nav .nav>.active>a,
.gs-sidebar .nav .nav>.active:hover>a,
.gs-sidebar .nav .nav>.active:focus>a {
    font-weight: bold;
}
/* nested active link icons */
.gs-sidebar .nav .nav>.active>a i {
    display: inline-block;
}
/* affixed sidebar */
.gs-sidebar,
.gs-sidebar.affix,
.gs-sidebar.affix-top {
    position: fixed;
    top: 70px;
}
.gs-sidebar.affix-bottom {
    position: relative;
}

/* embedded video */
.gs-video {
    margin-top: 25px;
    margin-bottom: 25px;
    margin-left: auto;
    margin-right: auto;
    border: solid 1px #ddd;
}

/* phase number counters */
.gs-count {
    margin-bottom: 20px;
    margin-top: 50px;
}

/* headers */
.gs-header {
    display: block;
    font-family: 'Patua One', cursive;
    font-size: 24px;
    padding-bottom: 20px;
    padding-top: 20px;
}

#conferenceViewTable td {
    vertical-align: middle;
}

/*CSS Johanna added for front page*/

/* Knockout Validation Styles */

.validationMessage { color: #A94442; }
.customMessage { color: #ed9c28; }

.hideValidation .validationMessage { display: none; }


/* Home Page */
.hpLink:hover{
    text-decoration: none;
    color: red;
}
.hpContainerOne{
    margin-top: 0;
}
/* >= sm */
@media (min-width: 768px) {
    .hpContainerOne {
        margin-top: 50px;
    }
}
.headOne, /* TODO: cleanup getting started */
.hpHeadOne {
    font-family: 'Carrois Gothic', Helvetica;
    letter-spacing: 1px;
    font-size: 40px;
    color: black;
}
/* >=sm */
@media (min-width: 768px) {
    .headOne, /* TODO: cleanup getting started */
    .hpHeadOne {
       font-size: 50px;
    }
}
.hpHeadTwo {
    padding-top: 70px;
    font-family: 'Carrois Gothic', Helvetica;
    letter-spacing:1px;
    font-size: 40px;
    color: black;
}
.hpSubHeadOne {
    padding-bottom: 30px;
    font-family: 'Inika', Helvetica;
    font-size: 24px;
    letter-spacing: 1px;
}
.hpSubHeadTwo {
    font-size: 30px;
    font-family: 'Patua One', Helvetica;
    letter-spacing: 1px;
}
.hpSubHeadThree {
    font-size: 28px;
    color: #4089C7;
    font-family: 'Patua One', Helvetica;
    letter-spacing: 1px;
}
.subHeadFour, /* TODO: cleanup getting started */
.hpSubHeadFour {
    font-family: 'Carrois Gothic', Helvetica;
    letter-spacing:1px;
    font-size: 36px;
    color: black;
}
.hpSignUp {
    background: #aad4f7;
    padding: 30px 30px 30px 30px;
    border: solid #bacfd8 1px;
}
.hpSignUp .form-control {
    margin-top: 20px;
    height: 40px;
}
.hpSignUp .btn {
    font-family: 'Inika', Helvetica;
    font-size: 28px;
    letter-spacing: 1pt;
    margin-top: 40px;
}
.hpHeader {
    font-family: 'Patua One', cursive;
    font-size: 24px;
    padding-top: 70px;
}
.hpFeature {
    padding-bottom: 20px;
    padding-top: 70px;
    font-size: 22px;
    font-family: 'Carrois Gothic', sans-serif;
}
.hpFeature img {
    height: 85px;
    margin-bottom: 25px;
}
.hpFeature .hpFeatureInfo {
    font-family: 'Inika', serif;
    font-size: 16px;
}
.hpSteps {
    padding-bottom: 20px;
    padding-top: 20px;
}
.hpStepsText {
    font-family: 'Inika', serif;
    font-size: 16px;
    padding-top: 40px;
}


.padded {
    padding-top: 20px;
    padding-bottom: 20px;
}

.empty {
    height: 500px;
}
.verticalline {
border-left:  thin solid #D9E8F4;
}



.FP_Header {
color: #b4b4b4;
font-weight: bold;

}

.FP_Question{
color: #b4b4b4;
font-weight: bold;
font-size:500%
}

.FP_Center {
text-align: center;
}

#FP_great {
color: #b4b4b4;
}

.video_header {
background-color: #D9E8F4;
opacity:.3;

}

#video_font_head {
color: #428bca;
font-weight: bold;
}

.hrBlue {
  margin-top: 20px;
  margin-bottom: 20px;
  border: 0;
  border-top: 1px solid #D9E8F4;
}


/*End Johanna's CSS*/

/* Knockout Validation Styles */

.customMessage { color: #ed9c28; }

.spaced-buttons { margin-top: 10px; }

/*
'Modern Business' HTML Theme. Licensed under Apache 2.0.
*/

/* Global Styles */

.img-home-portfolio,
.img-customer,
.portfolio-item {
  margin-bottom: 30px;
  position: relative;
  padding-top: 60px;
  background-color: #fff;
}

a.disabled {
    color: grey;
    cursor: default;
}

a.btn-primary.disabled,
a.btn-success.disabled {
    color: white;
}

#addPointer td {
    vertical-align: middle;
}

li.pointer {
    border-style: dashed;
}

/* Add-on styles */

.dropdown-scroll {
    height: auto;
    max-height: 200px;
    overflow-x: hidden;
}

.comment-container {
    margin-top: 10px;
    margin-bottom: 10px;
}

.comment-body {
    padding: 5px;
    background-color: white;
}

.comment-author {
    color: #999999;
}

.comment-date {
    color: #999999;
}
.edit-comment {
    background-color: #F3F3F3;
    cursor: pointer;
}

.comment-body i {
    cursor: pointer;
    padding-right: 5px;
}

.comment-handle-icon {
    color: white;
    vertical-align: middle;
    line-height: 50px;
    cursor: pointer;
    position: relative;
}

.unread-comments-count {
    font-size: medium;
    color: white;
    position: absolute;
    margin-left: 40px;
}

.addon-auth {
    margin-top: 4.8px;
}

.addon-message {
    padding-top: 20px;
}

/* Make embedded iframes responsive */
.addon-widget-container iframe {
    max-width: 100%;
}

.comment-error {
    color: #a94442;
}

.addon-widget-container:first-of-type h1,
.addon-widget-container:first-of-type h2,
.addon-widget-container:first-of-type h3 {
    margin-top: 0;
}

/* Make wiki images responsive */
.wiki img{
  vertical-align: middle;
  display: block;
  max-width: 100%;
  height: auto;
}

.addon-widget-container img {
  vertical-align: middle;
  max-width: 100%;
  height: auto;
}

img.hg-addon-icon {
    width: 16px;
    display: inline;
    vertical-align: middle;
}

/* End add-on styles */

.citation-label {
    font-weight: bold;
}

/*.citation-list {
    display: none;
}*/

.citation-text {
    text-indent: -3em;
    margin-left: 3em;
}

.disabled {
    cursor: default !important;
    pointer-events: none;
}

.editing .display,
.edit {
    display: none;
}
.editing .edit {
    display: block;
}

h4 {
    padding-bottom: 10px;
}

.social-icons img {
    padding: 0px 0px 0px 0px;
    line-height: 14px;
}

.social-gravatar {
    padding: 0px 0px 10px 0px;
    margin-top: 10px;
}

.social {
    padding-right: 60px;
}


/* Bootstrap Navbar */
.navbar .search-query {
    width:190px
}
/* Extra small devices */
@media (max-width: 767px) {
    .navbar-btn {
        margin-left: 15px;
    }

    /* navbar expand to fill entire display (visible logout button) */
    .navbar-fixed-top .navbar-collapse,
    .navbar-fixed-bottom .navbar-collapse {
        max-height: none;
    }
}

.tab-pane {
  margin-top: 15px;
}


/* Page Sections */
.section,
.section-colored {
  padding: 50px 0;
}

.section-colored {
  background-color: #e1e1e1; /* change this to change the background color of a colored section */
}

.sidebar {
  margin-top: 40px;
}

.sidebar ul {
  border-radius: 5px;
  padding: 5px;
  border: 1px solid #cccccc;
}


/* Half Page Height Carousel Customization */


.carousel {
  height: 50%;
}

.item,
.carousel-inner {
  height: 100%;
}

.fill {
  width: 100%;
  height: 100%;
  background-position: center;
  background-size: cover;
}

/* Social Icons Styles */
.list-social-icons {
  margin-bottom: 45px;
}

.tooltip-social a {
  text-decoration: none;
  color: inherit;
}

.facebook-link a:hover {
  color: #3b5998;
}

.linkedin-link a:hover {
  color: #007fb1;
}

.twitter-link a:hover {
  color: #39a9e0;
}

.google-plus-link a:hover {
  color: #d14836;
}

/* Service Page Styles */
.service-icon {
  font-size: 50px;
}

/* 404 Page Styles */
.error-404 {
  font-size: 8em;
}

/* Pricing Page Styles */
.price {
  font-size: 4em;
}

.price-cents {
  vertical-align: super;
  font-size: 50%;
}

.price-month {
  font-size: 35%;
  font-style: italic;
}

/* End Modern Biz theme */

.content {
    padding-top: 30px;
}

/* Footer Styles */


.footer a i {
    color: #666666;
}

@media (min-width: 992px) {
    .left-margin {
        margin-left: 2.083332%;
    }

    .custom-offset-left {
        margin-left: 15.625%;
    }

    .custom-offset-right {
        margin-right: 15.625%;
    }
}

.header-image {
    background: url(http://placehold.it/200x300) repeat;/* Use a tiling background image or a full width image - if you're using full width you will need to change no-repeat center center cover  */
    background-position: top;
    height: auto;
    display: block;
    width: 100%;
    text-align: center;
}

.headline {
    padding: 20px 0;
}

.tagline {
    color: #7e7e7e;
}

.headline > .container > h1 {
    font-size: 130px;
    background: #ffffff;
    background: rgba(255, 255, 255, 0.9);
}

.headline > .container > h2 {
    font-size: 70px;
    background: #ffffff;
    background: rgba(255, 255, 255, 0.9);
}

.featurette-divider {
    margin: 80px 0;
}
.featurette {
    overflow: hidden;
}

.featurette-image.pull-left {
    margin-right: 40px;
}
.featurette-image.pull-right {
    margin-left: 40px;
}

.featurette-heading {
    font-size: 50px;
}

.table-less {
    max-height: 140px;
    overflow-y: hidden;
}


/* Universal
-------------------------------------------------- */
.btn-xl {
    padding: 10px 16px;
    font-size: 40px;
    line-height: 1.33;
    border-radius: 6px;
}

.brand-version {
    font-size: 8px;
}


/* Profile gravatar
-------------------------------------------------- */
.profile-avatar{
    margin-right:.5em;
}
#profile-gravatar{
    width:70px;
    height:70px;
}

/* Data Vis
-------------------------------------------------- */
/* Activity progress bar (user profile) */
.progress-user-activity {
    background-color: transparent;
    background-image: none;
    box-shadow: none;
    border-radius: 0;
    max-height: 10px;
    margin-top: 10px;
    margin-bottom: 5px;
}
.progress-user-activity>.progress-bar:first-child {
    border-top-left-radius: 4px;
    border-bottom-left-radius: 4px;
}
.progress-user-activity>.progress-bar.last {
    border-top-right-radius: 4px;
    border-bottom-right-radius: 4px;
}

/* Footer
-------------------------------------------------- */
.footer {
  margin-top: 45px;
  padding: 25px 0 35px;
  background-color: #eee;
  text-shadow: 0 1px 0 #fff;
  border-top: 1px solid #e5e5e5;
  border-bottom: 1px solid #e5e5e5;
  width: 100%;
  color: #555;
}

.footer h4{}

.footer ul, .footer li {
    padding: 0;
    margin: 0;
    list-style-type: none;
}

/* Copyright
-------------------------------------------------- */
.copyright{
    padding-top: 10px;
    text-align: center;
    background: #fff;
    width: 100%;

}

/*****************************************************/
table.table.table-plain th, table.table.table-plain td {
  text-align: left;
  border-top: 0px solid #ddd;
}

ul#projects-list{
    list-style-image:url('/static/img/folder.gif');
    width:210px;
}

input.ui-autocomplete-input{
    /*Typically "!important" is not something we like to use, however
    in this case it was the simplest way to deal with a JavaScript-related
    issue regarding the order of specificity in CSS. */
    border-top-left-radius: 4px !important;
    border-bottom-left-radius: 4px !important;
    border: 1px solid;
    border-color: #ccc;
    outline:0;
    background-color:#ffffff;
    color:#404040;
    text-shadow:none;
    padding:5px 10px;
    -webkit-box-shadow:none;
    -moz-box-shadow:none;
    box-shadow:none;
}

/*****************************************************/

li.list-group-item-node {
    margin-bottom: 10px;
}

li .project-meta {
    position: absolute;
    top: 10px;
    right: 10px;
    font-weight: normal;
    font-style: italic;
}

/*****************************************************/

li.node{
    margin:0;
    margin-bottom:10px;
    padding:0;
    list-style-type:none;
    -webkit-border-radius:6px;
    -moz-border-radius:6px;
    border-radius:6px;
    border: 1px solid #DDD;
}

li.node h3{
    line-height:10px;
    font-size:14px;
    background-color:white;
    padding:10px;
    -webkit-border-radius:6px;
    -webkit-border-bottom-left-radius:0px;
    -webkit-border-bottom-right-radius:0px;
    -moz-border-radius:6px;
    -moz-border-bottom-left-radius:0px;
    -moz-border-bottom-left-radius:0px;
    border-radius:6px;
    border-bottom-left-radius:0px;
    border-bottom-left-radius:0px;
}

li.node div.body{
    border-top: 1px solid #EEE;
    padding: 10px;
}

li.node p.description{
    color: black;
}
li.node p.date{
    color: #888;
}

/***********/

h1.node-title, h1.node-parent-title {
  line-height: 50px;
  border-bottom: none;
  margin-top: 0.3em;
}

.wiki-title {
    line-height: 36px;
    border-bottom: none;
    margin-top: 0.2em;
    margin-bottom: 20px;
}

/* Extra small devices */
@media (max-width: 767px) {
    .wiki-title-xs {
        font-size: 20px;
        line-height: 20px;
    }
    .wiki-status-sm {
        float: none;
        text-align: center;
        margin-top: 20px;
    }
}

@media (min-width: 768px) {
    .wiki-status-lg {
        float: right;
        margin-left: 20px;
        display: inline-block;
    }
}


.wiki-title-container {
    display: inline-block;
    width:60%;
}

.wiki-component {
    list-style-type: none;
    padding-right: 20px;
}

.wiki-component li {
    margin-bottom: 8px;
}

.btn-toolbar.node-control {
    margin-top: 0.9em;
}

/* Bootstrap Editable */

.editable {
    border-bottom: none;
}

.editable:hover{
  background-color:#F3F3F3;
}

.editable-error-block  {
    font-size: 16px;
    max-width: 100%;
}

/* File list tables */

table tbody.files td {
    vertical-align:middle;
}

/* Custom icons */

.icon-fork {
    background-position: 0 -144px;
}

/* Modal forms */
div.modal form {
    margin:0;
}

.modal-subheader {
    font-size: 30px;
    margin-right: 10px;
}

div.modal div.modal-header h3.img-add {
    height:30px;
    padding-left:40px;
    background: url(/static/img/add_48.png) no-repeat;
    background-size: 30px;
    line-height:30px;
}

form.form-horizontal.form-horizontal-narrow .controls {
    margin-left: 50px;
}

form.form-horizontal.form-horizontal-narrow .control-group {
    padding-left:55px;
}


/* Project page */
#addContributors table {
    border-collapse: separate;
    border-spacing: 5px;
}

#manageContributors td {
    vertical-align: middle;
}

#addContributors .error {
    color: red;
}

#node-tags_tagsinput {
    margin-bottom: 20px;
}

li.unavailable {
    border-style: dashed;
}

h1.unavailable {
    font-style: italic;
}

.anchor {
    margin-top: -60px;
    padding-top: 60px;
    display: block;
}

/* Search */
.page-header
    {
        overflow: hidden;
    }
.add-query
    {
        width: 190px;
        margin-left: 10px;
        display: inline-block;
        font-weight: normal;
    }
.navigate
    {
        padding:25px;
        font-size: 18px;
    }
.remove-button
    {
        color: #ffffff;
    }
.search-types a
    {
        font-size: 16px;
    }
.tag-cloud
    {
    word-break: break-all;
    }

.tag-cloud .cloud-tag
{
    font-size: 11pt;
    display: inline-block;
    word-break: break-all;
    margin: 5px;
    padding: 5px;
    border-radius: 5px;
}
.tag-cloud .cloud-tag:hover
{
    background-color: #31b0d5;
}
.tag-cloud .tag-big
{
    font-size: 13pt;
    background-color: #AABCDD;
}

.tag-cloud .tag-med
{
    font-size: 11pt;
    background-color: #CCDDEE;
}

.tag-cloud .tag-sm
{
    font-size: 9pt;
    background-color: #DDEEFF;
}

.tag-cloud h3
    {
        margin: 0;
    }

.registration a {
    color: #666;
}

.registration small{
    color: #000000;
}

.registration .tag-cloud .cloud-tag {
    background-color: #AAA;
    color: #ffffff;
}

.query-label
    {
        margin-right: .5em;
    }
.result
    {
        margin-bottom: 10px;
        overflow: hidden;
    }
.title h4
    {
        padding: 0;
        padding-bottom: 5px;
        margin: 0;
    }
.private-title
    {
        font-weight: normal;
        font-style: italic;
    }
.search-field
    {
        padding: 0;
        padding-top: 2px;
        padding-bottom: 2px;
        margin: 0;
        line-height: 16px;
    }
.search-field p
    {
        margin: 0;
    }
.description h5
    {
        padding: 0;
        padding-bottom: 4px;
        margin: 0;
        font-weight: normal;
        line-height: 16px;
    }
.search-tags
    {
        padding-top: 2px;
        line-height: 24px;
    }
.search-tags a
    {
        margin-right: .5em;
    }

div.search-result  {
    margin-bottom: 10pt;
    padding: 10px;
    border-bottom: 1px solid #d3d3d3;
    overflow-x: hidden;
}



.search-results.search-result h5 small{
    color: white;
    font-size: 10pt;
}


.search-results.search-result {
    overflow-x: hidden;

}
/* Search Contributors */

.search-contributor-result td {
    padding-right: 10px;
}
.search-contributor-links {
    padding-top: 10px;
}


/* Markdown editing */

.wmd-panel
{
    width: 100%;
}

.wmd-button-bar
{
    width: 100%;
    background-color: Silver;
}

.wmd-input
{
    border: 1px solid DarkGray;
}


.wmd-button-row
{
    position: relative;
    margin-left: 5px;
    margin-right: 5px;
    margin-bottom: 5px;
    margin-top: 0px;
    padding: 0px;
    height: 20px;
}

.wmd-spacer
{
    width: 1px;
    height: 20px;
    margin-left: 14px;

    position: absolute;
    background-color: Silver;
    display: inline-block;
    list-style: none;
}

.wmd-button {
    width: 20px;
    height: 20px;
    padding-left: 2px;
    padding-right: 3px;
    position: absolute;
    display: inline-block;
    list-style: none;
    cursor: pointer;
}

.wmd-button > span {
    background-image: url(../vendor/pagedown/wmd-buttons.png);
    background-repeat: no-repeat;
    background-position: 0px 0px;
    width: 20px;
    height: 20px;
    display: inline-block;
}

.wmd-spacer1
{
    left: 50px;
}
.wmd-spacer2
{
    left: 175px;
}
.wmd-spacer3
{
    left: 300px;
}

.wmd-prompt-background
{
    background-color: Black;
}

.wmd-prompt-dialog
{
    border: 1px solid #999999;
    background-color: #F5F5F5;
}

.wmd-prompt-dialog > div {
    font-size: 0.8em;
    font-family: arial, helvetica, sans-serif;
}


.wmd-prompt-dialog > form > input[type="text"] {
    border: 1px solid #999999;
    color: black;
}

.wmd-prompt-dialog > form > input[type="button"]{
    border: 1px solid #888888;
    font-family: trebuchet MS, helvetica, sans-serif;
    font-size: 0.8em;
    font-weight: bold;
}

/* Sidenav */
.osf-sidenav {
    /* overflow-wrap css3 */
    word-wrap: break-word;
}

.osf-sidenav.affix {
  position: static;
}

/* First level of nav */
.bs-sidenav {
  margin-top: 30px;
  margin-bottom: 30px;
  padding-top:    10px;
  padding-bottom: 10px;
  text-shadow: 0 1px 0 #fff;
  background-color: #f7f5fa;
  border-radius: 5px;
}

/* All levels of nav */
.osf-sidenav .nav > li > a {
  display: block;
  /*color: #716b7a;*/
  color: #006699;
  padding: 5px 20px;
  font-weight: bold;
}
.osf-sidenav .nav > li > a:hover,
.osf-sidenav .nav > li > a:focus {
  text-decoration: none;
  background-color: #e5e3e9;
  border-right: 1px solid #dbd8e0;
}
.osf-sidenav .nav > .active > a,
.osf-sidenav .nav > .active:hover > a,
.osf-sidenav .nav > .active:focus > a {
  font-weight: bold;
  color: #563d7c;
  background-color: transparent;
  border-right: 1px solid #563d7c;
}

/* Nav: second level (shown on .active) */
.osf-sidenav .nav .nav {
  display: none; /* Hide by default, but at >768px, show it */
  margin-bottom: 8px;
}
.osf-sidenav .nav .nav > li > a {
  padding-top:    3px;
  padding-bottom: 3px;
  padding-left: 30px;
  font-size: 90%;
}

/* Show and affix the side nav when space allows it */
@media (min-width: 992px) {
  .osf-sidenav .nav > .active > ul {
    display: block;
  }
  /* Widen the fixed sidebar */
  .osf-sidenav.affix,
  .osf-sidenav.affix-bottom {
    width: 213px;
  }
  .osf-sidenav.affix {
    position: fixed; /* Undo the static from mobile first approach */
    top: 80px;
  }
  .osf-sidenav.affix-bottom {
    position: absolute; /* Undo the static from mobile first approach */
  }
  .osf-sidenav.affix-bottom .bs-sidenav,
  .osf-sidenav.affix .bs-sidenav {
    margin-top: 0;
    margin-bottom: 0;
  }
}

.superlist li {
    display: inline-block;
    float: none;
}

@media (min-width: 1200px) {
  /* Widen the fixed sidebar again */
  .osf-sidenav.affix-bottom,
  .osf-sidenav.affix {
    width: 263px;
  }
}

/* Logs */

dl.activity-log dd {
    margin-bottom: 4px;
}

@media (min-width: 768px) and (max-width: 991px) {
    /* wrap dl in col-sm-* grid layout */
    dl.activity-log dt {
        float: inherit;
        width: inherit;
        text-align: inherit;
    }
    dl.activity-log dd {
        margin-left: 0;
    }
}

.log-file-link {
    cursor: pointer;
}

.log-node-title-link {
    font-weight: bold;
}

.log-date {
    font-size: 13px;
}

.alert a.alert-link {
    text-decoration: underline;
}

.overflow {
    word-wrap: break-word;
    max-width: 100%;
}

.component-overflow {
    word-wrap: break-word;
    max-width: 90%;
    display: inline-block;
}

/* Need to use this class with a fixed width */
.overflow-block {
    display: block;
    word-wrap: break-word;
}

.preview-overflow{
    overflow:hidden;
    width:100%;
}


/* private_link*/

.narrow-list{
    margin: 0px 0px;
    list-style: none;
}

#generate-private-link {
    margin: 20px 20px;
}

.text-align{
    margin-left: 7px;
}

.list-overflow{
    max-height: 200px;
    overflow-y: auto;
}

#privateLinkTable .tooltip{
    word-wrap: break-word;
}

.more-link-node{
    margin-top: 5px;
}

.link-url{
    padding: 1px;
    border-left: 0px;
    border-top-right-radius: 5px 5px;
    border-bottom-right-radius: 5px 5px;
    color: grey;
}

#privateLinkTable .btn-group .btn-mini{
    padding:5px;
}

/** The project and wiki name editable inputs should be larger
 * than the editable inputs elsewhere on the site.
 */
#projectScope .form-control, #wikiName .form-control {
    width: 400px;
}

/* Contributors list */

#contributors {
    margin-bottom:10px;
}

#contributors #description {
    vertical-align: top;
}

#contributors ol {
    margin:0;
    padding:0;
    display:inline;
}

#contributors ol li {
    list-style-type:none;
    display:inline;
    white-space: nowrap;
}

#contributors ol li:after {
    content: ",";
}

#contributors ol li:last-child:after {
    content: "";
}

.contributor-name {
    margin-right: -4px;
}

/* Contributor page */

#addContributors form .col-md-6 > a {
    border-top: 1px solid #eee;
    margin-top: 5px;
    padding-top: 5px;
    display: block;
}

#addContributors form .col-md-6 > a:first-child {
    border-top: none;
    margin-top: 0;
    padding-top: 0;
}

.contributor-self {
    font-weight: bold;
}
.contributor .btn-remove {
    display: none;
    cursor: pointer;
}
.contributor:hover .btn-remove,
.contributor-self .btn-remove {
    display: inline;
    cursor: pointer;
}

.contributor-delete-staged {
    background-color: #eeeeee;
}

li.contributor-list-item a.remove-contributor {
    margin-top:23px;
    margin-right:20px;
    float:right;
}

li.contributor-list-item img {
    margin-left:25px;
}

li.contributor-list-item a.name {
    margin-left:30px;
}

.contributor-anonymous {
    font-style: italic;
}

/* Handle paginator on add contributor modal */
#addContributors .pagination-sm li a, #addContributors .pagination-sm li span {
    padding: 5px 8px;
    font-size: 10px;
}

/* Handle popovers inside modals */
.popover {
    z-index: 999999;
}

.add-contributor {
    padding: 6px 18px;
}

.contributorTitle {
    font-size:150%;
}

.selectControl {
    font-size:95%;
}

.break {
    margin-bottom:20px;
}

button.sort {
    margin-left: 6%;
}

button.cancel {
    margin-left: 5%;
}

button.save {
    padding: 6px 17px;
}

/* Modular File Renderer */
.mfr-slickgrid {
    width: 750px;
    height: 503px;
    overflow: auto;
}

.mfr-pdf-button-container {
    display: inline-block;
    vertical-align: top;
}

.mfr-pdf-button {
    height: 500px;
    width: 25px;
    display:inline-block;
    background: #F5F5F5;
    -moz-user-select: none;
    -khtml-user-select: none;
    -webkit-user-select: none;
    border-style:none;
    -webkit-box-shadow: none;
}

.mfr-pdf-button.active {
    background: #D0D0D0;
}

.mfr-pdf-arrow.disabled {
    /*background: white;*/
    visibility:hidden;
}

.mfr-ipynb-body {
  vertical-align: middle;
  display: block;
  max-width: 100%;
  height: auto;
}

.mfr-file > img {
    max-width:100%
}


.editable {
  cursor: pointer;
}

a {
  cursor: pointer;
}

.btn-remove-contrib {
  cursor: pointer;
}

.contributor-unregistered {
  cursor: pointer;
}

.contributor-unregistered:hover{
  background-color: #F3F3F3;
}

.collapse-button {
   color: #b0b0b0;
}

.collapse-button:hover {
    color: #505050;
}

/* Fix for pydocx bug */
div.pydocx-center{
	margin-left: 0 !important;
	margin-right: 0 !important;
}

/* jQuery UI Autocomplete (WTForms Widget) */
.ui-autocomplete-category { font-weight: bold }

.tagsinput .tag span { cursor:pointer; }

/* Badging interface CSS*/
.btn-success.editable:hover {
    background-color: #419641;
}

.badge-list {
  max-height:200px;
  overflow-y: auto;
  overflow-x: hidden;
}

.badge-list img {
  display: inline-block;
  margin-right: 10px;
  margin-bottom: 10px;
}

.profile-badge-list {
  max-height:200px;
  overflow-y: auto;
  overflow-x: hidden;
  display: inline-flex;
  padding-top: 10px;
}

.profile-badge-list div {
  margin: 5px;
}

.profile-badge-list img {
  display: inline-block;
  margin-bottom: 5px;
  cursor: pointer;
}

.profile-badge-list span {
  display: block;
}

span.edit-profile-settings {
    display: block;
    position: absolute;
    bottom: 0;
    right: 0;
}

div.profile-fullname{
    display: block;
    position: relative;
    bottom: 0;
}

span#profileFullname{
    position: absolute;
    bottom: 0;
}

.scripted {display: none;}

.pointer {cursor: pointer;}

#duplicateModal h4 {
    line-height: 34px;
}

.well-inline {
    padding:6px 12px;
    line-height:20px;
    font-weight:normal;
    font-size:14px;
}

.search-term-label,
.tag {
    white-space: pre;
}

.bootbox-node-deletion-modal {
    font-weight: normal;
    font-size: medium;
    line-height: normal;
    padding-top: 10px;
}

.bootbox-node-deletion-modal ol {
    padding-left: 40px;
    list-style-type: disc;
}

/* Footer slide-in */

#footerSlideIn {
    position:fixed;
    bottom:0;
    width:100%;
    padding-top:20px;
    padding-bottom:20px;
    z-index:1;
    background-color:white;
    border-top:2px solid black;
    display:none;
}

#footerSlideIn h1 {
    margin-top:0;
}

#footerSlideIn img {
    width:100%;
}

#footerSlideIn div > a {
    margin-right: 5px;
    white-space: nowrap;
}

/* Necessary to handle lots of text in tooltips */
.tooltip-inner {
    overflow: hidden;
    text-overflow: ellipsis;
}

<<<<<<< HEAD
.editableControl {
    background-color: #eee;
    color: #999898;
}
.dker {
    background-color: #DDD;
}
=======



/* Revision changes for ui - experimental, should not be in production */


/* Main Navbar */
.osf-navbar {
    background-color: #214762;
    box-shadow: 0 0 3px #AEADAD;
    min-height: 40px;
}

.osf-navbar a {
    color: #FFF;
}

.osf-navbar .nav .open>a, .osf-navbar .nav .open>a:hover, .osf-navbar .nav .open>a:focus, .osf-navbar a:hover, .osf-navbar li > a:hover, .osf-navbar li.active{
    background: rgba(187, 187, 187, 0.2);
}
.osf-navbar .navbar-nav>li>a {
    padding-top: 9px;
    padding-bottom: 6px;
    line-height: 24px;
}
.navbar-brand {
    height: 42px;
    line-height: 14px;
    padding:13px 15px;
}

.navbar-form {
    margin-top: 5px;
    margin-bottom: 2px;
}

.navbar-toggle {
    margin-top: 5px;
    margin-bottom: 3px;
}

.navbar-toggle .icon-bar {
    background-color: white;
}

.navbar-mid>li>a{
    padding-bottom: 8px !important;
}

.icon-lg {
    font-size: 20px;
    line-height: 26px;
}

.osf-navbar-logo {
    float: left;
    margin-right: 8px;
    margin-top: -7px;
}

.osf-navbar .navbar-nav>li>a.btn {
    padding-top: 4px;
    padding-bottom: 3px;
    margin-top: 4px;
    margin-left: 8px;
}

.osf-gravatar > img {
    border: 1px solid #CDCDCD;
    border-radius: 13px;
    margin-right: 5px;
}


/* Project pages navigation */

.osf-project-navbar {
    position: fixed;
    width: 100%;
    left: 0;
    top: 43px;
    background: #EEE;
    z-index: 99;
    box-shadow:0 0 9px -1px #838383;
    border-radius: 0;
    border: none;
    min-height:45px;
}

.osf-project-navbar li>a {
    padding-top: 16px;
    padding-bottom: 16px;
    font-size: 16px;
}



.osf-project-navbar .navbar-nav li>a:hover {
    background-color: #DADADA;
}

.osf-project-navbar li.active, .osf-project-navbar li.active a:hover, .osf-project-navbar li:hover{
    background-color: #337AB7;
}


.osf-project-navbar li.active a {
    color: white;
}

.osf-project-navbar a.project-title {
    font-weight: 300;
    font-size: 24px;
    white-space: nowrap;
    text-overflow: ellipsis;
    overflow: hidden;
}

.m-v-lg {
    margin: 20px 0 20px 0;
}

.padder-lg-v {
    padding-top:20px;
    padding-bottom: 20px;
}


/* Project Dashboard */


.addon-widget-container {
    border:1px solid #ddd;
    margin-bottom: 20px;
}
.addon-widget-header {
    padding: 0 10px;
    border-bottom: 1px solid #ddd;
    background-color: #efefef;
}
.addon-widget-header .btn {
    padding-left: 7px;
    padding-right: 7px;
    margin-top: 2px;
}
.addon-widget-header h4 {
    display: inline-block;
    float: left;
    margin-bottom: 0;

}
.addon-widget-body {
    padding: 15px;
    background-color: white;
}
.addon-widget-body .list-group-item {
    border: none;
    border-bottom: 1px dotted #999;;
}
.hgrid {
    border: 1px solid #E4E4E4;
    margin-top: 10px;
}
.node-title {
    line-height: 50px;
    border-bottom: none;
    margin-top: 0.3em;
    font-size: 43px;
    font-weight: 300;
}
.text-300 {
    font-weight: 300;
}


#projectSubnav .navbar-collapse {
    padding-left: 0; 
    padding-right: 0;
}

.osf-dash-portlet {
    background-color: #eee;
    width: 100%;
    height: 40px;
    margin-bottom: 20px;
    border: 2px dashed #ddd;
}

.page-header.visible-xs {
    margin: 0;
}


@media (max-width: 767px) {
    .navbar .search-query {
        width: 100%;
    }
    .navbar-nav .open .dropdown-menu>li>a {
        color: #FFF;
    }
    .osf-project-navbar li>a {
        padding-left: 30px;
        padding-right: 30px;
    }   
    .osf-project-navbar a.project-title {
    }
    .project-nav {
        overflow: hidden;
    }
}

@media (min-width: 768px) {
    .osf-navbar .navbar-nav>li>a, .osf-project-navbar li>a {
        padding-left: 7px;
        padding-right: 7px;    
    }
    .navbar .search-query {
    width: 190px;
    }
    .osf-project-navbar a.project-title {
        max-width: 190px;
    }
    .navbar-brand {
        margin-left: 0 !important;
        padding-left: 0;
    }

}

@media (min-width: 992px) {
    .osf-navbar .navbar-nav>li>a, .osf-project-navbar li>a {
        padding-left: 10px;
        padding-right: 10px;    
    }
    .navbar .search-query {
        width: 360px;
    }
    .osf-project-navbar a.project-title {
        max-width: 300px;
    }
}
@media (min-width: 1200px) {
    .osf-navbar .navbar-nav>li>a, .osf-project-navbar li>a {
        padding-left: 15px;
        padding-right: 15px;    
    }
    .navbar .search-query {
    width: 270px;
    }
    .osf-project-navbar a.project-title {
        max-width: 400px;
    }
}

/* Search bar */
.osf-search {
    padding: 10px 0;
    background: #B8ECC0;
    margin-top: -30px;
    position: fixed;
    width: 100%;
    box-shadow: 0 0 9px -2px #464545;
    z-index: 111;
    left: 0;
}
.osf-search-input {
    background: none;
    border: none;
    box-shadow: none;
    border-bottom: 1px dotted #FFF;
    border-radius: 0;
    padding: 15px 0;
    font-size: 20px;
    color: #214762;
    font-weight: 300;
}
.osf-search-input:focus {
    outline : 0 !important;
    box-shadow: none;
    border-bottom: 1px dotted #FFF;
}
.osf-search-btn {
    color: #214762;
    background: rgba(0, 0, 0, 0);
}

.osf-search-btn:hover {
    color: #738EA2;
}


#searchPageFullBar::-webkit-input-placeholder {
   color: #738EA2;
}

#searchPageFullBar:-moz-placeholder { /* Firefox 18- */
   color: #738EA2;  
}

#searchPageFullBar::-moz-placeholder {  /* Firefox 19+ */
   color: #738EA2;  
}

#searchPageFullBar:-ms-input-placeholder {  
   color: #738EA2;  
}
#searchControls>.row {
    padding-top: 60px;
}

>>>>>>> 1a6ff252
<|MERGE_RESOLUTION|>--- conflicted
+++ resolved
@@ -1735,15 +1735,6 @@
     text-overflow: ellipsis;
 }
 
-<<<<<<< HEAD
-.editableControl {
-    background-color: #eee;
-    color: #999898;
-}
-.dker {
-    background-color: #DDD;
-}
-=======
 
 
 
@@ -2054,4 +2045,10 @@
     padding-top: 60px;
 }
 
->>>>>>> 1a6ff252
+.editableControl {
+    background-color: #eee;
+    color: #999898;
+}
+.dker {
+    background-color: #DDD;
+}
