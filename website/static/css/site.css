--- conflicted
+++ resolved
@@ -42,7 +42,7 @@
 .gs-sidebar .nav a,
 .gs-sidebar .nav a:hover,
 .gs-sidebar .nav a:focus {
-    
+
     text-decoration: none;
     background-color: transparent;
 }
@@ -981,7 +981,7 @@
     padding-top: 100px;
     display: block;
   z-index: -1;
-  position: relative;    
+  position: relative;
 }
 
 .anchor {
@@ -2122,12 +2122,12 @@
 @media (min-width: 768px) and (max-width: 991px)  {
     #signInForm input {
         width: 110px;
-    }    
+    }
 }
 @media (min-width: 1600px) {
     #signInForm input {
         width: 220px;
-    }    
+    }
 }
 
 /* Search bar */
@@ -2514,7 +2514,7 @@
 
   /* No support for these yet, use at own risk */
   -o-user-select: none;
-  user-select: none;          
+  user-select: none;
 }
 .inline {
     display: inline-block;
@@ -2664,8 +2664,6 @@
 .m-xl {
     margin: 50px;
 }
-
-<<<<<<< HEAD
 
 /* COS logo spin */
 .logo-spin {
@@ -2737,7 +2735,7 @@
   width: 15px;
   height: 13px;
   position: relative;
-} 
+}
 .fangorn-toolbar-icon .osf-fa-stack-top {
   font-size: 10px;
   margin-top: 5px;
@@ -2748,11 +2746,11 @@
   line-height: 20px;
 }
 .text-white {
-  color: #FFF;   
-=======
+  color: #FFF;
+}
+
 @media (max-width: 768px) {
     .affix {
         position: relative;
     }
->>>>>>> 11dcd7a2
 }