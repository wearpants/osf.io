/* Body and structure
-------------------------------------------------- */

/*CSS Johanna added for front page*/
.verticalline {
border-left:  thin solid #D9E8F4;
}

#carousel-control-left-blue{
/* IE10 Consumer Preview */
background-image: -ms-linear-gradient(right, #FFFFFF 50%, #D9E8F4 100%);

/* Mozilla Firefox */
background-image: -moz-linear-gradient(right, #FFFFFF 50%, #D9E8F4 100%);

/* Opera */
background-image: -o-linear-gradient(right, #FFFFFF 50%, #D9E8F4 100%);

/* Webkit (Safari/Chrome 10) */
background-image: -webkit-gradient(linear, right top, left top, color-stop(.50, #FFFFFF), color-stop(1, #D9E8F4));

/* Webkit (Chrome 11+) */
background-image: -webkit-linear-gradient(right, #FFFFFF 50%, #D9E8F4 100%);

/* W3C Markup, IE10 Release Preview */
background-image: linear-gradient(to left, #FFFFFF 50%, #D9E8F4 100%);

}

#carousel-control-right-blue{
/* IE10 Consumer Preview */
background-image: -ms-linear-gradient(left, #FFFFFF 50%, #D9E8F4 100%);

/* Mozilla Firefox */
background-image: -moz-linear-gradient(left, #FFFFFF 50%, #D9E8F4 100%);

/* Opera */
background-image: -o-linear-gradient(left, #FFFFFF 50%, #D9E8F4 100%);

/* Webkit (Safari/Chrome 10) */
background-image: -webkit-gradient(linear, right top, left top, color-stop(.50, #FFFFFF), color-stop(1, #D9E8F4));

/* Webkit (Chrome 11+) */
background-image: -webkit-linear-gradient(left, #FFFFFF 50%, #D9E8F4 100%);

/* W3C Markup, IE10 Release Preview */
background-image: linear-gradient(to right, #FFFFFF 50%, #D9E8F4 100%);
}

.FP_Header {
color: #b4b4b4;
font-weight: bold;

}

.FP_Question{
color: #b4b4b4;
font-weight: bold;
font-size:500%
}

.FP_Center {
text-align: center;
}

#FP_great {
color: #b4b4b4;
}

.video_header {
background-color: #D9E8F4;
opacity:.3;

}

#video_font_head {
color: #428bca;
font-weight: bold;
}

.hrBlue {
  margin-top: 20px;
  margin-bottom: 20px;
  border: 0;
  border-top: 1px solid #D9E8F4;
}

/*End Johanna's CSS*/

/*
'Modern Business' HTML Theme. Licensed under Apache 2.0.
*/

/* Global Styles */

#addPointer td {
    vertical-align: middle;
}

/* Add-on styles */

.dropdown-scroll {
    height: auto;
    max-height: 200px;
    overflow-x: hidden;
}

.comment-container {
    margin-top: 10px;
    margin-bottom: 10px;
}

.comment-body {
    padding: 5px;
    background-color: white;
}

.comment-author {
    color: #999999;
}

.edit-comment {
    background-color: #F3F3F3;
    cursor: pointer;
}

.comment-body i {
    cursor: pointer;
    padding-right: 5px;
}

.comment-handle-icon {
    color: white;
    vertical-align: middle;
    line-height: 50px;
    cursor: pointer;
}

/* Make embedded iframes responsive */
.addon-widget-container iframe {
    max-width: 100%;
}

.comment-error {
    color: #a94442;
}

.addon-widget-container:first-of-type h1,
.addon-widget-container:first-of-type h2,
.addon-widget-container:first-of-type h3 {
    margin-top: 0;
}

/* Make wiki images responsive */
.wiki img,
.addon-widget-container img {
  vertical-align: middle;
  display: block;
  max-width: 100%;
  height: auto;
}

img.hg-addon-icon {
    width: 16px;
    display: inline;
    vertical-align: middle;
}

/* End add-on styles */

html, body {
    height:100%;
}

body {
    padding-top: 70px; /* body padding for fixed top nav */
}

.img-home-portfolio,
.img-customer,
.portfolio-item {
    margin-bottom: 30px;
    position: relative;
    padding-top: 60px;
    background-color: #fff;
}

a.disabled {
    color: grey;
    cursor: default;
}

.citation-label {
    font-weight: bold;
}

.citation-list {
    display: none;
}

.citation-text {
    text-indent: -3em;
    margin-left: 3em;
}

.disabled {
    cursor: default !important;
    pointer-events: none;
}

.editing .display,
.edit {
    display: none;
}
.editing .edit {
    display: block;
}

h4 {
    padding-bottom: 10px;
}

.social img {
    padding: 0px 0px 10px 0px;
}

.social {
    padding-right: 60px;
}


/* Navbar */
.navbar .search-query {
    width:190px
}

.tab-pane {
    margin-top: 15px;
}


/* Page Sections */
.section,
.section-colored {
    padding: 50px 0;
}

.section-colored {
    background-color: #e1e1e1; /* change this to change the background color of a colored section */
}

.sidebar {
    margin-top: 40px;
}

.sidebar ul {
    border-radius: 5px;
    padding: 5px;
    border: 1px solid #cccccc;
}


/* Half Page Height Carousel Customization */


.carousel {
    height: 50%;
}

.item,
.carousel-inner {
    height: 100%;
}

.fill {
    width: 100%;
    height: 100%;
    background-position: center;
    background-size: cover;
}

/* Social Icons Styles */
.list-social-icons {
    margin-bottom: 45px;
}

.tooltip-social a {
    text-decoration: none;
    color: inherit;
}

.facebook-link a:hover {
    color: #3b5998;
}

.linkedin-link a:hover {
    color: #007fb1;
}

.twitter-link a:hover {
    color: #39a9e0;
}

.google-plus-link a:hover {
    color: #d14836;
}

/* Service Page Styles */
.service-icon {
    font-size: 50px;
}

/* 404 Page Styles */
.error-404 {
    font-size: 8em;
}

/* Pricing Page Styles */
.price {
    font-size: 4em;
}

.price-cents {
    vertical-align: super;
    font-size: 50%;
}

.price-month {
    font-size: 35%;
    font-style: italic;
}

/* End Modern Biz theme */

.content {
    padding-top: 30px;
}

/* Footer Styles */


.footer a i {
    color: #666666;
}

.header-image {
    background: url(http://placehold.it/200x300) repeat;/* Use a tiling background image or a full width image - if you're using full width you will need to change no-repeat center center cover  */
    background-position: top;
    height: auto;
    display: block;
    width: 100%;
    text-align: center;
}

.headline {
    padding: 20px 0;
}

.tagline {
    color: #7e7e7e;
}

.headline > .container > h1 {
    font-size: 130px;
    background: #ffffff;
    background: rgba(255, 255, 255, 0.9);
}

.headline > .container > h2 {
    font-size: 70px;
    background: #ffffff;
    background: rgba(255, 255, 255, 0.9);
}

.featurette-divider {
    margin: 80px 0;
}
.featurette {
    overflow: hidden;
}

.featurette-image.pull-left {
    margin-right: 40px;
}
.featurette-image.pull-right {
    margin-left: 40px;
}

.featurette-heading {
    font-size: 50px;
}


/* RESPONSIVE CSS */

@media (max-width: 1200px) {

.headline > .container > h1 {font-size: 140px;}
.headline > .container > h2 {font-size: 63px;}
.featurette-divider {margin: 50px 0;}
.featurette-image.pull-left {margin-right: 20px;}
.featurette-image.pull-right {margin-left: 20px;}
.featurette-heading {font-size: 35px;}

}

@media (max-width: 991px) {

.headline > .container > h1 {font-size: 105px;}
.headline > .container > h2 {font-size: 50px;}
.featurette-divider {margin: 40px 0;}
.featurette-image {max-width: 50%;}
.featurette-image.pull-left {margin-right: 10px;}
.featurette-image.pull-right {margin-left: 10px;}
.featurette-heading {font-size: 30px;}

}

@media (max-width: 768px) {

.container {margin: 0 15px;}
.featurette-divider {margin: 40px 0;}
.featurette-heading {font-size: 25px;}

}


@media (max-width: 668px) {

.headline > .container > h1 {font-size: 70px;}
.headline > .container > h2 {font-size: 32px;}
.featurette-divider {margin: 30px 0;}

}

@media (max-width: 640px) {

.headline {padding: 75px 0 25px 0;}
.headline > .container > h1 {font-size: 60px;}
.headline > .container > h2 {font-size: 30px;}

}

@media (max-width: 375px) {

.featurette-divider {margin: 10px 0;}
.featurette-image {max-width: 100%;}
.featurette-image.pull-left {margin-right: 0; margin-bottom: 10px;}
.featurette-image.pull-right {margin-left: 0; margin-bottom: 10px;}

}

/* Make wiki and mfr images responsive */
.wiki img, .mfr img {
  vertical-align: middle;
  display: block;
  max-width: 100%;
  height: auto;
}



/* Jumbotrons
-------------------------------------------------- */
.jumbotron {
  position: relative;
  background-color: #fff;
}
.jumbotron h1 {
  margin-bottom: 9px;
  font-size: 50px;
  letter-spacing: -1px;
  line-height: 1;
}
.jumbotron p {
  margin-bottom: 18px;
  font-weight: 300;
}
.jumbotron .btn-large {
  font-size: 20px;
  font-weight: normal;
  padding: 14px 24px;
  margin-right: 10px;
  -webkit-border-radius: 6px;
     -moz-border-radius: 6px;
          border-radius: 6px;
}

/* Masthead (docs home) */
.masthead {
  padding-top: 36px;
  margin-bottom: 72px;
}
.masthead h1,
.masthead p {
  text-align: center;
}
.masthead h1 {
  margin-bottom: 18px;
}
.masthead p {
  margin-left: 5%;
  margin-right: 5%;
  font-size: 30px;
  line-height: 36px;
}

/* Universal
-------------------------------------------------- */

.centered{
    float: none;
    margin: 0 auto;
}

.btn-xl {
padding: 10px 16px;
font-size: 40px;
line-height: 1.33;
border-radius: 6px;
}

.brand-version {
    font-size: 8px;
}


/* Profile gravatar
-------------------------------------------------- */
.profile-gravatar{
    border-radius: 4px;
    -webkit-border-radius: 4px;
}

/* Data Vis
-------------------------------------------------- */
/* Activity meters (user profile) */
.ua_meter_legend ul{
    list-style:none;
}
.ua_meter_legend li{
    display:inline;
    float:left;
}
.user-activity-meter{
    height: 10px;
    margin: 8px 0px;
}
.user-activity-meter ul{
    height:100%;
    list-style:none;
    padding-left: 0px;
}
.user-activity-meter ul li{
    display:inline;
    float:left;
    height:100%;
}

.pa-meter{
    background:#4572A7;
}
.ua-meter{
    background:#89A54E;
}
.pa-meter-label{
    margin: -4px 0 0 5px;
    font-size: 11px;
}


/* Footer
-------------------------------------------------- */
.footer {
  margin-top: 45px;
  padding: 25px 0 35px;
  background-color: #eee;
  text-shadow: 0 1px 0 #fff;
  border-top: 1px solid #e5e5e5;
  border-bottom: 1px solid #e5e5e5;
  min-width: 940px;
  color: #555;
}

.footer h4{}

.footer ul, .footer li {
    padding: 0;
    margin: 0;
    list-style-type: none;
}

/* Copyright
-------------------------------------------------- */
.copyright{
    padding-top: 10px;
    text-align: center;
}

/*****************************************************/
table.table.table-plain th, table.table.table-plain td {
  padding: 8px;
  line-height: 10px;
  text-align: left;
  border-top: 0px solid #ddd;
}

ul#projects-list{
    list-style-image:url('/static/img/folder.gif');
    width:210px;
}

input.ui-autocomplete-input{
    border: 0px solid;
    outline:0;
    background-color:#ffffff;
    color:#404040;
    text-shadow:none;
    border:0;
    padding:5px 10px;
    -webkit-box-shadow:none;
    -moz-box-shadow:none;
    box-shadow:none;
}

/*****************************************************/

li.list-group-item-node {
    margin-bottom: 10px;
}
li.pointer {
    border-style: dashed;
}

li .project-meta {
    position: absolute;
    top: 10px;
    right: 10px;
    font-weight: normal;
    font-style: italic;
}

/*****************************************************/

li.node{
    margin:0;
    margin-bottom:10px;
    padding:0;
    list-style-type:none;
    -webkit-border-radius:6px;
    -moz-border-radius:6px;
    border-radius:6px;
    border: 1px solid #DDD;
}

li.node h3{
    line-height:10px;
    font-size:14px;
    background-color:white;
    padding:10px;
    -webkit-border-radius:6px;
    -webkit-border-bottom-left-radius:0px;
    -webkit-border-bottom-right-radius:0px;
    -moz-border-radius:6px;
    -moz-border-bottom-left-radius:0px;
    -moz-border-bottom-left-radius:0px;
    border-radius:6px;
    border-bottom-left-radius:0px;
    border-bottom-left-radius:0px;
}

li.node div.body{
    border-top: 1px solid #EEE;
    padding: 10px;
}

li.node p.description{
    color: black;
}
li.node p.date{
    color: #888;
}

/***********/

h1.node-title, h1.node-parent-title {
  line-height: 36px;
  border-bottom: none;
  margin-top: 0.3em;
}

.btn-toolbar.node-control {
    margin-top: 0.9em;
}

.editable {
    border-bottom: none;
}

.editable:hover{
  background-color:#F3F3F3;
}

/* File list tables */

table tbody.files td {
    vertical-align:middle;
}

/* Custom icons */

.icon-fork {
    background-position: 0 -144px;
}

/* Modal forms */
div.modal form {
    margin:0;
}

.modal-subheader {
    font-size: 30px;
    margin-right: 10px;
}

div.modal div.modal-header h3.img-add {
    height:30px;
    padding-left:40px;
    background: url(/static/img/add_48.png) no-repeat;
    background-size: 30px;
    line-height:30px;
}

form.form-horizontal.form-horizontal-narrow .controls {
    margin-left: 50px;
}

form.form-horizontal.form-horizontal-narrow .control-group {
    padding-left:55px;
}


/* Static pages */
.staticpage img {
    border:2px solid black;
}
.staticpage p { font-size: 14px; }

/* Subnav */
.subnav {
  width: 100%;
  height: 36px;
  margin-bottom: 15px;
  background-color: #eeeeee; /* Old browsers */
  background-repeat: repeat-x; /* Repeat the gradient */
  background-image: -moz-linear-gradient(top, #f5f5f5 0%, #eeeeee 100%); /* FF3.6+ */
  background-image: -webkit-gradient(linear, left top, left bottom, color-stop(0%,#f5f5f5), color-stop(100%,#eeeeee)); /* Chrome,Safari4+ */
  background-image: -webkit-linear-gradient(top, #f5f5f5 0%,#eeeeee 100%); /* Chrome 10+,Safari 5.1+ */
  background-image: -ms-linear-gradient(top, #f5f5f5 0%,#eeeeee 100%); /* IE10+ */
  background-image: -o-linear-gradient(top, #f5f5f5 0%,#eeeeee 100%); /* Opera 11.10+ */
  filter: progid:DXImageTransform.Microsoft.gradient( startColorstr='#f5f5f5', endColorstr='#eeeeee',GradientType=0 ); /* IE6-9 */
  background-image: linear-gradient(top, #f5f5f5 0%,#eeeeee 100%); /* W3C */
  border: 1px solid #e5e5e5;
  -webkit-border-radius: 4px;
     -moz-border-radius: 4px;
          border-radius: 4px;
}
.subnav .nav {
  margin-bottom: 0;
}
.subnav .nav > li > a {
  margin: 0;
  padding-top:    11px;
  padding-bottom: 11px;
  border-left: 1px solid #f5f5f5;
  border-right: 1px solid #e5e5e5;
  -webkit-border-radius: 0;
     -moz-border-radius: 0;
          border-radius: 0;
}
.subnav .nav > .active > a,
.subnav .nav > .active > a:hover {
  padding-left: 13px;
  color: #777;
  background-color: #e9e9e9;
  border-right-color: #ddd;
  border-left: 0;
  -webkit-box-shadow: inset 0 3px 5px rgba(0,0,0,.05);
     -moz-box-shadow: inset 0 3px 5px rgba(0,0,0,.05);
          box-shadow: inset 0 3px 5px rgba(0,0,0,.05);
}
.subnav .nav > .active > a .caret,
.subnav .nav > .active > a:hover .caret {
  border-top-color: #777;
}
.subnav .nav > li:first-child > a,
.subnav .nav > li:first-child > a:hover {
  border-left: 0;
  padding-left: 12px;
  -webkit-border-radius: 4px 0 0 4px;
     -moz-border-radius: 4px 0 0 4px;
          border-radius: 4px 0 0 4px;
}
.subnav .nav > li:last-child > a {
  border-right: 0;
}
.subnav .dropdown-menu {
  -webkit-border-radius: 0 0 4px 4px;
     -moz-border-radius: 0 0 4px 4px;
          border-radius: 0 0 4px 4px;
}

/* Fixed subnav on scroll, but only for 980px and up (sorry IE!) */
@media (min-width: 980px) {
  .subnav-fixed {
    position: fixed;
    top: 40px;
    left: 0;
    right: 0;
    z-index: 1030;
    border-color: #d5d5d5;
    border-width: 0 0 1px; /* drop the border on the fixed edges */
    -webkit-border-radius: 0;
       -moz-border-radius: 0;
            border-radius: 0;
    -webkit-box-shadow: inset 0 1px 0 #fff, 0 1px 5px rgba(0,0,0,.1);
       -moz-box-shadow: inset 0 1px 0 #fff, 0 1px 5px rgba(0,0,0,.1);
            box-shadow: inset 0 1px 0 #fff, 0 1px 5px rgba(0,0,0,.1);
  }
  .subnav-fixed .nav {
    width: 938px;
    margin: 0 auto;
    padding: 0 1px;
  }
  .subnav .nav > li:first-child > a,
  .subnav .nav > li:first-child > a:hover {
    -webkit-border-radius: 0;
       -moz-border-radius: 0;
            border-radius: 0;
  }
}

/* Project page */


#addContributors table {
    border-collapse: separate;
    border-spacing: 5px;
}

table#manageContributors td {
    vertical-align: middle;
}

#addContributors .error {
    color: red;
}

#node-tags_tagsinput {
    margin-bottom: 20px;
}

li.unavailable {
    border-style: dashed;
}

h1.unavailable {
    font-style: italic;
}

/* Search */
.nested
    {
        padding-left: 25px;
    }
.navigate
    {
        padding:25px;
        font-size: 18px;
    }

/* Searh Contributors */

.search-contributor-result td {
    padding-right: 10px;
}

/* Markdown editing */

.wmd-panel
{
    width: 100%;
}

.wmd-button-bar
{
    width: 100%;
    background-color: Silver;
}

.wmd-input
{
    border: 1px solid DarkGray;
}


.wmd-button-row
{
    position: relative;
    margin-left: 5px;
    margin-right: 5px;
    margin-bottom: 5px;
    margin-top: 10px;
    padding: 0px;
    height: 20px;
}

.wmd-spacer
{
    width: 1px;
    height: 20px;
    margin-left: 14px;

    position: absolute;
    background-color: Silver;
    display: inline-block;
    list-style: none;
}

.wmd-button {
    width: 20px;
    height: 20px;
    padding-left: 2px;
    padding-right: 3px;
    position: absolute;
    display: inline-block;
    list-style: none;
    cursor: pointer;
}

.wmd-button > span {
    background-image: url(../vendor/pagedown/wmd-buttons.png);
    background-repeat: no-repeat;
    background-position: 0px 0px;
    width: 20px;
    height: 20px;
    display: inline-block;
}

.wmd-spacer1
{
    left: 50px;
}
.wmd-spacer2
{
    left: 175px;
}
.wmd-spacer3
{
    left: 300px;
}

.wmd-prompt-background
{
    background-color: Black;
}

.wmd-prompt-dialog
{
    border: 1px solid #999999;
    background-color: #F5F5F5;
}

.wmd-prompt-dialog > div {
    font-size: 0.8em;
    font-family: arial, helvetica, sans-serif;
}


.wmd-prompt-dialog > form > input[type="text"] {
    border: 1px solid #999999;
    color: black;
}

.wmd-prompt-dialog > form > input[type="button"]{
    border: 1px solid #888888;
    font-family: trebuchet MS, helvetica, sans-serif;
    font-size: 0.8em;
    font-weight: bold;
}

/* Sidenav */
.osf-sidenav.affix {
  position: static;
}

/* First level of nav */
.bs-sidenav {
  margin-top: 30px;
  margin-bottom: 30px;
  padding-top:    10px;
  padding-bottom: 10px;
  text-shadow: 0 1px 0 #fff;
  background-color: #f7f5fa;
  border-radius: 5px;
}

/* All levels of nav */
.osf-sidenav .nav > li > a {
  display: block;
  /*color: #716b7a;*/
  color: #006699;
  padding: 5px 20px;
  font-weight: bold;
}
.osf-sidenav .nav > li > a:hover,
.osf-sidenav .nav > li > a:focus {
  text-decoration: none;
  background-color: #e5e3e9;
  border-right: 1px solid #dbd8e0;
}
.osf-sidenav .nav > .active > a,
.osf-sidenav .nav > .active:hover > a,
.osf-sidenav .nav > .active:focus > a {
  font-weight: bold;
  color: #563d7c;
  background-color: transparent;
  border-right: 1px solid #563d7c;
}

/* Nav: second level (shown on .active) */
.osf-sidenav .nav .nav {
  display: none; /* Hide by default, but at >768px, show it */
  margin-bottom: 8px;
}
.osf-sidenav .nav .nav > li > a {
  padding-top:    3px;
  padding-bottom: 3px;
  padding-left: 30px;
  font-size: 90%;
}

/* Show and affix the side nav when space allows it */
@media (min-width: 992px) {
  .osf-sidenav .nav > .active > ul {
    display: block;
  }
  /* Widen the fixed sidebar */
  .osf-sidenav.affix,
  .osf-sidenav.affix-bottom {
    width: 213px;
  }
  .osf-sidenav.affix {
    position: fixed; /* Undo the static from mobile first approach */
    top: 80px;
  }
  .osf-sidenav.affix-bottom {
    position: absolute; /* Undo the static from mobile first approach */
  }
  .osf-sidenav.affix-bottom .bs-sidenav,
  .osf-sidenav.affix .bs-sidenav {
    margin-top: 0;
    margin-bottom: 0;
  }
}
@media (min-width: 1200px) {
  /* Widen the fixed sidebar again */
  .osf-sidenav.affix-bottom,
  .osf-sidenav.affix {
    width: 263px;
  }
}

/* Logs */

.log-file-link {
    cursor: pointer;
}

.log-date {
    font-size: 13px;
}

.alert a.alert-link {
    text-decoration: underline;
}

.overflow {
    word-wrap: break-word;
    max-width: 100%;
}

.preview-overflow{
    overflow:hidden;
    width:100%;
}

/* COntributor page */
li.contributor-list-item a.remove-contributor{
    margin-top:23px;
    margin-right:20px;
    float:right;
}

li.contributor-list-item img{
    margin-left:25px;
}

li.contributor-list-item a.name{
    margin-left:30px;
}

.add-contributor{
    padding: 6px 18px;
}

.contributorTitle{
    font-size:150%;
}

.selectControl{
    font-size:95%;
}

.break{
    margin-bottom:20px;
}

button.sort{
    margin-left: 6%;
}

button.cancel{
    margin-left: 5%;
}

button.save{
    padding: 6px 17px;
}

/* Modular File Renderer */
.mfr-slickgrid {
    width: 750px;
    height: 503px;
    overflow: auto;
}

.mfr-pdf-button {
    height: 500px;
    width: 25px;
    display:inline-block;
    background: #F5F5F5;
    -moz-user-select: none;
    -khtml-user-select: none;
    -webkit-user-select: none;
    border-style:none;
    -webkit-box-shadow: none;
    -webkit-box-shadow: none;
    box-shadow: none;
    padding: 0;

}

.mfr-pdf-button.active {
    background: #D0D0D0;
}

.mfr-pdf-arrow.disabled {
    /*background: white;*/
    visibility:hidden;
}
.mfr-ipynb-body {
  vertical-align: middle;
  display: block;
  max-width: 100%;
  height: auto;
}

<<<<<<< HEAD
.contributor.editable {
=======
.editable {
  cursor: pointer;
}

a {
  cursor: pointer;
}

.btn-remove-contrib {
>>>>>>> 4158c6ad
  cursor: pointer;
}<|MERGE_RESOLUTION|>--- conflicted
+++ resolved
@@ -1176,9 +1176,6 @@
   height: auto;
 }
 
-<<<<<<< HEAD
-.contributor.editable {
-=======
 .editable {
   cursor: pointer;
 }
@@ -1188,6 +1185,5 @@
 }
 
 .btn-remove-contrib {
->>>>>>> 4158c6ad
   cursor: pointer;
 }