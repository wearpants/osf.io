/* Body and structure
-------------------------------------------------- */

html, body {
}

body {
    padding-top: 50px; /* body padding for fixed top nav */
    position: relative; /* for bootstrap affix */
}

/*News page*/
.spacer {
    height: 20px;
}
.dashes {
    background: url("/static/img/stripes.png");
}
.table-month {
    padding: 20px 20px 20px 20px;
    height: 100px;
    width: 150px;
    background-color:#D9E8F4 ;
    font-family: 'Carrois Gothic', Helvetica, sans-serif;
    font-size: 18px;
    font-weight: bold;
}

.table-description{
    padding-left: 50px;
}

/* Getting Started */

/* links */
.gs-sidebar .nav a,
.gs-sidebar .nav a:hover,
.gs-sidebar .nav a:focus {
    padding: 0;
    text-decoration: none;
    background-color: transparent;
}
/* nested links */
.gs-sidebar .nav .nav>li>a {
    font-size: 12px;
    padding: 4px 0 4px 15px;
    opacity: 0.8;
}/* nested navs */
.gs-sidebar .nav .nav {
    display: none;
}
/* nested active navs */
.gs-sidebar .nav .active .nav {
    display: block;
}
/* nested link icons */
.gs-sidebar .nav .nav>li>a i {
    display: none;
}
/* nested active link icons */
.gs-sidebar .nav .nav>.active>a i {
    display: inline-block;
}
/* active & hover links */
.gs-sidebar .nav>.active>a,
.gs-sidebar .nav>li>a:hover,
.gs-sidebar .nav>li>a:focus {
    font-weight: bold;
}
/* nested active links */
.gs-sidebar .nav .nav>.active>a,
.gs-sidebar .nav .nav>.active:hover>a,
.gs-sidebar .nav .nav>.active:focus>a {
    font-weight: bold;
}
/* affixed sidebar */
.gs-sidebar,
.gs-sidebar.affix,
.gs-sidebar.affix-top {
    position: fixed;
    top: 70px;
}
.gs-sidebar.affix-bottom {
    position: relative;
}

/* embedded video */
.gs-video {
    margin-top: 25px;
    margin-bottom: 25px;
    margin-left: auto;
    margin-right: auto;
    border: solid 1px #ddd;
}

/* phase number counters */
.gs-count {
    margin-bottom: 20px;
    margin-top: 50px;
}

/* headers */
.gs-header {
    display: block;
    font-family: 'Patua One', cursive;
    font-size: 24px;
    padding-bottom: 20px;
    padding-top: 20px;
}

#conferenceViewTable td {
    vertical-align: middle;
}

/*CSS Johanna added for front page*/

/* Knockout Validation Styles */

.validationMessage { color: #A94442; }
.customMessage { color: #ed9c28; }

.hideValidation .validationMessage { display: none; }


/* Home Page */
.hpLink:hover{
    text-decoration: none;
    color: red;
}
.hpContainerOne{
    margin-top: 0;
}
/* >= sm */
@media (min-width: 768px) {
    .hpContainerOne {
        margin-top: 50px;
    }
}
.headOne, /* TODO: cleanup getting started */
.hpHeadOne {
    font-family: 'Carrois Gothic', Helvetica;
    letter-spacing: 1px;
    font-size: 40px;
    color: black;
}
/* >=sm */
@media (min-width: 768px) {
    .headOne, /* TODO: cleanup getting started */
    .hpHeadOne {
       font-size: 50px;
    }
}
.hpHeadTwo {
    padding-top: 70px;
    font-family: 'Carrois Gothic', Helvetica;
    letter-spacing:1px;
    font-size: 40px;
    color: black;
}
.hpSubHeadOne {
    padding-bottom: 30px;
    font-family: 'Inika', Helvetica;
    font-size: 24px;
    letter-spacing: 1px;
}
.hpSubHeadTwo {
    font-size: 30px;
    font-family: 'Patua One', Helvetica;
    letter-spacing: 1px;
}
.hpSubHeadThree {
    font-size: 28px;
    color: #4089C7;
    font-family: 'Patua One', Helvetica;
    letter-spacing: 1px;
}
.subHeadFour, /* TODO: cleanup getting started */
.hpSubHeadFour {
    font-family: 'Carrois Gothic', Helvetica;
    letter-spacing:1px;
    font-size: 36px;
    color: black;
}
.hpSignUp {
    background: #aad4f7;
    padding: 30px 30px 30px 30px;
    border: solid #bacfd8 1px;
}
.hpSignUp .form-control {
    margin-top: 20px;
    height: 40px;
}
.hpSignUp .btn {
    font-family: 'Inika', Helvetica;
    font-size: 28px;
    letter-spacing: 1pt;
    margin-top: 40px;
}
.hpHeader {
    font-family: 'Patua One', cursive;
    font-size: 24px;
    padding-top: 70px;
}
.hpFeature {
    padding-bottom: 20px;
    padding-top: 70px;
    font-size: 22px;
    font-family: 'Carrois Gothic', sans-serif;
}
.hpFeature img {
    height: 85px;
    margin-bottom: 25px;
}
.hpFeature .hpFeatureInfo {
    font-family: 'Inika', serif;
    font-size: 16px;
}
.hpSteps {
    padding-bottom: 20px;
    padding-top: 20px;
}
.hpStepsText {
    font-family: 'Inika', serif;
    font-size: 16px;
    padding-top: 40px;
}


.padded {
    padding-top: 20px;
    padding-bottom: 20px;
}

.empty {
    height: 500px;
}
.verticalline {
    border-left:  thin solid #D9E8F4;
}



.FP_Header {
color: #b4b4b4;
font-weight: bold;

}

.FP_Question{
color: #b4b4b4;
font-weight: bold;
font-size:500%
}

.FP_Center {
text-align: center;
}

#FP_great {
color: #b4b4b4;
}

.video_header {
background-color: #D9E8F4;
opacity:.3;

}

#video_font_head {
color: #428bca;
font-weight: bold;
}

.hrBlue {
  margin-top: 20px;
  margin-bottom: 20px;
  border: 0;
  border-top: 1px solid #D9E8F4;
}


/*End Johanna's CSS*/

/* Knockout Validation Styles */

.customMessage { color: #ed9c28; }

.spaced-buttons { margin-top: 10px; }

/*
'Modern Business' HTML Theme. Licensed under Apache 2.0.
*/

/* Global Styles */

.img-home-portfolio,
.img-customer,
.portfolio-item {
  margin-bottom: 30px;
  position: relative;
  padding-top: 60px;
  background-color: #fff;
}

a.disabled {
    color: grey;
    cursor: default;
}

a.btn-primary.disabled,
a.btn-success.disabled {
    color: white;
}

#addPointer td {
    vertical-align: middle;
}

li.pointer {
    border-style: dashed;
}

/* Add-on styles */

.dropdown-scroll {
    height: auto;
    max-height: 200px;
    overflow-x: hidden;
}

.comment-actions i {
    cursor: pointer;
}

.comment-container {
    margin-top: 10px;
    margin-bottom: 10px;
}

.comment-body {
    padding: 5px;
    background-color: white;
}

.comment-author {
    color: #999999;
}

.comment-date {
    color: #999999;
}
.edit-comment {
    background-color: #F3F3F3;
}

.comment-body i {
    padding-right: 5px;
}

.comment-handle-icon {
    color: white;
    vertical-align: middle;
    line-height: 50px;
    cursor: pointer;
    position: relative;
}

.unread-comments-count {
    font-size: medium;
    color: white;
    position: absolute;
    margin-left: 40px;
}

.addon-auth {
    margin-top: 4.8px;
}

.addon-message {
    padding-top: 20px;
}

/* Make embedded iframes responsive */
.addon-widget-container iframe {
    max-width: 100%;
}

.comment-error {
    color: #a94442;
}

.addon-widget-container:first-of-type h1,
.addon-widget-container:first-of-type h2,
.addon-widget-container:first-of-type h3 {
    margin-top: 0;
}

/* Style for Ace wiki editor */
.wiki-editor {
    position: relative;
    border: solid;
    border-width: 1px;
    width: 100%;
    margin: auto;
    -webkit-box-flex: 3 0 auto;
    -webkit-flex: 3 0 auto;
    -ms-flex: 3 0 auto;
    flex: 3 0 auto;
    height: 500px; /* this will get overwritten by flex box */
}

/* Make wiki images responsive */
.wiki img{
  vertical-align: middle;
  display: block;
  max-width: 100%;
  height: auto;
}

.addon-widget-container img {
  vertical-align: middle;
  max-width: 100%;
  height: auto;
}

img.hg-addon-icon {
    width: 16px;
    display: inline;
    vertical-align: middle;
}

/* End add-on styles */

.disabled {
    cursor: default !important;
    pointer-events: none;
}

.editing .display,
.edit {
    display: none;
}
.editing .edit {
    display: block;
}

h4 {
    padding-bottom: 10px;
}

.social-icons img {
    padding: 0px 0px 0px 0px;
    line-height: 14px;
}

.social-gravatar {
    padding: 0px 0px 10px 0px;
    margin-top: 10px;
}

.social {
    padding-right: 60px;
}


/* Bootstrap Navbar */
.navbar .search-query {
    width:190px
}
/* Extra small devices */
@media (max-width: 767px) {
    .navbar-btn {
        margin-left: 15px;
    }

    /* navbar expand to fill entire display (visible logout button) */
    .navbar-fixed-top .navbar-collapse,
    .navbar-fixed-bottom .navbar-collapse {
        max-height: none;
    }
}

.tab-pane {
  margin-top: 15px;
}


/* Page Sections */
.section,
.section-colored {
  padding: 50px 0;
}

.section-colored {
  background-color: #e1e1e1; /* change this to change the background color of a colored section */
}

.sidebar {
  margin-top: 40px;
}

.sidebar ul {
  border-radius: 5px;
  padding: 5px;
  border: 1px solid #cccccc;
}


/* Half Page Height Carousel Customization */


.carousel {
  height: 50%;
}

.item,
.carousel-inner {
  height: 100%;
}

.fill {
  width: 100%;
  height: 100%;
  background-position: center;
  background-size: cover;
}

/* Social Icons Styles */
.list-social-icons {
  margin-bottom: 45px;
}

.tooltip-social a {
  text-decoration: none;
  color: inherit;
}

.facebook-link a:hover {
  color: #3b5998;
}

.linkedin-link a:hover {
  color: #007fb1;
}

.twitter-link a:hover {
  color: #39a9e0;
}

.google-plus-link a:hover {
  color: #d14836;
}

/* Service Page Styles */
.service-icon {
  font-size: 50px;
}

/* 404 Page Styles */
.error-404 {
  font-size: 8em;
}

/* Pricing Page Styles */
.price {
  font-size: 4em;
}

.price-cents {
  vertical-align: super;
  font-size: 50%;
}

.price-month {
  font-size: 35%;
  font-style: italic;
}

/* End Modern Biz theme */

.content {
    padding-top: 30px;
}

/* Footer Styles */


.footer a i {
    color: #666666;
}

@media (min-width: 992px) {
    .left-margin {
        margin-left: 2.083332%;
    }

    .custom-offset-left {
        margin-left: 15.625%;
    }

    .custom-offset-right {
        margin-right: 15.625%;
    }
}

.header-image {
    background: url(http://placehold.it/200x300) repeat;/* Use a tiling background image or a full width image - if you're using full width you will need to change no-repeat center center cover  */
    background-position: top;
    height: auto;
    display: block;
    width: 100%;
    text-align: center;
}

.headline {
    padding: 20px 0;
}

.tagline {
    color: #7e7e7e;
}

.headline > .container > h1 {
    font-size: 130px;
    background: #ffffff;
    background: rgba(255, 255, 255, 0.9);
}

.headline > .container > h2 {
    font-size: 70px;
    background: #ffffff;
    background: rgba(255, 255, 255, 0.9);
}

.featurette-divider {
    margin: 80px 0;
}
.featurette {
    overflow: hidden;
}

.featurette-image.pull-left {
    margin-right: 40px;
}
.featurette-image.pull-right {
    margin-left: 40px;
}

.featurette-heading {
    font-size: 50px;
}

.table-less {
    max-height: 140px;
    overflow-y: hidden;
}


/* Universal
-------------------------------------------------- */
.btn-xl {
    padding: 10px 16px;
    font-size: 40px;
    line-height: 1.33;
    border-radius: 6px;
}

.brand-version {
    font-size: 8px;
}


/* Profile gravatar
-------------------------------------------------- */
.profile-avatar{
    margin-right:.5em;
}
#profile-gravatar{
    width:70px;
    height:70px;
}

/* Data Vis
-------------------------------------------------- */
/* Activity progress bar (user profile) */
.progress-user-activity {
    background-color: transparent;
    background-image: none;
    box-shadow: none;
    border-radius: 0;
    max-height: 10px;
    margin-top: 10px;
    margin-bottom: 5px;
}
.progress-user-activity>.progress-bar:first-child {
    border-top-left-radius: 4px;
    border-bottom-left-radius: 4px;
}
.progress-user-activity>.progress-bar.last {
    border-top-right-radius: 4px;
    border-bottom-right-radius: 4px;
}

/* Footer
-------------------------------------------------- */
.footer {
  margin-top: 45px;
  padding: 25px 0 35px;
  background-color: #eee;
  text-shadow: 0 1px 0 #fff;
  border-top: 1px solid #e5e5e5;
  border-bottom: 1px solid #e5e5e5;
  width: 100%;
  color: #555;
}

.footer h4{}

.footer ul, .footer li {
    padding: 0;
    margin: 0;
    list-style-type: none;
}

/* Copyright
-------------------------------------------------- */
.copyright{
    padding-top: 10px;
    text-align: center;
    background: #fff;
    width: 100%;

}

/*****************************************************/
table.table.table-plain th, table.table.table-plain td {
  text-align: left;
  border-top: 0px solid #ddd;
}

ul#projects-list{
    list-style-image:url('/static/img/folder.gif');
    width:210px;
}

input.ui-autocomplete-input{
    /*Typically "!important" is not something we like to use, however
    in this case it was the simplest way to deal with a JavaScript-related
    issue regarding the order of specificity in CSS. */
    border-top-left-radius: 4px !important;
    border-bottom-left-radius: 4px !important;
    border: 1px solid;
    border-color: #ccc;
    outline:0;
    background-color:#ffffff;
    color:#404040;
    text-shadow:none;
    padding:5px 10px;
    -webkit-box-shadow:none;
    -moz-box-shadow:none;
    box-shadow:none;
}

/*****************************************************/

li.list-group-item-node {
    margin-bottom: 10px;
}

li .project-meta {
    position: absolute;
    right: 10px;
    font-weight: normal;
    font-style: italic;
}

li .project-meta.pull-right {
    text-align:right;
}

/*****************************************************/

li.node{
    margin:0;
    margin-bottom:10px;
    padding:0;
    list-style-type:none;
    -webkit-border-radius:6px;
    -moz-border-radius:6px;
    border-radius:6px;
    border: 1px solid #DDD;
}

li.node h3{
    line-height:10px;
    font-size:14px;
    background-color:white;
    padding:10px;
    -webkit-border-radius:6px;
    -webkit-border-bottom-left-radius:0px;
    -webkit-border-bottom-right-radius:0px;
    -moz-border-radius:6px;
    -moz-border-bottom-left-radius:0px;
    -moz-border-bottom-left-radius:0px;
    border-radius:6px;
    border-bottom-left-radius:0px;
    border-bottom-left-radius:0px;
}

li.node div.body{
    border-top: 1px solid #EEE;
    padding: 10px;
}

li.node p.description{
    color: black;
}
li.node p.date{
    color: #888;
}

/***********/

h1.node-title, h1.node-parent-title {
  line-height: 50px;
  border-bottom: none;
  margin-top: 0.3em;
}

.compare-version-text{
    margin-right: 5px;
    margin-left: 5px;
}

.wiki-title {
    line-height: 36px;
    border-bottom: none;
    margin-top: 0.2em;
    margin-bottom: 20px;
}

/* Extra small devices */
@media (max-width: 767px) {
    .wiki-title-xs {
        font-size: 20px;
        line-height: 20px;
    }
    .wiki-status-sm {
        float: none;
        text-align: center;
        margin-top: 20px;
    }
}

@media (min-width: 768px) {
    .wiki-status-lg {
        float: right;
        margin-left: 20px;
        display: inline-block;
    }
}

.osf-panel-header .fa-angle-right, .osf-panel-header .fa-angle-left {
    cursor: pointer;
}
.osf-panel-header .fa-list {
    color: #808080;
}

<<<<<<< HEAD
.osf-panel-body .superlist li {
=======
.wiki-panel-body .superlist li {
>>>>>>> 743dbae1
    display: block;
    font-size: 20px;
}
.wiki-title-container {
    display: inline-block;
    width:60%;
}
.wiki-nav-closed .icon-stack-base {
    font-size: 20px;
}
.wiki-nav-closed .icon-plus {
    margin-left: -14px;
    font-size: 12px;
}

.wiki-component {
    list-style-type: none;
    padding-right: 20px;
}

.wiki-component li {
    margin-bottom: 8px;
}

.btn-toolbar.node-control {
    margin-top: 0.9em;
}

/* Bootstrap Editable */

.editable {
    border-bottom: none;
}

.editable:hover{
  background-color:#F3F3F3;
}

.editable-error-block  {
    font-size: 16px;
    max-width: 100%;
}

/* File list tables */

table tbody.files td {
    vertical-align:middle;
}

/* Custom icons */

.icon-fork {
    background-position: 0 -144px;
}

/* Modal forms */
div.modal form {
    margin:0;
}

.modal-subheader {
    font-size: 30px;
    margin-right: 10px;
}

div.modal div.modal-header h3.img-add {
    height:30px;
    padding-left:40px;
    background: url(/static/img/add_48.png) no-repeat;
    background-size: 30px;
    line-height:30px;
}

form.form-horizontal.form-horizontal-narrow .controls {
    margin-left: 50px;
}

form.form-horizontal.form-horizontal-narrow .control-group {
    padding-left:55px;
}


/* Project page */
#addContributors table {
    border-collapse: separate;
    border-spacing: 5px;
}

#manageContributors td {
    vertical-align: middle;
}

#addContributors .error {
    color: red;
}

#node-tags_tagsinput {
    margin-bottom: 20px;
}

li.unavailable {
    border-style: dashed;
}

h1.unavailable {
    font-style: italic;
}

/* Project page has project navigation bar, which is fixed and therefore increases the offset the anchors need */
.project-page .anchor {
    margin-top: -100px;
    padding-top: 100px;
    display: block;
}

.anchor {
    margin-top: -60px;
    padding-top: 60px;
    display: block;
}

/* Search */
.page-header
    {
        overflow: hidden;
    }
.add-query
    {
        width: 190px;
        margin-left: 10px;
        display: inline-block;
        font-weight: normal;
    }
.navigate
    {
        padding:25px;
        font-size: 18px;
    }
.remove-button
    {
        color: #ffffff;
    }
.search-types a
    {
        font-size: 16px;
    }
.tag-cloud
    {
    word-break: break-all;
    }

.tag-cloud .cloud-tag
{
    font-size: 11pt;
    display: inline-block;
    word-break: break-all;
    margin: 5px;
    padding: 5px;
    border-radius: 5px;
}
.tag-cloud .cloud-tag:hover
{
    background-color: #31b0d5;
}
.tag-cloud .tag-big
{
    font-size: 13pt;
    background-color: #AABCDD;
}

.tag-cloud .tag-med
{
    font-size: 11pt;
    background-color: #CCDDEE;
}

.tag-cloud .tag-sm
{
    font-size: 9pt;
    background-color: #DDEEFF;
}

.tag-cloud h3
    {
        margin: 0;
    }

.registration a {
    color: #666;
}

.registration small{
    color: #000000;
}

.registration .tag-cloud .cloud-tag {
    background-color: #AAA;
    color: #ffffff;
}

.query-label
    {
        margin-right: .5em;
    }
.result
    {
        margin-bottom: 10px;
        overflow: hidden;
    }
.title h4
    {
        padding: 0;
        padding-bottom: 5px;
        margin: 0;
    }
.private-title
    {
        font-weight: normal;
        font-style: italic;
    }
.search-field
    {
        padding: 0;
        padding-top: 2px;
        padding-bottom: 2px;
        margin: 0;
        line-height: 16px;
    }
.search-field p
    {
        margin: 0;
    }
.description h5
    {
        padding: 0;
        padding-bottom: 4px;
        margin: 0;
        font-weight: normal;
        line-height: 16px;
    }
.search-tags
    {
        padding-top: 2px;
        line-height: 24px;
    }
.search-tags a
    {
        margin-right: .5em;
    }

div.search-result  {
    margin-bottom: 10pt;
    padding: 10px;
    border-bottom: 1px solid #d3d3d3;
    overflow-x: hidden;
}



.search-results.search-result h5 small{
    color: white;
    font-size: 10pt;
}


.search-results.search-result {
    overflow-x: hidden;

}
/* Search Contributors */

.search-contributor-result td {
    padding-right: 10px;
}
.search-contributor-links {
    padding-top: 10px;
}


/* Markdown editing */

.wmd-panel
{
    width: 100%;
    display: -webkit-box;
    display: -ms-flexbox;
    display: -webkit-flex;
    display: flex;
    height: 620px;
    -webkit-align-content: flex-start;
    -ms-align-content: flex-start;
    align-content: flex-start;
    -webkit-flex-direction: column;
    -ms-flex-direction: column;
    flex-direction: column;
    -webkit-box-align: stretch;
    -webkit-align-items: stretch;
    -ms-flex-align: stretch;
    align-items: stretch;
    -webkit-flex-wrap: wrap;
    -ms-flex-wrap: wrap;
    flex-wrap: wrap;
}

.wmd-panel .list-inline {
    width: 100%;
    margin: auto;
    -webkit-box-flex: 0 0 auto;
    -webkit-flex: 0 0 auto;
    -ms-flex: 0 0 auto;
    flex: 0 0 auto;
}

.wmd-button-bar
{
    width: 100%;
    background-color: Silver;
}

#wmd-button-bar{
    width: 100%;
    margin: auto;
    -webkit-box-flex: 0 0 auto;
    -webkit-flex: 0 0 auto;
    -ms-flex: 0 0 auto;
    flex: 0 0 auto;
}

.wmd-input
{
    border: 1px solid DarkGray;
}


.wmd-button-row
{
    position: relative;
    margin-left: 0;
    margin-right: 0;
    margin-bottom: 5px;
    margin-top: 0px;
    padding: 0px;
}

.wmd-spacer
{
    width: 1px;
    height: 20px;
    margin-left: 14px;
    background-color: Silver;
    display: inline-block;
    list-style: none;
}

.wmd-button {
    width: 20px;
    height: 20px;
    padding-left: 2px;
    padding-right: 3px;
    display: inline-block;
    list-style: none;
    cursor: pointer;
}

.wmd-button > span {
    background-image: url(../../addons/wiki/static/pagedown-ace/wmd-buttons.png);
    background-repeat: no-repeat;
    background-position: 0px 0px;
    width: 20px;
    height: 20px;
    display: inline-block;
}

.wmd-spacer1
{
    left: 50px;
}
.wmd-spacer2
{
    left: 175px;
}
.wmd-spacer3
{
    left: 300px;
}

.wmd-prompt-background
{
    background-color: Black;
}

.wmd-prompt-dialog
{
    border: 1px solid #999999;
    background-color: #F5F5F5;
}

.wmd-prompt-dialog > div {
    font-size: 0.8em;
    font-family: arial, helvetica, sans-serif;
}


.wmd-prompt-dialog > form > input[type="text"] {
    border: 1px solid #999999;
    color: black;
}

.wmd-prompt-dialog > form > input[type="button"]{
    border: 1px solid #888888;
    font-family: trebuchet MS, helvetica, sans-serif;
    font-size: 0.8em;
    font-weight: bold;
}

/* Sidenav */
.osf-sidenav {
    /* overflow-wrap css3 */
    word-wrap: break-word;
}

.osf-sidenav.affix {
  position: static;
}

/* First level of nav */
.bs-sidenav {
  margin-top: 30px;
  margin-bottom: 30px;
  padding-top:    10px;
  padding-bottom: 10px;
}

/* All levels of nav */
.osf-sidenav .nav > li > a {
  display: block;
  /*color: #716b7a;*/
  color: #006699;
  padding: 5px;
  font-weight: bold;
}
.osf-sidenav .nav > li > a:hover,
.osf-sidenav .nav > li > a:focus {
  text-decoration: none;
  background-color: #e5e3e9;
  border-right: 1px solid #dbd8e0;
}
.osf-sidenav .nav > .active > a,
.osf-sidenav .nav > .active:hover > a,
.osf-sidenav .nav > .active:focus > a {
  font-weight: bold;
  color: #563d7c;
  background-color: transparent;
  border-right: 1px solid #563d7c;
}

/* Nav: second level (shown on .active) */
.osf-sidenav .nav .nav {
  display: none; /* Hide by default, but at >768px, show it */
  margin-bottom: 8px;
}
.osf-sidenav .nav .nav > li > a {
  padding-top:    3px;
  padding-bottom: 3px;
  padding-left: 30px;
  font-size: 90%;
}

/* Show and affix the side nav when space allows it */
@media (min-width: 992px) {
  .osf-sidenav .nav > .active > ul {
    display: block;
  }
  /* Widen the fixed sidebar */
  .osf-sidenav.affix,
  .osf-sidenav.affix-bottom {
    width: 213px;
  }
  .osf-sidenav.affix {
    position: fixed; /* Undo the static from mobile first approach */
    top: 80px;
  }
  .osf-sidenav.affix-bottom {
    position: absolute; /* Undo the static from mobile first approach */
  }
  .osf-sidenav.affix-bottom .bs-sidenav,
  .osf-sidenav.affix .bs-sidenav {
    margin-top: 0;
    margin-bottom: 0;
  }
}

.superlist li {
    display: inline-block;
    float: none;
}
.superlist li a {
    padding: 15px 10px;
}

@media (max-width: 768px) {
 .superlist.navbar-nav {
    margin: 0;
 }
}


@media (min-width: 1200px) {
  /* Widen the fixed sidebar again */
  .osf-sidenav.affix-bottom,
  .osf-sidenav.affix {
    width: 263px;
  }
}

/* Logs */
.logs .addon-widget-body .activity-log{
    margin-bottom: 74px;
}

dl.activity-log dd {
    margin-bottom: 4px;
}

@media (min-width: 768px) and (max-width: 991px) {
    /* wrap dl in col-sm-* grid layout */
    dl.activity-log dt {
        float: inherit;
        width: inherit;
        text-align: inherit;
    }
    dl.activity-log dd {
        margin-left: 0;
    }
}

.log-file-link {
    cursor: pointer;
}

.log-node-title-link {
    font-weight: bold;
}

.log-date {
    font-size: 13px;
}

.alert a.alert-link {
    text-decoration: underline;
}

.overflow {
    word-wrap: break-word;
    max-width: 100%;
}

.component-overflow {
    word-wrap: break-word;
    max-width: 90%;
    display: inline-block;
}

/* Need to use this class with a fixed width */
.overflow-block {
    display: block;
    word-wrap: break-word;
}

.preview-overflow{
    overflow:hidden;
    width:100%;
}


/* private_link*/

.narrow-list{
    margin: 0px 0px;
    list-style: none;
}

#generate-private-link {
    margin: 20px 20px;
}

.text-align{
    margin-left: 7px;
}

.list-overflow{
    max-height: 200px;
    overflow-y: auto;
}

#privateLinkTable .tooltip{
    word-wrap: break-word;
}

.more-link-node{
    margin-top: 5px;
}

.link-url{
    padding: 1px;
    border-left: 0px;
    border-top-right-radius: 5px 5px;
    border-bottom-right-radius: 5px 5px;
    color: grey;
}

#privateLinkTable .btn-group .btn-mini{
    padding:5px;
}

/** The project and wiki name editable inputs should be larger
 * than the editable inputs elsewhere on the site.
 */
#projectScope .form-control, #wikiName .form-control {
    width: 400px;
}

/* Contributors list */

#contributors {
    margin-bottom:10px;
}

#contributors #description {
    vertical-align: top;
}

#contributors ol {
    margin:0;
    padding:0;
    display:inline;
}

#contributors ol li {
    list-style-type:none;
    display:inline;
    white-space: nowrap;
}

#contributors ol li:after {
    content: ",";
}

#contributors ol li:last-child:after {
    content: "";
}

.contributor-name {
    margin-right: -4px;
}

/* Contributor page */

#addContributors form .col-md-6 > a {
    border-top: 1px solid #eee;
    margin-top: 5px;
    padding-top: 5px;
    display: block;
}

#addContributors form .col-md-6 > a:first-child {
    border-top: none;
    margin-top: 0;
    padding-top: 0;
}

.contributor-self {
    font-weight: bold;
}
.contributor .btn-remove {
    display: none;
    cursor: pointer;
}
.contributor:hover .btn-remove,
.contributor-self .btn-remove {
    display: inline;
    cursor: pointer;
}

.contributor-delete-staged {
    background-color: #eeeeee;
}

li.contributor-list-item a.remove-contributor {
    margin-top:23px;
    margin-right:20px;
    float:right;
}

li.contributor-list-item img {
    margin-left:25px;
}

li.contributor-list-item a.name {
    margin-left:30px;
}

.contributor-anonymous {
    font-style: italic;
}

/* Handle paginator on add contributor modal */
#addContributors .pagination-sm li a, #addContributors .pagination-sm li span {
    padding: 5px 8px;
    font-size: 10px;
}

/* Handle popovers inside modals */
.popover {
    z-index: 999999;
}

.add-contributor {
    padding: 6px 18px;
}

.contributorTitle {
    font-size:150%;
}

.selectControl {
    font-size:95%;
}

.break {
    margin-bottom:20px;
}

button.sort {
    margin-left: 6%;
}

button.cancel {
    margin-left: 5%;
}

button.save {
    padding: 6px 17px;
}

/* Modular File Renderer */
.mfr-slickgrid {
    width: 750px;
    height: 503px;
    overflow: auto;
}

.mfr-pdf-button-container {
    display: inline-block;
    vertical-align: top;
}

.mfr-pdf-button {
    height: 500px;
    width: 25px;
    display:inline-block;
    background: #F5F5F5;
    -moz-user-select: none;
    -khtml-user-select: none;
    -webkit-user-select: none;
    border-style:none;
    -webkit-box-shadow: none;
}

.mfr-pdf-button.active {
    background: #D0D0D0;
}

.mfr-pdf-arrow.disabled {
    /*background: white;*/
    visibility:hidden;
}

.mfr-ipynb-body {
  vertical-align: middle;
  display: block;
  max-width: 100%;
  height: auto;
}

.mfr-file > img {
    max-width:100%
}


.editable {
  cursor: pointer;
}

a {
  cursor: pointer;
}

.btn-remove-contrib {
  cursor: pointer;
}

.contributor-unregistered {
  cursor: pointer;
}

.contributor-unregistered:hover{
  background-color: #F3F3F3;
}

.collapse-button {
   color: #b0b0b0;
}

.collapse-button:hover {
    color: #505050;
}

/* Fix for pydocx bug */
div.pydocx-center{
	margin-left: 0 !important;
	margin-right: 0 !important;
}

/* jQuery UI Autocomplete (WTForms Widget) */
.ui-autocomplete-category { font-weight: bold }

.tagsinput .tag span { cursor:pointer; }

/* Badging interface CSS*/
.btn-success.editable:hover {
    background-color: #419641;
}

.badge-list {
  max-height:200px;
  overflow-y: auto;
  overflow-x: hidden;
}

.badge-list img {
  display: inline-block;
  margin-right: 10px;
  margin-bottom: 10px;
}

.profile-badge-list {
  max-height:200px;
  overflow-y: auto;
  overflow-x: hidden;
  display: inline-flex;
  padding-top: 10px;
}

.profile-badge-list div {
  margin: 5px;
}

.profile-badge-list img {
  display: inline-block;
  margin-bottom: 5px;
  cursor: pointer;
}

.profile-badge-list span {
  display: block;
}

span.edit-profile-settings {
    display: block;
    position: absolute;
    bottom: 0;
    right: 0;
}

div.profile-fullname{
    display: block;
    position: relative;
    bottom: 0;
}

span#profileFullname{
    position: absolute;
    bottom: 0;
}

.scripted {display: none;}

.pointer {cursor: pointer;}

#duplicateModal h4 {
    line-height: 34px;
}

.well-inline {
    padding:6px 12px;
    line-height:20px;
    font-weight:normal;
    font-size:14px;
}

.search-term-label,
.tag {
    white-space: pre;
}

.bootbox-node-deletion-modal {
    font-weight: normal;
    font-size: medium;
    line-height: normal;
    padding-top: 10px;
}

.bootbox-node-deletion-modal ol {
    padding-left: 40px;
    list-style-type: disc;
}

/* Footer slide-in */

#footerSlideIn {
    position:fixed;
    bottom:0;
    width:100%;
    padding-top:20px;
    padding-bottom:20px;
    z-index:1;
    background-color:white;
    border-top:2px solid black;
    display:none;
}

#footerSlideIn h1 {
    margin-top:0;
}

#footerSlideIn img {
    width:100%;
}

#footerSlideIn div > a {
    margin-right: 5px;
    white-space: nowrap;
}

/* Necessary to handle lots of text in tooltips */
.tooltip-inner {
    overflow: hidden;
    text-overflow: ellipsis;
}




/* Revision changes for ui - experimental, should not be in production */


/* Main Navbar */
.osf-navbar {
    background-color: #214762;
    box-shadow: 0 0 3px #AEADAD;
    min-height: 40px;
}

.osf-navbar a {
    color: #FFF;
}

.osf-navbar .nav .open>a, .osf-navbar .nav .open>a:hover, .osf-navbar .nav .open>a:focus, .osf-navbar a:hover, .osf-navbar li > a:hover, .osf-navbar li.active, .osf-navbar li.a:focus, .osf-navbar .navbar-nav>li>a:focus {
    background: rgba(187, 187, 187, 0.2);
}
.osf-navbar .navbar-nav>li>a {
    padding-top: 9px;
    padding-bottom: 6px;
    line-height: 24px;
}

.navbar-brand {
    height: 42px;
    line-height: 14px;
    padding:13px 15px;
}

.navbar-form {
    margin-top: 5px;
    margin-bottom: 2px;
}

.navbar-toggle {
    margin-top: 5px;
    margin-bottom: 3px;
}

.navbar-toggle .icon-bar {
    background-color: white;
}

.navbar-mid>li>a{
    padding-bottom: 8px !important;
}

.icon-lg {
    font-size: 20px;
    line-height: 26px;
}

.osf-navbar-logo {
    float: left;
    margin-right: 8px;
    margin-top: -7px;
}

.osf-navbar .navbar-nav>li>a.btn {
    padding-top: 4px;
    padding-bottom: 3px;
    margin-top: 4px;
    margin-left: 8px;
}

.osf-gravatar > img {
    border: 1px solid #CDCDCD;
    border-radius: 13px;
    margin-right: 5px;
}


/* Project pages navigation */

.osf-project-navbar {
    position: fixed;
    width: 100%;
    left: 0;
    top: 43px;
    background: #EEE;
    z-index: 99;
    box-shadow:0 0 9px -1px #838383;
    border-radius: 0;
    border: none;
    min-height:40px;
}

.osf-project-navbar li>a {
    padding-top: 12px;
    padding-bottom: 12px;
    font-size: 15px;
}



.osf-project-navbar .navbar-nav li>a:hover {
    background-color: #DADADA;
}

.osf-project-navbar li.active, .osf-project-navbar li.active a:hover, .osf-project-navbar li:hover{
    background-color: #337AB7;
}


.osf-project-navbar li.active a {
    color: white;
}

.osf-project-navbar a.project-title {
    font-weight: 300;
    font-size: 20px;
    white-space: nowrap;
    text-overflow: ellipsis;
    overflow: hidden;
}

.m-v-lg {
    margin: 20px 0 20px 0;
}

.padder-lg-v {
    padding-top:20px;
    padding-bottom: 20px;
}

/*Dashboard */
.tab-content .components .addon-widget-body{
    min-height: 605px;
}

.absolute-bottom {
    position: absolute;
    bottom: 0px;
}

/* Project Dashboard */


.addon-widget-container {
    border:1px solid #ddd;
    margin-bottom: 20px;
}
.addon-widget-header {
    padding: 0 10px;
    background-color: #efefef;
    width: 100%;
}
.addon-widget-header .btn {
    padding-left: 7px;
    padding-right: 7px;
    margin-top: 2px;
}
.addon-widget-header h4 {
    display: inline-block;
    float: left;
    margin-bottom: 0;

}
.osf-dash-col .logs .addon-widget-body{
    min-height: 485px;
}
.addon-widget-body {
    padding: 15px;
    background-color: white;
    border-top: 1px solid #ddd;
}
.addon-widget-body .list-group-item {
    border: none;
    border-bottom: 1px dotted #999;;
}
.hgrid {
    border: 1px solid #E4E4E4;
    margin-top: 10px;
}
.node-title {
    line-height: 44px;
    border-bottom: none;
    margin-top: 0.3em;
    font-size: 36px;
    font-weight: 300;
}
.text-300 {
    font-weight: 300;
}


#projectSubnav .navbar-collapse {
    padding-left: 0;
    padding-right: 0;
}

.osf-dash-portlet {
    background-color: #eee;
    width: 100%;
    height: 40px;
    margin-bottom: 20px;
    border: 2px dashed #ddd;
}

.page-header.visible-xs {
    margin: 0;
}


@media (max-width: 767px) {
    .navbar .search-query {
        width: 100%;
    }
    .navbar-nav .open .dropdown-menu>li>a {
        color: #FFF;
    }
    .osf-project-navbar li>a {
        padding-left: 30px;
        padding-right: 30px;
    }
    .osf-project-navbar a.project-title {
    }
    .project-nav {
        overflow: hidden;
    }
    .osf-search {
        z-index: 1028;
    }
    #searchControls > .osf-search {
        z-index: 99;
    }
    .osf-xs-search {
        text-decoration: none !important;
        padding: 8px;
    }
}

@media (min-width: 768px) {
    .osf-navbar .navbar-nav>li>a, .osf-project-navbar li>a {
        padding-left: 7px;
        padding-right: 7px;
    }
    .navbar .search-query {
        width: 190px;
    }
    .osf-project-navbar a.project-title {
        max-width: 190px;
    }
    .navbar-brand {
        margin-left: 0 !important;
        padding-left: 0;
    }
    .osf-search {
        z-index: 1028; /* should be less than 1030 to not cover navbar */
    }
}

@media (min-width: 992px) {
    .osf-navbar .navbar-nav>li>a, .osf-project-navbar li>a {
        padding-left: 10px;
        padding-right: 10px;
    }
    .navbar .search-query {
        width: 360px;
    }
    .osf-project-navbar a.project-title {
        max-width: 300px;
    }
}
@media (min-width: 1200px) {
    .osf-navbar .navbar-nav>li>a, .osf-project-navbar li>a {
        padding-left: 15px;
        padding-right: 15px;
    }
    .navbar .search-query {
        width: 270px;
    }
    .osf-project-navbar a.project-title {
        max-width: 400px;
    }
}

/* Search bar */
.osf-search {
    padding: 10px 0;
    background: #B8ECC0;
    position: fixed;
    width: 100%;
    box-shadow: 0 0 9px -2px #464545;
    left: 0;
    top: 43px;
}

.osf-search-input {
    background: none;
    border: none;
    box-shadow: none;
    border-bottom: 1px dotted #FFF;
    border-radius: 0;
    padding: 0 0;
    font-size: 20px;
    color: #214762;
    font-weight: 300;
}
.osf-search-input:focus {
    outline : 0 !important;
    box-shadow: none;
    border-bottom: 1px dotted #FFF;
}
.osf-search-btn {
    color: #214762;
    background: rgba(0, 0, 0, 0);
}

.osf-search-btn:hover {
    color: #738EA2;
}

.progress-no-margin {
    margin-bottom: 0;
}

.progress-bar-content {
    margin: 0px 10px;
}

.sharejs-info-btn {
    background: none;
    outline : 0 !important;
    box-shadow: none;
    color: #FFFFFF;
}

.sharejs-info-btn:hover {
    color: #D3D3D3;
    text-decoration: none;
}

#searchPageFullBar::-webkit-input-placeholder {
   color: #738EA2;
}

#searchPageFullBar:-moz-placeholder { /* Firefox 18- */
   color: #738EA2;
}

#searchPageFullBar::-moz-placeholder {  /* Firefox 19+ */
   color: #738EA2;
}

#searchPageFullBar:-ms-input-placeholder {
   color: #738EA2;
}
#searchControls>.row {
    padding-top: 60px;
}

.editableControl {
    background-color: #eee;
    color: #999898;
}
.dker {
    background-color: #DDD;
}

.osf-project-navbar .project-nav .icon {
    font-size: 18px;
}

.osf-project-navbar .project-nav .icon.rotate-180 {
    display: block;
}

.node-parent-title {
    font-weight: 300;
    margin-top: 0;
    font-size: 22px;
}
.rotate-180 {
    -ms-transform: rotate(180deg);
    -webkit-transform: rotate(180deg);
    transform: rotate(180deg);
}
.icon-dark-lg {
    font-size: 18px;
    color: #555;
}
.break-word {
    word-wrap: break-word;
}
.table-fixed {
    table-layout: fixed;
    width: 100%;
    word-wrap: break-word;
}
.modal-backdrop {
    position: fixed;
}

/* Minimal Treebeard for Configure Notifications in project and user settings */
.osf-treebeard-minimal #tb-tbody {
    border: none;
    max-height: 500px;
    height: inherit;
    margin-top: 10px;
}
.osf-treebeard-minimal .tb-row {
    padding-left: 10px;
}

.osf-treebeard-minimal .tb-row-titles {
    border: none;
}
.osf-treebeard-minimal .tb-td {
    padding-top: 4px;
}
.osf-treebeard-minimal .title-text {
    line-height: 25px;
}
.osf-treebeard-minimal .tb-head {
    display: none;
}

.osf-treebeard-minimal .form-control {
    height: 26px;
    padding: 0px;
}

.tb-no-icon .tb-expand-icon-holder {
    width : 0;
}

/* Remove border for files page treebeard*/
.file-page #tb-tbody {
    border: none;
}


.alert-notify-success {
    padding: 5px;
    color: #3C763D;
}
.alert-notify-danger {
    padding: 5px;
    color: #A94442;
}
.notifications-loading {
    text-align: center;
    font-size: 16px;
    font-weight: 200;
    padding: 20px;
}
.notifications-spin {
    -webkit-animation: spin 2s infinite linear;
    animation: spin 2s infinite linear;
}

@-moz-keyframes spin {
    from { -moz-transform: rotate(0deg); }
    to { -moz-transform: rotate(360deg); }
}
@-webkit-keyframes spin {
    from { -webkit-transform: rotate(0deg); }
    to { -webkit-transform: rotate(360deg); }
}
@keyframes spin {
    from {transform:rotate(0deg);}
    to {transform:rotate(360deg);}
}
/* Wiki additions */
<<<<<<< HEAD
.osf-panel {
    border: 1px solid #ccc;
=======
.wiki-panel {
    border: 1px solid #ddd;
>>>>>>> 743dbae1
    height: 750px;
    overflow: auto;
    display: block;
    position: relative;
    overflow-x: hidden;
}
<<<<<<< HEAD

#file-navigation .osf-panel {
    height: auto;
}

#file-navigation #tb-tbody {
    max-height: 500px;
    height: inherit;
}

#file-navigation .osf-panel-flex{
    height: auto;
}

#file-navigation .osf-panel-body-flex {
    height: auto;
}

=======
.reset-height {
    height: auto;
}
>>>>>>> 743dbae1
.superlist li.active {
    background: #EFEFEF;
    font-weight: bold;
}
.osf-panel-body {
    overflow: auto;
    overflow-x: hidden;
}
.osf-panel-body .navbar-collapse {
    background: #F5F5F5;
    padding: 0px;
}
.osf-panel-header {
    background: #efefef;
    padding: 10px;
    font-size: 16px;
    font-weight: 300;
}
<<<<<<< HEAD

.osf-panel-footer {
=======
.wiki-panel-header.no-background {
    background: transparent;
}
.wiki-panel-header.bottom-border {
    border-bottom: 1px solid #eee;
}
.wiki-panel-header.bordered {
    border: 1px solid #ddd;
}
.wiki-panel-footer {
>>>>>>> 743dbae1
    position: absolute;
    bottom : 0;
    left: 0;
    padding: 10px;
    background: #F5F5F5;
    width: 100%;
    z-index: 99;
}
#wiki-form {
    padding: 10px;
}

.markdown-it-view {
    padding: 10px;
}

.wiki-compare-view {
    white-space: pre-wrap;
    padding: 10px;
}

@media (max-width: 991px) {
    .osf-panel {
        margin-bottom: 20px;
    }
}
.panel-collapsed {
    background: #F5F5F5;
}
.wiki-sidenav h4, .wiki-sidenav li>ul>.btn,  .osf-sidenav.wiki-sidenav ul>li .row{
    padding: 8px 15px;
    margin-top: 2px;
}
.wiki-sidenav h4 {
    margin-top:20px;
    margin-bottom: 0;
}
.osf-sidenav.wiki-sidenav ul>li a:hover {
    background: transparent;
}
.osf-sidenav.wiki-sidenav ul>li:hover {
    background: #f5f5f5;
}
.osf-sidenav.wiki-sidenav ul>li.active a {
    line-height: 26px;
}
.osf-sidenav.wiki-sidenav ul>li.active, .osf-sidenav.wiki-sidenav ul>li.active:hover {
    background: #f5f5f5;
    border-left: 2px solid #337AB7;
}
.osf-sidenav.wiki-sidenav ul>li.active a {
    border-right: none;
    color: #337AB7;
}
.osf-sidenav.wiki-sidenav h4 a:hover {
    text-decoration: none;
}
.osf-sidenav.wiki-sidenav ul>li a:hover {
    text-decoration: none;
}
/* Changes to default icons to be consistent with the grey look of many new ui items */
.btn-default-alt {
    background: #EFEFEF;
}
.btn-success-alt {
    background: #D9E8D9;
}


.osf-panel-flex {
    width: 100%;
    display: -webkit-box;
    display: -ms-flexbox;
    display: -webkit-flex;
    display: flex;
    height: 750px;
    -webkit-align-content: flex-start;
    -ms-align-content: flex-start;
    align-content: flex-start;
    -webkit-flex-direction: column;
    -ms-flex-direction: column;
    flex-direction: column;
    -webkit-box-align: stretch;
    -webkit-align-items: stretch;
    -ms-flex-align: stretch;
    align-items: stretch;
    -webkit-flex-wrap: wrap;
    -ms-flex-wrap: wrap;
    flex-wrap: wrap;
}

.osf-panel-header-flex {
    width: 100%;
    margin: auto;
    -webkit-box-flex: 0 0 auto;
    -webkit-flex: 0 0 auto;
    -ms-flex: 0 0 auto;
    flex: 0 0 auto;
}
.osf-panel-body-flex {
    width: 100%;
    margin: auto;
    -webkit-box-flex: 3 0 auto;
    -webkit-flex: 3 0 auto;
    -ms-flex: 3 0 auto;
    flex: 3 0 auto;
    height: 500px;
}


/* scroll fix for wherever treebeard is used */
#tb-tbody::-webkit-scrollbar  {
    z-index: 9;
    background-color: #f5f5f5;
    width: 10px;
}
#tb-tbody::-webkit-scrollbar-thumb {
    background-color: #999;
    border-radius: 5px;
    width: 6px;
 }

.container-xxl {
  width : 100%;
  padding-left: 20px;
  padding-right: 20px;
}
.inline {
    display: inline-block;
}<|MERGE_RESOLUTION|>--- conflicted
+++ resolved
@@ -867,11 +867,7 @@
     color: #808080;
 }
 
-<<<<<<< HEAD
 .osf-panel-body .superlist li {
-=======
-.wiki-panel-body .superlist li {
->>>>>>> 743dbae1
     display: block;
     font-size: 20px;
 }
@@ -2291,20 +2287,14 @@
     to {transform:rotate(360deg);}
 }
 /* Wiki additions */
-<<<<<<< HEAD
 .osf-panel {
     border: 1px solid #ccc;
-=======
-.wiki-panel {
-    border: 1px solid #ddd;
->>>>>>> 743dbae1
     height: 750px;
     overflow: auto;
     display: block;
     position: relative;
     overflow-x: hidden;
 }
-<<<<<<< HEAD
 
 #file-navigation .osf-panel {
     height: auto;
@@ -2323,15 +2313,11 @@
     height: auto;
 }
 
-=======
-.reset-height {
-    height: auto;
-}
->>>>>>> 743dbae1
 .superlist li.active {
     background: #EFEFEF;
     font-weight: bold;
 }
+
 .osf-panel-body {
     overflow: auto;
     overflow-x: hidden;
@@ -2346,21 +2332,8 @@
     font-size: 16px;
     font-weight: 300;
 }
-<<<<<<< HEAD
 
 .osf-panel-footer {
-=======
-.wiki-panel-header.no-background {
-    background: transparent;
-}
-.wiki-panel-header.bottom-border {
-    border-bottom: 1px solid #eee;
-}
-.wiki-panel-header.bordered {
-    border: 1px solid #ddd;
-}
-.wiki-panel-footer {
->>>>>>> 743dbae1
     position: absolute;
     bottom : 0;
     left: 0;
