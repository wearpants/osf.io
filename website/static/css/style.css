--- conflicted
+++ resolved
@@ -310,58 +310,6 @@
     display: inline-block;
 }
 
-<<<<<<< HEAD
-=======
-/* Comments Panel */
-.comment-actions i {
-    cursor: pointer;
-}
-
-.comment-info {
-  padding-bottom: 10px;
-}
-
-.comment-container {
-    margin-top: 10px;
-    margin-bottom: 10px;
-}
-
-.comment-body {
-    padding: 5px;
-    background-color: white;
-}
-
-.comment-author {
-    color: #999999;
-}
-
-.comment-date {
-    color: #999999;
-}
-.edit-comment {
-    background-color: #F3F3F3;
-}
-
-.comment-body i {
-    padding-right: 5px;
-}
-
-.comment-handle-icon {
-    color: white;
-    vertical-align: middle;
-    line-height: 50px;
-    cursor: pointer;
-    position: relative;
-}
-
-.unread-comments-count {
-    font-size: medium;
-    color: white;
-    position: absolute;
-    margin-left: 40px;
-}
-
->>>>>>> ed059253
 /*  Add-on styles */
 .addon-auth {
     margin-top: 4.8px;
