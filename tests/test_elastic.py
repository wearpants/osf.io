import unittest
import logging

<<<<<<< HEAD
from nose.tools import *  # flake8: noqa (PEP8 asserts)
=======
from tests.base import OsfTestCase
from tests.test_features import requires_search
from tests.factories import (
    UserFactory, ProjectFactory, NodeFactory,
    UnregUserFactory, UnconfirmedUserFactory,
    RegistrationFactory
)
>>>>>>> 712e3418

from framework.auth.core import Auth
from website import settings
import website.search.search as search
from website.search import elastic_search
from website.search.util import build_query
from website.search_migration.migrate import migrate

from tests.base import OsfTestCase
from tests.test_features import requires_search
from tests.factories import (
    UserFactory, ProjectFactory, NodeFactory,
    UnregUserFactory, UnconfirmedUserFactory
)

@requires_search
class SearchTestCase(OsfTestCase):

    def tearDown(self):
        super(SearchTestCase, self).tearDown()
        search.delete_index(elastic_search.INDEX)
        search.create_index(elastic_search.INDEX)
    def setUp(self):
        super(SearchTestCase, self).setUp()
        search.delete_index(elastic_search.INDEX)
        search.create_index(elastic_search.INDEX)


def query(term):
    results = search.search(build_query(term), index=elastic_search.INDEX)
    return results


def query_user(name):
    term = 'category:user AND "{}"'.format(name)
    return query(term)


@requires_search
class TestUserUpdate(SearchTestCase):

    def setUp(self):
        super(TestUserUpdate, self).setUp()
        search.delete_index(elastic_search.INDEX)
        search.create_index(elastic_search.INDEX)
        self.user = UserFactory(fullname='David Bowie')

    def test_new_user(self):
        # Verify that user has been added to Elastic Search
        docs = query_user(self.user.fullname)['results']
        assert_equal(len(docs), 1)

    def test_new_user_unconfirmed(self):
        user = UnconfirmedUserFactory()
        docs = query_user(user.fullname)['results']
        assert_equal(len(docs), 0)
        token = user.get_confirmation_token(user.username)
        user.confirm_email(token)
        user.save()
        docs = query_user(user.fullname)['results']
        assert_equal(len(docs), 1)

    def test_change_name(self):
        """Add a user, change her name, and verify that only the new name is
        found in search.

        """
        user = UserFactory(fullname='Barry Mitchell')
        fullname_original = user.fullname
        user.fullname = user.fullname[::-1]
        user.save()

        docs_original = query_user(fullname_original)['results']
        assert_equal(len(docs_original), 0)

        docs_current = query_user(user.fullname)['results']
        assert_equal(len(docs_current), 1)

    def test_disabled_user(self):
        """Test that disabled users are not in search index"""

        user = UserFactory(fullname='Bettie Page')
        user.save()

        # Ensure user is in search index
        assert_equal(len(query_user(user.fullname)['results']), 1)

        # Disable the user
        user.is_disabled = True
        user.save()

        # Ensure user is not in search index
        assert_equal(len(query_user(user.fullname)['results']), 0)

    def test_merged_user(self):
        user = UserFactory(fullname='Annie Lennox')
        merged_user = UserFactory(fullname='Lisa Stansfield')
        user.save()
        merged_user.save()
        assert_equal(len(query_user(user.fullname)['results']), 1)
        assert_equal(len(query_user(merged_user.fullname)['results']), 1)

        user.merge_user(merged_user)

        assert_equal(len(query_user(user.fullname)['results']), 1)
        assert_equal(len(query_user(merged_user.fullname)['results']), 0)

    def test_employment(self):
        user = UserFactory(fullname='Helga Finn')
        user.save()
        institution = 'Finn\'s Fine Filers'

        docs = query_user(institution)['results']
        assert_equal(len(docs), 0)
        user.jobs.append({
            'institution': institution,
            'title': 'The Big Finn',
        })
        user.save()

        docs = query_user(institution)['results']
        assert_equal(len(docs), 1)

    def test_education(self):
        user = UserFactory(fullname='Henry Johnson')
        user.save()
        institution = 'Henry\'s Amazing School!!!'

        docs = query_user(institution)['results']
        assert_equal(len(docs), 0)
        user.schools.append({
            'institution': institution,
            'degree': 'failed all classes',
        })
        user.save()

        docs = query_user(institution)['results']
        assert_equal(len(docs), 1)


    def test_name_fields(self):
        names = ['Bill Nye', 'William', 'the science guy', 'Sanford', 'the Great']
        user = UserFactory(fullname=names[0])
        user.given_name = names[1]
        user.middle_names = names[2]
        user.family_name = names[3]
        user.suffix = names[4]
        user.save()
        docs = [query_user(name)['results'] for name in names]
        assert_equal(sum(map(len, docs)), len(docs))  # 1 result each
        assert_true(all([user._id == doc[0]['id'] for doc in docs]))


@requires_search
class TestProject(SearchTestCase):

    def setUp(self):
        super(TestProject, self).setUp()
        search.delete_index(elastic_search.INDEX)
        search.create_index(elastic_search.INDEX)
        self.user = UserFactory(fullname='John Deacon')
        self.project = ProjectFactory(title='Red Special', creator=self.user)

    def test_new_project_private(self):
        """Verify that a private project is not present in Elastic Search.
        """
        docs = query(self.project.title)['results']
        assert_equal(len(docs), 0)

    def test_make_public(self):
        """Make project public, and verify that it is present in Elastic
        Search.
        """
        self.project.set_privacy('public')
        docs = query(self.project.title)['results']
        assert_equal(len(docs), 1)


@requires_search
class TestRegistrationRetractions(SearchTestCase):
#
    def setUp(self):
        super(TestRegistrationRetractions, self).setUp()
        self.user = UserFactory(usename='Doug Bogie')
        self.title = 'Red Special'
        self.consolidate_auth = Auth(user=self.user)
        self.project = ProjectFactory(
            title=self.title,
            creator=self.user,
            is_public=True,
        )
        self.registration = RegistrationFactory(
            project=self.project,
            title=self.title,
            creator=self.user,
            is_public=True,
            is_registration=True
        )

    def test_retraction_is_searchable(self):

        self.registration.retract_registration(self.user)
        docs = query('category:registration AND ' + self.title)['results']
        assert_equal(len(docs), 1)

    def test_pending_retraction_wiki_content_is_searchable(self):
        # Add unique string to wiki
        wiki_content = {'home': 'public retraction test'}
        for key, value in wiki_content.items():
            docs = query(value)['results']
            assert_equal(len(docs), 0)
            self.registration.update_node_wiki(
                key, value, self.consolidate_auth,
            )
            # Query and ensure unique string shows up
            docs = query(value)['results']
            assert_equal(len(docs), 1)

        # Query and ensure registration does show up
        docs = query('category:registration AND ' + self.title)['results']
        assert_equal(len(docs), 1)

        # Retract registration
        self.registration.retract_registration(self.user, '')
        self.registration.save()
        self.registration.reload()

        # Query and ensure unique string in wiki doesn't show up
        docs = query('category:registration AND "{}"'.format(wiki_content['home']))['results']
        assert_equal(len(docs), 1)

        # Query and ensure registration does show up
        docs = query('category:registration AND ' + self.title)['results']
        assert_equal(len(docs), 1)

    def test_retraction_wiki_content_is_not_searchable(self):
        # Add unique string to wiki
        wiki_content = {'home': 'public retraction test'}
        for key, value in wiki_content.items():
            docs = query(value)['results']
            assert_equal(len(docs), 0)
            self.registration.update_node_wiki(
                key, value, self.consolidate_auth,
            )
            # Query and ensure unique string shows up
            docs = query(value)['results']
            assert_equal(len(docs), 1)

        # Query and ensure registration does show up
        docs = query('category:registration AND ' + self.title)['results']
        assert_equal(len(docs), 1)

        # Retract registration
        self.registration.retract_registration(self.user, '')
        self.registration.retraction.state = 'retracted'
        self.registration.retraction.save()
        self.registration.save()
        self.registration.reload()

        # Query and ensure unique string in wiki doesn't show up
        docs = query('category:registration AND "{}"'.format(wiki_content['home']))['results']
        assert_equal(len(docs), 0)

        # Query and ensure registration does show up
        docs = query('category:registration AND ' + self.title)['results']
        assert_equal(len(docs), 1)


@requires_search
class TestPublicNodes(SearchTestCase):

    def setUp(self):
        super(TestPublicNodes, self).setUp()
        self.user = UserFactory(usename='Doug Bogie')
        self.title = 'Red Special'
        self.consolidate_auth = Auth(user=self.user)
        self.project = ProjectFactory(
            title=self.title,
            creator=self.user,
            is_public=True,
        )
        self.component = NodeFactory(
            parent=self.project,
            title=self.title,
            creator=self.user,
            is_public=True
        )
        self.registration = ProjectFactory(
            title=self.title,
            creator=self.user,
            is_public=True,
            is_registration=True
        )

    def test_make_private(self):
        """Make project public, then private, and verify that it is not present
        in search.
        """
        self.project.set_privacy('private')
        docs = query('category:project AND ' + self.title)['results']
        assert_equal(len(docs), 0)

        self.component.set_privacy('private')
        docs = query('category:component AND ' + self.title)['results']
        assert_equal(len(docs), 0)

    def test_public_parent_title(self):
        self.project.set_title('hello &amp; world', self.consolidate_auth)
        self.project.save()
        docs = query('category:component AND ' + self.title)['results']
        assert_equal(len(docs), 1)
        assert_equal(docs[0]['parent_title'], 'hello & world')
        assert_true(docs[0]['parent_url'])

    def test_make_parent_private(self):
        """Make parent of component, public, then private, and verify that the
        component still appears but doesn't link to the parent in search.
        """
        self.project.set_privacy('private')
        docs = query('category:component AND ' + self.title)['results']
        assert_equal(len(docs), 1)
        assert_equal(docs[0]['parent_title'], '-- private project --')
        assert_false(docs[0]['parent_url'])

    def test_delete_project(self):
        """

        """
        self.component.remove_node(self.consolidate_auth)
        docs = query('category:component AND ' + self.title)['results']
        assert_equal(len(docs), 0)

        self.project.remove_node(self.consolidate_auth)
        docs = query('category:project AND ' + self.title)['results']
        assert_equal(len(docs), 0)

    def test_change_title(self):
        """

        """
        title_original = self.project.title
        self.project.set_title(
            'Blue Ordinary', self.consolidate_auth, save=True)

        docs = query('category:project AND ' + title_original)['results']
        assert_equal(len(docs), 0)

        docs = query('category:project AND ' + self.project.title)['results']
        assert_equal(len(docs), 1)

    def test_add_tags(self):

        tags = ['stonecoldcrazy', 'just a poor boy', 'from-a-poor-family']

        for tag in tags:
            docs = query('tags:"{}"'.format(tag))['results']
            assert_equal(len(docs), 0)
            self.project.add_tag(tag, self.consolidate_auth, save=True)

        for tag in tags:
            docs = query('tags:"{}"'.format(tag))['results']
            assert_equal(len(docs), 1)

    def test_remove_tag(self):

        tags = ['stonecoldcrazy', 'just a poor boy', 'from-a-poor-family']

        for tag in tags:
            self.project.add_tag(tag, self.consolidate_auth, save=True)
            self.project.remove_tag(tag, self.consolidate_auth, save=True)
            docs = query('tags:"{}"'.format(tag))['results']
            assert_equal(len(docs), 0)

    def test_update_wiki(self):
        """Add text to a wiki page, then verify that project is found when
        searching for wiki text.

        """
        wiki_content = {
            'home': 'Hammer to fall',
            'swag': '#YOLO'
        }
        for key, value in wiki_content.items():
            docs = query(value)['results']
            assert_equal(len(docs), 0)
            self.project.update_node_wiki(
                key, value, self.consolidate_auth,
            )
            docs = query(value)['results']
            assert_equal(len(docs), 1)

    def test_clear_wiki(self):
        """Add wiki text to page, then delete, then verify that project is not
        found when searching for wiki text.

        """
        wiki_content = 'Hammer to fall'
        self.project.update_node_wiki(
            'home', wiki_content, self.consolidate_auth,
        )
        self.project.update_node_wiki('home', '', self.consolidate_auth)

        docs = query(wiki_content)['results']
        assert_equal(len(docs), 0)

    def test_add_contributor(self):
        """Add a contributor, then verify that project is found when searching
        for contributor.

        """
        user2 = UserFactory(fullname='Adam Lambert')

        docs = query('category:project AND "{}"'.format(user2.fullname))['results']
        assert_equal(len(docs), 0)

        self.project.add_contributor(user2, save=True)

        docs = query('category:project AND "{}"'.format(user2.fullname))['results']
        assert_equal(len(docs), 1)

    def test_remove_contributor(self):
        """Add and remove a contributor, then verify that project is not found
        when searching for contributor.

        """
        user2 = UserFactory(fullname='Brian May')

        self.project.add_contributor(user2, save=True)
        self.project.remove_contributor(user2, self.consolidate_auth)

        docs = query('category:project AND "{}"'.format(user2.fullname))['results']
        assert_equal(len(docs), 0)

    def test_hide_contributor(self):
        user2 = UserFactory(fullname='Brian May')
        self.project.add_contributor(user2)
        self.project.set_visible(user2, False, save=True)
        docs = query('category:project AND "{}"'.format(user2.fullname))['results']
        assert_equal(len(docs), 0)
        self.project.set_visible(user2, True, save=True)
        docs = query('category:project AND "{}"'.format(user2.fullname))['results']
        assert_equal(len(docs), 1)

    def test_wrong_order_search(self):
        title_parts = self.title.split(' ')
        title_parts.reverse()
        title_search = ' '.join(title_parts)

        docs = query(title_search)['results']
        assert_equal(len(docs), 3)

    def test_tag_aggregation(self):
        tags = ['stonecoldcrazy', 'just a poor boy', 'from-a-poor-family']

        for tag in tags:
            self.project.add_tag(tag, self.consolidate_auth, save=True)

        docs = query(self.title)['tags']
        assert len(docs) == 3
        for doc in docs:
            assert doc['key'] in tags


@requires_search
class TestAddContributor(SearchTestCase):
    """Tests of the search.search_contributor method

    """

    def setUp(self):
        super(TestAddContributor, self).setUp()
        self.name1 = 'Roger1 Taylor1'
        self.name2 = 'John2 Deacon2'
        self.user = UserFactory(fullname=self.name1)

    def test_unreg_users_dont_show_in_search(self):
        unreg = UnregUserFactory()
        contribs = search.search_contributor(unreg.fullname)
        assert_equal(len(contribs['users']), 0)


    def test_unreg_users_do_show_on_projects(self):
        unreg = UnregUserFactory(fullname='Robert Paulson')
        self.project = ProjectFactory(
            title='Glamour Rock',
            creator=unreg,
            is_public=True,
        )
        results = query(unreg.fullname)['results']
        assert_equal(len(results), 1)


    def test_search_fullname(self):
        """Verify that searching for full name yields exactly one result.

        """
        contribs = search.search_contributor(self.name1)
        assert_equal(len(contribs['users']), 1)

        contribs = search.search_contributor(self.name2)
        assert_equal(len(contribs['users']), 0)

    def test_search_firstname(self):
        """Verify that searching for first name yields exactly one result.

        """
        contribs = search.search_contributor(self.name1.split(' ')[0])
        assert_equal(len(contribs['users']), 1)

        contribs = search.search_contributor(self.name2.split(' ')[0])
        assert_equal(len(contribs['users']), 0)

    def test_search_partial(self):
        """Verify that searching for part of first name yields exactly one
        result.

        """
        contribs = search.search_contributor(self.name1.split(' ')[0][:-1])
        assert_equal(len(contribs['users']), 1)

        contribs = search.search_contributor(self.name2.split(' ')[0][:-1])
        assert_equal(len(contribs['users']), 0)


class TestSearchExceptions(OsfTestCase):
    """
    Verify that the correct exception is thrown when the connection is lost
    """

    @classmethod
    def setUpClass(cls):
        logging.getLogger('website.project.model').setLevel(logging.CRITICAL)
        super(TestSearchExceptions, cls).setUpClass()
        if settings.SEARCH_ENGINE == 'elastic':
            cls._es = search.search_engine.es
            search.search_engine.es = None

    @classmethod
    def tearDownClass(cls):
        super(TestSearchExceptions, cls).tearDownClass()
        if settings.SEARCH_ENGINE == 'elastic':
            search.search_engine.es = cls._es

    def test_connection_error(self):
        # Ensures that saving projects/users doesn't break as a result of connection errors
        self.user = UserFactory(usename='Doug Bogie')
        self.project = ProjectFactory(
            title="Tom Sawyer",
            creator=self.user,
            is_public=True,
        )
        self.user.save()
        self.project.save()


class TestSearchMigration(SearchTestCase):
    # Verify that the correct indices are created/deleted during migration

    @classmethod
    def tearDownClass(cls):
        super(TestSearchMigration, cls).tearDownClass()
        search.create_index(settings.ELASTIC_INDEX)

    def setUp(self):
        super(TestSearchMigration, self).setUp()
        self.es = search.search_engine.es
        search.delete_index(settings.ELASTIC_INDEX)
        search.create_index(settings.ELASTIC_INDEX)
        self.user = UserFactory(fullname='David Bowie')
        self.project = ProjectFactory(
            title=settings.ELASTIC_INDEX,
            creator=self.user,
            is_public=True
        )

    def test_first_migration_no_delete(self):
        migrate(delete=False, index=settings.ELASTIC_INDEX, app=self.app.app)
        var = self.es.indices.get_aliases()
        assert_equal(var[settings.ELASTIC_INDEX + '_v1']['aliases'].keys()[0], settings.ELASTIC_INDEX)

    def test_multiple_migrations_no_delete(self):
        for n in xrange(1, 21):
            migrate(delete=False, index=settings.ELASTIC_INDEX, app=self.app.app)
            var = self.es.indices.get_aliases()
            assert_equal(var[settings.ELASTIC_INDEX + '_v{}'.format(n)]['aliases'].keys()[0], settings.ELASTIC_INDEX)

    def test_first_migration_with_delete(self):
        migrate(delete=True, index=settings.ELASTIC_INDEX, app=self.app.app)
        var = self.es.indices.get_aliases()
        assert_equal(var[settings.ELASTIC_INDEX + '_v1']['aliases'].keys()[0], settings.ELASTIC_INDEX)

    def test_multiple_migrations_with_delete(self):
        for n in xrange(1, 21, 2):
            migrate(delete=True, index=settings.ELASTIC_INDEX, app=self.app.app)
            var = self.es.indices.get_aliases()
            assert_equal(var[settings.ELASTIC_INDEX + '_v{}'.format(n)]['aliases'].keys()[0], settings.ELASTIC_INDEX)

            migrate(delete=True, index=settings.ELASTIC_INDEX, app=self.app.app)
            var = self.es.indices.get_aliases()
            assert_equal(var[settings.ELASTIC_INDEX + '_v{}'.format(n + 1)]['aliases'].keys()[0], settings.ELASTIC_INDEX)
            assert not var.get(settings.ELASTIC_INDEX + '_v{}'.format(n))<|MERGE_RESOLUTION|>--- conflicted
+++ resolved
@@ -1,9 +1,9 @@
 import unittest
 import logging
 
-<<<<<<< HEAD
-from nose.tools import *  # flake8: noqa (PEP8 asserts)
-=======
+from nose.tools import *  # PEP8 asserts
+
+
 from tests.base import OsfTestCase
 from tests.test_features import requires_search
 from tests.factories import (
@@ -11,7 +11,6 @@
     UnregUserFactory, UnconfirmedUserFactory,
     RegistrationFactory
 )
->>>>>>> 712e3418
 
 from framework.auth.core import Auth
 from website import settings
@@ -19,13 +18,6 @@
 from website.search import elastic_search
 from website.search.util import build_query
 from website.search_migration.migrate import migrate
-
-from tests.base import OsfTestCase
-from tests.test_features import requires_search
-from tests.factories import (
-    UserFactory, ProjectFactory, NodeFactory,
-    UnregUserFactory, UnconfirmedUserFactory
-)
 
 @requires_search
 class SearchTestCase(OsfTestCase):
