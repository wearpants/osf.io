# -*- coding: utf-8 -*-
import unittest
import logging

from nose.tools import *  # flake8: noqa (PEP8 asserts)

from framework.auth.core import Auth
from website import settings
import website.search.search as search
from website.search import elastic_search
from website.search.util import build_query
from website.search_migration.migrate import migrate

from tests.base import OsfTestCase
from tests.test_features import requires_search
from tests.factories import (
    UserFactory, ProjectFactory, NodeFactory,
    UnregUserFactory, UnconfirmedUserFactory
)

@requires_search
class SearchTestCase(OsfTestCase):

    def tearDown(self):
        super(SearchTestCase, self).tearDown()
        search.delete_index(elastic_search.INDEX)
        search.create_index(elastic_search.INDEX)
    def setUp(self):
        super(SearchTestCase, self).setUp()
        search.delete_index(elastic_search.INDEX)
        search.create_index(elastic_search.INDEX)


def query(term):
    results = search.search(build_query(term), index=elastic_search.INDEX)
    return results


def query_user(name):
    term = 'category:user AND "{}"'.format(name)
    return query(term)


@requires_search
class TestUserUpdate(SearchTestCase):

    def setUp(self):
        super(TestUserUpdate, self).setUp()
        search.delete_index(elastic_search.INDEX)
        search.create_index(elastic_search.INDEX)
        self.user = UserFactory(fullname='David Bowie')

    def test_new_user(self):
        # Verify that user has been added to Elastic Search
        docs = query_user(self.user.fullname)['results']
        assert_equal(len(docs), 1)

    def test_new_user_unconfirmed(self):
        user = UnconfirmedUserFactory()
        docs = query_user(user.fullname)['results']
        assert_equal(len(docs), 0)
        token = user.get_confirmation_token(user.username)
        user.confirm_email(token)
        user.save()
        docs = query_user(user.fullname)['results']
        assert_equal(len(docs), 1)

    def test_change_name(self):
        # Add a user, change her name, and verify that only the new name is
        # found in search.
        user = UserFactory(fullname='Barry Mitchell')
        fullname_original = user.fullname
        user.fullname = user.fullname[::-1]
        user.save()

        docs_original = query_user(fullname_original)['results']
        assert_equal(len(docs_original), 0)

        docs_current = query_user(user.fullname)['results']
        assert_equal(len(docs_current), 1)

    def test_disabled_user(self):
        # Test that disabled users are not in search index

        user = UserFactory(fullname='Bettie Page')
        user.save()

        # Ensure user is in search index
        assert_equal(len(query_user(user.fullname)['results']), 1)

        # Disable the user
        user.is_disabled = True
        user.save()

        # Ensure user is not in search index
        assert_equal(len(query_user(user.fullname)['results']), 0)

    def test_merged_user(self):
        user = UserFactory(fullname='Annie Lennox')
        merged_user = UserFactory(fullname='Lisa Stansfield')
        user.save()
        merged_user.save()
        assert_equal(len(query_user(user.fullname)['results']), 1)
        assert_equal(len(query_user(merged_user.fullname)['results']), 1)

        user.merge_user(merged_user)

        assert_equal(len(query_user(user.fullname)['results']), 1)
        assert_equal(len(query_user(merged_user.fullname)['results']), 0)

    def test_employment(self):
        user = UserFactory(fullname='Helga Finn')
        user.save()
        institution = 'Finn\'s Fine Filers'

        docs = query_user(institution)['results']
        assert_equal(len(docs), 0)
        user.jobs.append({
            'institution': institution,
            'title': 'The Big Finn',
        })
        user.save()

        docs = query_user(institution)['results']
        assert_equal(len(docs), 1)

    def test_education(self):
        user = UserFactory(fullname='Henry Johnson')
        user.save()
        institution = 'Henry\'s Amazing School!!!'

        docs = query_user(institution)['results']
        assert_equal(len(docs), 0)
        user.schools.append({
            'institution': institution,
            'degree': 'failed all classes',
        })
        user.save()

        docs = query_user(institution)['results']
        assert_equal(len(docs), 1)


    def test_name_fields(self):
        names = ['Bill Nye', 'William', 'the science guy', 'Sanford', 'the Great']
        user = UserFactory(fullname=names[0])
        user.given_name = names[1]
        user.middle_names = names[2]
        user.family_name = names[3]
        user.suffix = names[4]
        user.save()
        docs = [query_user(name)['results'] for name in names]
        assert_equal(sum(map(len, docs)), len(docs))  # 1 result each
        assert_true(all([user._id == doc[0]['id'] for doc in docs]))


@requires_search
class TestProject(SearchTestCase):

    def setUp(self):
        super(TestProject, self).setUp()
        search.delete_index(elastic_search.INDEX)
        search.create_index(elastic_search.INDEX)
        self.user = UserFactory(fullname='John Deacon')
        self.project = ProjectFactory(title='Red Special', creator=self.user)

    def test_new_project_private(self):
        # Verify that a private project is not present in Elastic Search.
        docs = query(self.project.title)['results']
        assert_equal(len(docs), 0)

    def test_make_public(self):
        # Make project public, and verify that it is present in Elastic
        # Search.
        self.project.set_privacy('public')
        docs = query(self.project.title)['results']
        assert_equal(len(docs), 1)


@requires_search
class TestPublicNodes(SearchTestCase):

    def setUp(self):
        super(TestPublicNodes, self).setUp()
        self.user = UserFactory(usename='Doug Bogie')
        self.title = 'Red Special'
        self.consolidate_auth = Auth(user=self.user)
        self.project = ProjectFactory(
            title=self.title,
            creator=self.user,
            is_public=True,
        )
        self.component = NodeFactory(
            parent=self.project,
            title=self.title,
            creator=self.user,
            is_public=True
        )
        self.registration = ProjectFactory(
            title=self.title,
            creator=self.user,
            is_public=True,
            is_registration=True
        )

    def test_make_private(self):
        # Make project public, then private, and verify that it is not present
        # in search.
        self.project.set_privacy('private')
        docs = query('category:project AND ' + self.title)['results']
        assert_equal(len(docs), 0)

        self.component.set_privacy('private')
        docs = query('category:component AND ' + self.title)['results']
        assert_equal(len(docs), 0)
        self.registration.set_privacy('private')
        docs = query('category:registration AND ' + self.title)['results']
        assert_equal(len(docs), 0)

    def test_public_parent_title(self):
        self.project.set_title('hello &amp; world', self.consolidate_auth)
        self.project.save()
        docs = query('category:component AND ' + self.title)['results']
        assert_equal(len(docs), 1)
        assert_equal(docs[0]['parent_title'], 'hello & world')
        assert_true(docs[0]['parent_url'])

    def test_make_parent_private(self):
        # Make parent of component, public, then private, and verify that the
        # component still appears but doesn't link to the parent in search.
        self.project.set_privacy('private')
        docs = query('category:component AND ' + self.title)['results']
        assert_equal(len(docs), 1)
        assert_equal(docs[0]['parent_title'], '-- private project --')
        assert_false(docs[0]['parent_url'])

    def test_delete_project(self):
        self.component.remove_node(self.consolidate_auth)
        docs = query('category:component AND ' + self.title)['results']
        assert_equal(len(docs), 0)

        self.project.remove_node(self.consolidate_auth)
        docs = query('category:project AND ' + self.title)['results']
        assert_equal(len(docs), 0)

    def test_change_title(self):
        title_original = self.project.title
        self.project.set_title(
            'Blue Ordinary', self.consolidate_auth, save=True)

        docs = query('category:project AND ' + title_original)['results']
        assert_equal(len(docs), 0)

        docs = query('category:project AND ' + self.project.title)['results']
        assert_equal(len(docs), 1)

    def test_add_tags(self):

        tags = ['stonecoldcrazy', 'just a poor boy', 'from-a-poor-family']

        for tag in tags:
            docs = query('tags:"{}"'.format(tag))['results']
            assert_equal(len(docs), 0)
            self.project.add_tag(tag, self.consolidate_auth, save=True)

        for tag in tags:
            docs = query('tags:"{}"'.format(tag))['results']
            assert_equal(len(docs), 1)

    def test_remove_tag(self):

        tags = ['stonecoldcrazy', 'just a poor boy', 'from-a-poor-family']

        for tag in tags:
            self.project.add_tag(tag, self.consolidate_auth, save=True)
            self.project.remove_tag(tag, self.consolidate_auth, save=True)
            docs = query('tags:"{}"'.format(tag))['results']
            assert_equal(len(docs), 0)

    def test_update_wiki(self):
        """Add text to a wiki page, then verify that project is found when
        searching for wiki text.

        """
        wiki_content = {
            'home': 'Hammer to fall',
            'swag': '#YOLO'
        }
        for key, value in wiki_content.items():
            docs = query(value)['results']
            assert_equal(len(docs), 0)
            self.project.update_node_wiki(
                key, value, self.consolidate_auth,
            )
            docs = query(value)['results']
            assert_equal(len(docs), 1)

    def test_clear_wiki(self):
        # Add wiki text to page, then delete, then verify that project is not
        # found when searching for wiki text.
        wiki_content = 'Hammer to fall'
        self.project.update_node_wiki(
            'home', wiki_content, self.consolidate_auth,
        )
        self.project.update_node_wiki('home', '', self.consolidate_auth)

        docs = query(wiki_content)['results']
        assert_equal(len(docs), 0)

    def test_add_contributor(self):
        # Add a contributor, then verify that project is found when searching
        # for contributor.
        user2 = UserFactory(fullname='Adam Lambert')

        docs = query('category:project AND "{}"'.format(user2.fullname))['results']
        assert_equal(len(docs), 0)

        self.project.add_contributor(user2, save=True)

        docs = query('category:project AND "{}"'.format(user2.fullname))['results']
        assert_equal(len(docs), 1)

    def test_remove_contributor(self):
        # Add and remove a contributor, then verify that project is not found
        # when searching for contributor.
        user2 = UserFactory(fullname='Brian May')

        self.project.add_contributor(user2, save=True)
        self.project.remove_contributor(user2, self.consolidate_auth)

        docs = query('category:project AND "{}"'.format(user2.fullname))['results']
        assert_equal(len(docs), 0)

    def test_hide_contributor(self):
        user2 = UserFactory(fullname='Brian May')
        self.project.add_contributor(user2)
        self.project.set_visible(user2, False, save=True)
        docs = query('category:project AND "{}"'.format(user2.fullname))['results']
        assert_equal(len(docs), 0)
        self.project.set_visible(user2, True, save=True)
        docs = query('category:project AND "{}"'.format(user2.fullname))['results']
        assert_equal(len(docs), 1)

    def test_wrong_order_search(self):
        title_parts = self.title.split(' ')
        title_parts.reverse()
        title_search = ' '.join(title_parts)

        docs = query(title_search)['results']
        assert_equal(len(docs), 3)

    def test_tag_aggregation(self):
        tags = ['stonecoldcrazy', 'just a poor boy', 'from-a-poor-family']

        for tag in tags:
            self.project.add_tag(tag, self.consolidate_auth, save=True)

        docs = query(self.title)['tags']
        assert len(docs) == 3
        for doc in docs:
            assert doc['key'] in tags


@requires_search
class TestAddContributor(SearchTestCase):
    # Tests of the search.search_contributor method

    def setUp(self):
        super(TestAddContributor, self).setUp()
        self.name1 = 'Roger1 Taylor1'
        self.name2 = 'John2 Deacon2'
        self.name3 = u'j\xc3\xb3ebert3 Smith3'
        self.name4 = u'B\xc3\xb3bbert4 Jones4'
        self.user = UserFactory(fullname=self.name1)
        self.user3 = UserFactory(fullname=self.name3)

    def test_unreg_users_dont_show_in_search(self):
        unreg = UnregUserFactory()
        contribs = search.search_contributor(unreg.fullname)
        assert_equal(len(contribs['users']), 0)


    def test_unreg_users_do_show_on_projects(self):
        unreg = UnregUserFactory(fullname='Robert Paulson')
        self.project = ProjectFactory(
            title='Glamour Rock',
            creator=unreg,
            is_public=True,
        )
        results = query(unreg.fullname)['results']
        assert_equal(len(results), 1)


    def test_search_fullname(self):
<<<<<<< HEAD
        # Searching for full name yields exactly one result.
=======
        # Verify that searching for full name yields exactly one result.
>>>>>>> c0e46b2c
        contribs = search.search_contributor(self.name1)
        assert_equal(len(contribs['users']), 1)

        contribs = search.search_contributor(self.name2)
        assert_equal(len(contribs['users']), 0)

    def test_search_firstname(self):
<<<<<<< HEAD
        # Searching for first name yields exactly one result.
=======
        # Verify that searching for first name yields exactly one result.
>>>>>>> c0e46b2c
        contribs = search.search_contributor(self.name1.split(' ')[0])
        assert_equal(len(contribs['users']), 1)

        contribs = search.search_contributor(self.name2.split(' ')[0])
        assert_equal(len(contribs['users']), 0)

    def test_search_partial(self):
<<<<<<< HEAD
        # Searching for part of first name yields exactly one
        # result.
=======
        # Verify that searching for part of first name yields exactly one
>>>>>>> c0e46b2c
        contribs = search.search_contributor(self.name1.split(' ')[0][:-1])
        assert_equal(len(contribs['users']), 1)

        contribs = search.search_contributor(self.name2.split(' ')[0][:-1])
        assert_equal(len(contribs['users']), 0)


<<<<<<< HEAD
    def test_search_fullname_special_character(self):
        # Searching for a fullname with a special character yields
        # exactly one result.
        contribs = search.search_contributor(self.name3)
        assert_equal(len(contribs['users']), 1)

        contribs = search.search_contributor(self.name4)
        assert_equal(len(contribs['users']), 0)

    def test_search_firstname_special_charcter(self):
        # Searching for a first name with a special character yields
        # exactly one result.
        contribs = search.search_contributor(self.name3.split(' ')[0])
        assert_equal(len(contribs['users']), 1)

        contribs = search.search_contributor(self.name4.split(' ')[0])
        assert_equal(len(contribs['users']), 0)

    def test_search_partial_special_character(self):
        # Searching for a partial name with a special character yields
        # exctly one result.
        contribs = search.search_contributor(self.name3.split(' ')[0][:-1])
        assert_equal(len(contribs['users']), 1)

        contribs = search.search_contributor(self.name4.split(' ')[0][:-1])
        assert_equal(len(contribs['users']), 0)
=======
@requires_search
class TestProjectSearchResults(SearchTestCase):
    def setUp(self):
        super(TestProjectSearchResults, self).setUp()
        self.user = UserFactory(usename='Doug Bogie')

        self.singular = 'Spanish Inquisition'
        self.plural = 'Spanish Inquisitions'
        self.possessive = 'Spanish\'s Inquisition'

        self.project_singular = ProjectFactory(
            title=self.singular,
            creator=self.user,
            is_public=True,
        )

        self.project_plural = ProjectFactory(
            title=self.plural,
            creator=self.user,
            is_public=True,
        )

        self.project_possessive = ProjectFactory(
            title=self.possessive,
            creator=self.user,
            is_public=True,
        )

        self.project_unrelated = ProjectFactory(
            title='Cardinal Richelieu',
            creator=self.user,
            is_public=True,
        )

    def test_singular_query(self):
        # Verify searching for singular term includes singular,
        # possessive and plural versions in results.
        results = query(self.singular)['results']
        assert_equal(len(results), 3)

    def test_plural_query(self):
        # Verify searching for singular term includes singular,
        # possessive and plural versions in results.
        results = query(self.plural)['results']
        assert_equal(len(results), 3)

    def test_possessive_query(self):
        # Verify searching for possessive term includes singular,
        # possessive and plural versions in results.
        results = query(self.possessive)['results']
        assert_equal(len(results), 3)
>>>>>>> c0e46b2c


class TestSearchExceptions(OsfTestCase):
    # Verify that the correct exception is thrown when the connection is lost

    @classmethod
    def setUpClass(cls):
        logging.getLogger('website.project.model').setLevel(logging.CRITICAL)
        super(TestSearchExceptions, cls).setUpClass()
        if settings.SEARCH_ENGINE == 'elastic':
            cls._es = search.search_engine.es
            search.search_engine.es = None

    @classmethod
    def tearDownClass(cls):
        super(TestSearchExceptions, cls).tearDownClass()
        if settings.SEARCH_ENGINE == 'elastic':
            search.search_engine.es = cls._es

    def test_connection_error(self):
        # Ensures that saving projects/users doesn't break as a result of connection errors
        self.user = UserFactory(usename='Doug Bogie')
        self.project = ProjectFactory(
            title="Tom Sawyer",
            creator=self.user,
            is_public=True,
        )
        self.user.save()
        self.project.save()


class TestSearchMigration(SearchTestCase):
    # Verify that the correct indices are created/deleted during migration

    @classmethod
    def tearDownClass(cls):
        super(TestSearchMigration, cls).tearDownClass()
        search.create_index(settings.ELASTIC_INDEX)

    def setUp(self):
        super(TestSearchMigration, self).setUp()
        self.es = search.search_engine.es
        search.delete_index(settings.ELASTIC_INDEX)
        search.create_index(settings.ELASTIC_INDEX)
        self.user = UserFactory(fullname='David Bowie')
        self.project = ProjectFactory(
            title=settings.ELASTIC_INDEX,
            creator=self.user,
            is_public=True
        )

    def test_first_migration_no_delete(self):
        migrate(delete=False, index=settings.ELASTIC_INDEX, app=self.app.app)
        var = self.es.indices.get_aliases()
        assert_equal(var[settings.ELASTIC_INDEX + '_v1']['aliases'].keys()[0], settings.ELASTIC_INDEX)

    def test_multiple_migrations_no_delete(self):
        for n in xrange(1, 21):
            migrate(delete=False, index=settings.ELASTIC_INDEX, app=self.app.app)
            var = self.es.indices.get_aliases()
            assert_equal(var[settings.ELASTIC_INDEX + '_v{}'.format(n)]['aliases'].keys()[0], settings.ELASTIC_INDEX)

    def test_first_migration_with_delete(self):
        migrate(delete=True, index=settings.ELASTIC_INDEX, app=self.app.app)
        var = self.es.indices.get_aliases()
        assert_equal(var[settings.ELASTIC_INDEX + '_v1']['aliases'].keys()[0], settings.ELASTIC_INDEX)

    def test_multiple_migrations_with_delete(self):
        for n in xrange(1, 21, 2):
            migrate(delete=True, index=settings.ELASTIC_INDEX, app=self.app.app)
            var = self.es.indices.get_aliases()
            assert_equal(var[settings.ELASTIC_INDEX + '_v{}'.format(n)]['aliases'].keys()[0], settings.ELASTIC_INDEX)

            migrate(delete=True, index=settings.ELASTIC_INDEX, app=self.app.app)
            var = self.es.indices.get_aliases()
            assert_equal(var[settings.ELASTIC_INDEX + '_v{}'.format(n + 1)]['aliases'].keys()[0], settings.ELASTIC_INDEX)
            assert not var.get(settings.ELASTIC_INDEX + '_v{}'.format(n))<|MERGE_RESOLUTION|>--- conflicted
+++ resolved
@@ -392,11 +392,7 @@
 
 
     def test_search_fullname(self):
-<<<<<<< HEAD
         # Searching for full name yields exactly one result.
-=======
-        # Verify that searching for full name yields exactly one result.
->>>>>>> c0e46b2c
         contribs = search.search_contributor(self.name1)
         assert_equal(len(contribs['users']), 1)
 
@@ -404,11 +400,7 @@
         assert_equal(len(contribs['users']), 0)
 
     def test_search_firstname(self):
-<<<<<<< HEAD
         # Searching for first name yields exactly one result.
-=======
-        # Verify that searching for first name yields exactly one result.
->>>>>>> c0e46b2c
         contribs = search.search_contributor(self.name1.split(' ')[0])
         assert_equal(len(contribs['users']), 1)
 
@@ -416,20 +408,14 @@
         assert_equal(len(contribs['users']), 0)
 
     def test_search_partial(self):
-<<<<<<< HEAD
         # Searching for part of first name yields exactly one
         # result.
-=======
-        # Verify that searching for part of first name yields exactly one
->>>>>>> c0e46b2c
         contribs = search.search_contributor(self.name1.split(' ')[0][:-1])
         assert_equal(len(contribs['users']), 1)
 
         contribs = search.search_contributor(self.name2.split(' ')[0][:-1])
         assert_equal(len(contribs['users']), 0)
 
-
-<<<<<<< HEAD
     def test_search_fullname_special_character(self):
         # Searching for a fullname with a special character yields
         # exactly one result.
@@ -456,7 +442,7 @@
 
         contribs = search.search_contributor(self.name4.split(' ')[0][:-1])
         assert_equal(len(contribs['users']), 0)
-=======
+
 @requires_search
 class TestProjectSearchResults(SearchTestCase):
     def setUp(self):
@@ -508,7 +494,6 @@
         # possessive and plural versions in results.
         results = query(self.possessive)['results']
         assert_equal(len(results), 3)
->>>>>>> c0e46b2c
 
 
 class TestSearchExceptions(OsfTestCase):
