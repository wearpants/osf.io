#!/usr/bin/env python
# -*- coding: utf-8 -*-
'''Views tests for the OSF.'''

from __future__ import absolute_import
import unittest
import json
import datetime as dt
import mock
import httplib as http
import math
<<<<<<< HEAD
import datetime
=======
import time
>>>>>>> abfc1b5a

from nose.tools import *  # noqa PEP8 asserts
from tests.test_features import requires_search

from modularodm import Q, fields
from dateutil.parser import parse as parse_date

from framework import auth
from framework.exceptions import HTTPError
from framework.auth import User, Auth
from framework.auth.utils import impute_names_model
from framework.auth.exceptions import InvalidTokenError
from framework.tasks import handlers

from website import mailchimp_utils
from website.views import _rescale_ratio
from website.util import permissions, sanitize
from website.models import Node, Pointer, NodeLog, MetaSchema, DraftRegistration
from website.project.model import ensure_schemas, has_anonymous_link
from website.project.views.contributor import (
    send_claim_email,
    deserialize_contributors,
    send_claim_registered_email,
    notify_added_contributor
)
from website.profile.utils import add_contributor_json, serialize_unregistered
from website.profile.views import fmt_date_or_none
from website.util import api_url_for, web_url_for
from website import mails, settings
from website.util import rubeus
from website.project.views.node import _view_project, abbrev_authors, _should_show_wiki_widget
from website.project.views.comment import serialize_comment
from website.project.decorators import check_can_access
from website.project.signals import contributor_added
from website.addons.github.model import AddonGitHubOauthSettings


from tests.base import (
    OsfTestCase,
    fake,
    capture_signals,
    assert_is_redirect,
    assert_datetime_equal,
)
from tests.factories import (
    UserFactory, ProjectFactory, WatchConfigFactory,
    NodeFactory, NodeLogFactory, AuthUserFactory, UnregUserFactory,
    RegistrationFactory, CommentFactory, PrivateLinkFactory, UnconfirmedUserFactory, DashboardFactory, FolderFactory,
    ProjectWithAddonFactory, MockAddonNodeSettings,
)
from website.settings import ALL_MY_REGISTRATIONS_ID, ALL_MY_PROJECTS_ID

class Addon(MockAddonNodeSettings):
    @property
    def complete(self):
        return True
    def archive_errors(self):
        return 'Error'
class Addon2(MockAddonNodeSettings):
    @property
    def complete(self):
        return True
    def archive_errors(self):
        return 'Error'

class TestViewingProjectWithPrivateLink(OsfTestCase):

    def setUp(self):
        super(TestViewingProjectWithPrivateLink, self).setUp()
        self.user = AuthUserFactory()  # Is NOT a contributor
        self.project = ProjectFactory(is_public=False)
        self.link = PrivateLinkFactory()
        self.link.nodes.append(self.project)
        self.link.save()
        self.project_url = self.project.web_url_for('view_project')

    def test_not_anonymous_for_public_project(self):
        anonymous_link = PrivateLinkFactory(anonymous=True)
        anonymous_link.nodes.append(self.project)
        anonymous_link.save()
        self.project.set_privacy('public')
        self.project.save()
        self.project.reload()
        auth = Auth(user=self.user, private_key=anonymous_link.key)
        assert_false(has_anonymous_link(self.project, auth))

    def test_has_private_link_key(self):
        res = self.app.get(self.project_url, {'view_only': self.link.key})
        assert_equal(res.status_code, 200)

    def test_not_logged_in_no_key(self):
        res = self.app.get(self.project_url, {'view_only': None})
        assert_is_redirect(res)
        res = res.follow(expect_errors=True)
        assert_equal(res.status_code, 301)
        assert_equal(
            res.request.path,
            '/login'
        )

    def test_logged_in_no_private_key(self):
        res = self.app.get(self.project_url, {'view_only': None}, auth=self.user.auth,
                           expect_errors=True)
        assert_equal(res.status_code, http.FORBIDDEN)

    def test_logged_in_has_key(self):
        res = self.app.get(
            self.project_url, {'view_only': self.link.key}, auth=self.user.auth)
        assert_equal(res.status_code, 200)

    @unittest.skip('Skipping for now until we find a way to mock/set the referrer')
    def test_prepare_private_key(self):
        res = self.app.get(self.project_url, {'key': self.link.key})

        res = res.click('Registrations')

        assert_is_redirect(res)
        res = res.follow()

        assert_equal(res.status_code, 200)
        assert_equal(res.request.GET['key'], self.link.key)

    def test_check_can_access_valid(self):
        contributor = AuthUserFactory()
        self.project.add_contributor(contributor, auth=Auth(self.project.creator))
        self.project.save()
        assert_true(check_can_access(self.project, contributor))

    def test_check_user_access_invalid(self):
        noncontrib = AuthUserFactory()
        with assert_raises(HTTPError):
            check_can_access(self.project, noncontrib)

    def test_check_user_access_if_user_is_None(self):
        assert_false(check_can_access(self.project, None))


class TestProjectViews(OsfTestCase):

    ADDONS_UNDER_TEST = {
        'addon1': {
            'node_settings': Addon,
        },
        'addon2': {
            'node_settings': Addon2,
        },
    }

    def setUp(self):
        super(TestProjectViews, self).setUp()
        ensure_schemas()
        self.user1 = AuthUserFactory()
        self.user1.save()
        self.consolidate_auth1 = Auth(user=self.user1)
        self.auth = self.user1.auth
        self.user2 = UserFactory()
        # A project has 2 contributors
        self.project = ProjectFactory(
            title="Ham",
            description='Honey-baked',
            creator=self.user1
        )
        self.project.add_contributor(self.user2, auth=Auth(self.user1))
        self.project.save()

    def test_cannot_remove_only_visible_contributor_before_remove_contributor(self):
        self.project.visible_contributor_ids.remove(self.user1._id)
        self.project.save()

        url = self.project.api_url_for('project_before_remove_contributor')
        res = self.app.post_json(
            url, {'id': self.user2._id}, auth=self.auth, expect_errors=True
        )
        assert_equal(res.status_code, http.FORBIDDEN)
        assert_equal(res.json['message_long'], 'Must have at least one bibliographic contributor')

    def test_cannot_remove_only_visible_contributor_remove_contributor(self):
        self.project.visible_contributor_ids.remove(self.user1._id)
        self.project.save()
        url = self.project.api_url_for('project_removecontributor')
        res = self.app.post_json(
            url, {'id': self.user2._id}, auth=self.auth, expect_errors=True
        )
        assert_equal(res.status_code, http.FORBIDDEN)
        assert_equal(res.json['message_long'], 'Must have at least one bibliographic contributor')
        assert_true(self.project.is_contributor(self.user2))

    def test_remove_only_visible_contributor_return_false(self):
        self.project.visible_contributor_ids.remove(self.user1._id)
        self.project.save()
        ret = self.project.remove_contributor(contributor=self.user2, auth=self.consolidate_auth1)
        assert_false(ret)
        self.project.reload()
        assert_true(self.project.is_contributor(self.user2))


    def test_can_view_nested_project_as_admin(self):
        self.parent_project = NodeFactory(
            title='parent project',
            category='project',
            parent=self.project,
            is_public=False
        )
        self.parent_project.save()
        self.child_project = NodeFactory(
            title='child project',
            category='project',
            parent=self.parent_project,
            is_public=False
        )
        self.child_project.save()
        url = self.child_project.web_url_for('view_project')
        res = self.app.get(url, auth=self.auth)
        assert_not_in('Private Project', res.body)
        assert_in('parent project', res.body)

    def test_edit_description(self):
        url = "/api/v1/project/{0}/edit/".format(self.project._id)
        self.app.post_json(url,
                           {"name": "description", "value": "Deep-fried"},
                           auth=self.auth)
        self.project.reload()
        assert_equal(self.project.description, "Deep-fried")

    def test_project_api_url(self):
        url = self.project.api_url
        res = self.app.get(url, auth=self.auth)
        data = res.json
        assert_equal(data['node']['category'], 'Project')
        assert_equal(data['node']['node_type'], 'project')

        assert_equal(data['node']['title'], self.project.title)
        assert_equal(data['node']['is_public'], self.project.is_public)
        assert_equal(data['node']['is_registration'], False)
        assert_equal(data['node']['id'], self.project._primary_key)
        assert_equal(data['node']['watched_count'], 0)
        assert_true(data['user']['is_contributor'])
        assert_equal(data['node']['description'], self.project.description)
        assert_equal(data['node']['url'], self.project.url)
        assert_equal(data['node']['tags'], [t._primary_key for t in self.project.tags])
        assert_in('forked_date', data['node'])
        assert_in('watched_count', data['node'])
        assert_in('registered_from_url', data['node'])
        # TODO: Test "parent" and "user" output

    def test_api_get_folder_pointers(self):
        dashboard = DashboardFactory(creator=self.user1)
        project_one = ProjectFactory(creator=self.user1)
        project_two = ProjectFactory(creator=self.user1)
        url = dashboard.api_url_for("get_folder_pointers")
        dashboard.add_pointer(project_one, auth=self.consolidate_auth1)
        dashboard.add_pointer(project_two, auth=self.consolidate_auth1)
        res = self.app.get(url, auth=self.auth)
        pointers = res.json
        assert_in(project_one._id, pointers)
        assert_in(project_two._id, pointers)
        assert_equal(len(pointers), 2)

    def test_api_get_folder_pointers_from_non_folder(self):
        project_one = ProjectFactory(creator=self.user1)
        project_two = ProjectFactory(creator=self.user1)
        url = project_one.api_url_for("get_folder_pointers")
        project_one.add_pointer(project_two, auth=self.consolidate_auth1)
        res = self.app.get(url, auth=self.auth)
        pointers = res.json
        assert_equal(len(pointers), 0)

    def test_new_user_gets_dashboard_on_dashboard_path(self):
        my_user = AuthUserFactory()
        dashboard = my_user.node__contributed.find(Q('is_dashboard', 'eq', True))
        assert_equal(dashboard.count(), 0)
        url = api_url_for('get_dashboard')
        self.app.get(url, auth=my_user.auth)
        my_user.reload()
        dashboard = my_user.node__contributed.find(Q('is_dashboard', 'eq', True))
        assert_equal(dashboard.count(), 1)

    def test_add_contributor_post(self):
        # Two users are added as a contributor via a POST request
        project = ProjectFactory(creator=self.user1, is_public=True)
        user2 = UserFactory()
        user3 = UserFactory()
        url = "/api/v1/project/{0}/contributors/".format(project._id)

        dict2 = add_contributor_json(user2)
        dict3 = add_contributor_json(user3)
        dict2.update({
            'permission': 'admin',
            'visible': True,
        })
        dict3.update({
            'permission': 'write',
            'visible': False,
        })

        self.app.post_json(
            url,
            {
                'users': [dict2, dict3],
                'node_ids': [project._id],
            },
            content_type="application/json",
            auth=self.auth,
        ).maybe_follow()
        project.reload()
        assert_in(user2._id, project.contributors)
        # A log event was added
        assert_equal(project.logs[-1].action, "contributor_added")
        assert_equal(len(project.contributors), 3)
        assert_in(user2._id, project.permissions)
        assert_in(user3._id, project.permissions)
        assert_equal(project.permissions[user2._id], ['read', 'write', 'admin'])
        assert_equal(project.permissions[user3._id], ['read', 'write'])

    def test_manage_permissions(self):

        url = self.project.api_url + 'contributors/manage/'
        self.app.post_json(
            url,
            {
                'contributors': [
                    {'id': self.project.creator._id, 'permission': 'admin',
                        'registered': True, 'visible': True},
                    {'id': self.user1._id, 'permission': 'read',
                        'registered': True, 'visible': True},
                    {'id': self.user2._id, 'permission': 'admin',
                        'registered': True, 'visible': True},
                ]
            },
            auth=self.auth,
        )

        self.project.reload()

        assert_equal(self.project.get_permissions(self.user1), ['read'])
        assert_equal(self.project.get_permissions(self.user2), ['read', 'write', 'admin'])

    def test_manage_permissions_again(self):
        url = self.project.api_url + 'contributors/manage/'
        self.app.post_json(
            url,
            {
                'contributors': [
                    {'id': self.user1._id, 'permission': 'admin',
                     'registered': True, 'visible': True},
                    {'id': self.user2._id, 'permission': 'admin',
                     'registered': True, 'visible': True},
                ]
            },
            auth=self.auth,
        )

        self.project.reload()
        self.app.post_json(
            url,
            {
                'contributors': [
                    {'id': self.user1._id, 'permission': 'admin',
                     'registered': True, 'visible': True},
                    {'id': self.user2._id, 'permission': 'read',
                     'registered': True, 'visible': True},
                ]
            },
            auth=self.auth,
        )

        self.project.reload()

        assert_equal(self.project.get_permissions(self.user2), ['read'])
        assert_equal(self.project.get_permissions(self.user1), ['read', 'write', 'admin'])

    def test_contributor_manage_reorder(self):

        # Two users are added as a contributor via a POST request
        project = ProjectFactory(creator=self.user1, is_public=True)
        reg_user1, reg_user2 = UserFactory(), UserFactory()
        project.add_contributors(
            [
                {'user': reg_user1, 'permissions': [
                    'read', 'write', 'admin'], 'visible': True},
                {'user': reg_user2, 'permissions': [
                    'read', 'write', 'admin'], 'visible': False},
            ]
        )
        # Add a non-registered user
        unregistered_user = project.add_unregistered_contributor(
            fullname=fake.name(), email=fake.email(),
            auth=self.consolidate_auth1,
            save=True,
        )

        url = project.api_url + 'contributors/manage/'
        self.app.post_json(
            url,
            {
                'contributors': [
                    {'id': reg_user2._id, 'permission': 'admin',
                        'registered': True, 'visible': False},
                    {'id': project.creator._id, 'permission': 'admin',
                        'registered': True, 'visible': True},
                    {'id': unregistered_user._id, 'permission': 'admin',
                        'registered': False, 'visible': True},
                    {'id': reg_user1._id, 'permission': 'admin',
                        'registered': True, 'visible': True},
                ]
            },
            auth=self.auth,
        )

        project.reload()

        assert_equal(
            # Note: Cast ForeignList to list for comparison
            list(project.contributors),
            [reg_user2, project.creator, unregistered_user, reg_user1]
        )

        assert_equal(
            project.visible_contributors,
            [project.creator, unregistered_user, reg_user1]
        )

    def test_project_remove_contributor(self):
        url = "/api/v1/project/{0}/removecontributors/".format(self.project._id)
        # User 1 removes user2
        self.app.post(url, json.dumps({"id": self.user2._id}),
                      content_type="application/json",
                      auth=self.auth).maybe_follow()
        self.project.reload()
        assert_not_in(self.user2._id, self.project.contributors)
        # A log event was added
        assert_equal(self.project.logs[-1].action, "contributor_removed")

    def test_get_contributors_abbrev(self):
        # create a project with 3 registered contributors
        project = ProjectFactory(creator=self.user1, is_public=True)
        reg_user1, reg_user2 = UserFactory(), UserFactory()
        project.add_contributors(
            [
                {'user': reg_user1, 'permissions': [
                    'read', 'write', 'admin'], 'visible': True},
                {'user': reg_user2, 'permissions': [
                    'read', 'write', 'admin'], 'visible': True},
            ]
        )

        # add an unregistered contributor
        project.add_unregistered_contributor(
            fullname=fake.name(), email=fake.email(),
            auth=self.consolidate_auth1,
            save=True,
        )

        url = project.api_url_for('get_node_contributors_abbrev')
        res = self.app.get(url, auth=self.auth)
        assert_equal(len(project.contributors), 4)
        assert_equal(len(res.json['contributors']), 3)
        assert_equal(len(res.json['others_count']), 1)
        assert_equal(res.json['contributors'][0]['separator'], ',')
        assert_equal(res.json['contributors'][1]['separator'], ',')
        assert_equal(res.json['contributors'][2]['separator'], ' &')

    def test_edit_node_title(self):
        url = "/api/v1/project/{0}/edit/".format(self.project._id)
        # The title is changed though posting form data
        self.app.post_json(url, {"name": "title", "value": "Bacon"},
                           auth=self.auth).maybe_follow()
        self.project.reload()
        # The title was changed
        assert_equal(self.project.title, "Bacon")
        # A log event was saved
        assert_equal(self.project.logs[-1].action, "edit_title")

    def test_make_public(self):
        self.project.is_public = False
        self.project.save()
        url = "/api/v1/project/{0}/permissions/public/".format(self.project._id)
        res = self.app.post_json(url, {}, auth=self.auth)
        self.project.reload()
        assert_true(self.project.is_public)
        assert_equal(res.json['status'], 'success')

    def test_make_private(self):
        self.project.is_public = True
        self.project.save()
        url = "/api/v1/project/{0}/permissions/private/".format(self.project._id)
        res = self.app.post_json(url, {}, auth=self.auth)
        self.project.reload()
        assert_false(self.project.is_public)
        assert_equal(res.json['status'], 'success')

    def test_cant_make_public_if_not_admin(self):
        non_admin = AuthUserFactory()
        self.project.add_contributor(non_admin, permissions=['read', 'write'])
        self.project.is_public = False
        self.project.save()
        url = "/api/v1/project/{0}/permissions/public/".format(self.project._id)
        res = self.app.post_json(
            url, {}, auth=non_admin.auth,
            expect_errors=True,
        )
        assert_equal(res.status_code, http.FORBIDDEN)
        assert_false(self.project.is_public)

    def test_cant_make_private_if_not_admin(self):
        non_admin = AuthUserFactory()
        self.project.add_contributor(non_admin, permissions=['read', 'write'])
        self.project.is_public = True
        self.project.save()
        url = "/api/v1/project/{0}/permissions/private/".format(self.project._id)
        res = self.app.post_json(
            url, {}, auth=non_admin.auth,
            expect_errors=True,
        )
        assert_equal(res.status_code, http.FORBIDDEN)
        assert_true(self.project.is_public)

    def test_add_tag(self):
        url = self.project.api_url_for('project_add_tag')
        self.app.post_json(url, {'tag': "foo'ta#@%#%^&g?"}, auth=self.auth)
        self.project.reload()
        assert_in("foo'ta#@%#%^&g?", self.project.tags)
        assert_equal("foo'ta#@%#%^&g?", self.project.logs[-1].params['tag'])

    def test_remove_tag(self):
        self.project.add_tag("foo'ta#@%#%^&g?", auth=self.consolidate_auth1, save=True)
        assert_in("foo'ta#@%#%^&g?", self.project.tags)
        url = self.project.api_url_for("project_remove_tag")
        self.app.delete_json(url, {"tag": "foo'ta#@%#%^&g?"}, auth=self.auth)
        self.project.reload()
        assert_not_in("foo'ta#@%#%^&g?", self.project.tags)
        assert_equal("tag_removed", self.project.logs[-1].action)
        assert_equal("foo'ta#@%#%^&g?", self.project.logs[-1].params['tag'])

    @mock.patch('website.archiver.tasks.archive.si')
    def test_register_template_page(self, mock_archive):
        url = "/api/v1/project/{0}/register/Replication_Recipe_(Brandt_et_al.,_2013):_Post-Completion/".format(
            self.project._primary_key)
        self.app.post_json(url, {'registrationChoice': 'Make registration public immediately'}, auth=self.auth)
        self.project.reload()
        # A registration was added to the project's registration list
        assert_equal(len(self.project.node__registrations), 1)
        # A log event was saved
        assert_equal(self.project.logs[-1].action, "registration_approval_initiated")
        # Most recent node is a registration
        reg = Node.load(self.project.node__registrations[-1])
        assert_true(reg.is_registration)

    @mock.patch('website.archiver.tasks.archive.si')
    def test_register_template_with_embargo_creates_embargo(self, mock_archive):
        url = "/api/v1/project/{0}/register/Replication_Recipe_(Brandt_et_al.,_2013):_Post-Completion/".format(
            self.project._primary_key)
        self.app.post_json(
            url,
            {
                'registrationChoice': 'embargo',
                'embargoEndDate': "Fri, 01 Jan {year} 05:00:00 GMT".format(year=str(dt.date.today().year + 1))
            },
            auth=self.auth)

        self.project.reload()
        # Most recent node is a registration
        reg = Node.load(self.project.node__registrations[-1])
        assert_true(reg.is_registration)
        # The registration created is not public
        assert_false(reg.is_public)
        # The registration is pending an embargo that has not been approved
        assert_true(reg.pending_embargo)

    def test_register_template_page_with_invalid_template_name(self):
        url = self.project.web_url_for('node_register_template_page', template='invalid')
        res = self.app.get(url, expect_errors=True, auth=self.auth)
        assert_equal(res.status_code, 404)
        assert_in('Template not found', res)

    def test_register_project_with_multiple_errors(self):
        self.project.add_addon('addon1', auth=Auth(self.user1))
        component = NodeFactory(parent=self.project, creator=self.user1)
        component.add_addon('addon1', auth=Auth(self.user1))
        component.add_addon('addon2', auth=Auth(self.user1))
        self.project.save()
        component.save()
        url = self.project.api_url_for('project_before_register')
        res = self.app.get(url, auth=self.auth)
        data = res.json
        assert_equal(res.status_code, 200)
        assert_equal(len(data['errors']), 2)


    # Regression test for https://github.com/CenterForOpenScience/osf.io/issues/1478
    @mock.patch('website.archiver.tasks.archive.si')
    def test_registered_projects_contributions(self, mock_archive):
        # register a project
        self.project.register_node(None, Auth(user=self.project.creator), None)
        # get the first registered project of a project
        url = self.project.api_url_for('get_registrations')
        res = self.app.get(url, auth=self.auth)
        data = res.json
        pid = data['nodes'][0]['id']
        url2 = api_url_for('get_summary', pid=pid)
        # count contributions
        res2 = self.app.get(url2, {'rescale_ratio': data['rescale_ratio']}, auth=self.auth)
        data = res2.json
        assert_is_not_none(data['summary']['nlogs'])

    def test_forks_contributions(self):
        # fork a project
        self.project.fork_node(Auth(user=self.project.creator))
        # get the first forked project of a project
        url = self.project.api_url_for('get_forks')
        res = self.app.get(url, auth=self.auth)
        data = res.json
        pid = data['nodes'][0]['id']
        url2 = api_url_for('get_summary', pid=pid)
        # count contributions
        res2 = self.app.get(url2, {'rescale_ratio': data['rescale_ratio']}, auth=self.auth)
        data = res2.json
        assert_is_not_none(data['summary']['nlogs'])

    @mock.patch('framework.transactions.commands.begin')
    @mock.patch('framework.transactions.commands.rollback')
    @mock.patch('framework.transactions.commands.commit')
    def test_get_logs(self, *mock_commands):
        # Add some logs
        for _ in range(5):
            self.project.logs.append(
                NodeLogFactory(
                    user=self.user1,
                    action='file_added',
                    params={'node': self.project._id}
                )
            )
        self.project.save()
        url = self.project.api_url_for('get_logs')
        res = self.app.get(url, auth=self.auth)
        for mock_command in mock_commands:
            assert_false(mock_command.called)
        self.project.reload()
        data = res.json
        assert_equal(len(data['logs']), len(self.project.logs))
        assert_equal(data['total'], len(self.project.logs))
        assert_equal(data['page'], 0)
        assert_equal(data['pages'], 1)
        most_recent = data['logs'][0]
        assert_equal(most_recent['action'], 'file_added')

    def test_get_logs_invalid_page_input(self):
        url = self.project.api_url_for('get_logs')
        invalid_input = 'invalid page'
        res = self.app.get(
            url, {'page': invalid_input}, auth=self.auth, expect_errors=True
        )
        assert_equal(res.status_code, 400)
        assert_equal(
            res.json['message_long'],
            'Invalid value for "page".'
        )

    def test_get_logs_negative_page_num(self):
        url = self.project.api_url_for('get_logs')
        invalid_input = -1
        res = self.app.get(
            url, {'page': invalid_input}, auth=self.auth, expect_errors=True
        )
        assert_equal(res.status_code, 400)
        assert_equal(
            res.json['message_long'],
            'Invalid value for "page".'
        )

    def test_get_logs_page_num_beyond_limit(self):
        url = self.project.api_url_for('get_logs')
        size = 10
        page_num = math.ceil(len(self.project.logs)/ float(size))
        res = self.app.get(
            url, {'page': page_num}, auth=self.auth, expect_errors=True
        )
        assert_equal(res.status_code, 400)
        assert_equal(
            res.json['message_long'],
            'Invalid value for "page".'
        )

    def test_get_logs_with_count_param(self):
        # Add some logs
        for _ in range(5):
            self.project.logs.append(
                NodeLogFactory(
                    user=self.user1,
                    action='file_added',
                    params={'node': self.project._id}
                )
            )
        self.project.save()
        url = self.project.api_url_for('get_logs')
        res = self.app.get(url, {'count': 3}, auth=self.auth)
        assert_equal(len(res.json['logs']), 3)
        # 1 project create log, 1 add contributor log, then 5 generated logs
        assert_equal(res.json['total'], 5 + 2)
        assert_equal(res.json['page'], 0)
        assert_equal(res.json['pages'], 3)

    def test_get_logs_defaults_to_ten(self):
        # Add some logs
        for _ in range(12):
            self.project.logs.append(
                NodeLogFactory(
                    user=self.user1,
                    action='file_added',
                    params={'node': self.project._id}
                )
            )
        self.project.save()
        url = self.project.api_url_for('get_logs')
        res = self.app.get(url, auth=self.auth)
        assert_equal(len(res.json['logs']), 10)
        # 1 project create log, 1 add contributor log, then 5 generated logs
        assert_equal(res.json['total'], 12 + 2)
        assert_equal(res.json['page'], 0)
        assert_equal(res.json['pages'], 2)

    def test_get_more_logs(self):
        # Add some logs
        for _ in range(12):
            self.project.logs.append(
                NodeLogFactory(
                    user=self.user1,
                    action="file_added",
                    params={"node": self.project._id}
                )
            )
        self.project.save()
        url = self.project.api_url_for('get_logs')
        res = self.app.get(url, {"page": 1}, auth=self.auth)
        assert_equal(len(res.json['logs']), 4)
        #1 project create log, 1 add contributor log, then 12 generated logs
        assert_equal(res.json['total'], 12 + 2)
        assert_equal(res.json['page'], 1)
        assert_equal(res.json['pages'], 2)

    def test_logs_private(self):
        """Add logs to a public project, then to its private component. Get
        the ten most recent logs; assert that ten logs are returned and that
        all belong to the project and not its component.

        """
        # Add some logs
        for _ in range(15):
            self.project.add_log(
                auth=self.consolidate_auth1,
                action='file_added',
                params={'node': self.project._id}
            )
        self.project.is_public = True
        self.project.save()
        child = NodeFactory(parent=self.project)
        for _ in range(5):
            child.add_log(
                auth=self.consolidate_auth1,
                action='file_added',
                params={'node': child._id}
            )

        url = self.project.api_url_for('get_logs')
        res = self.app.get(url).maybe_follow()
        assert_equal(len(res.json['logs']), 10)
        # 1 project create log, 1 add contributor log, then 15 generated logs
        assert_equal(res.json['total'], 15 + 2)
        assert_equal(res.json['page'], 0)
        assert_equal(res.json['pages'], 2)
        assert_equal(
            [self.project._id] * 10,
            [
                log['params']['node']
                for log in res.json['logs']
            ]
        )

    def test_can_view_public_log_from_private_project(self):
        project = ProjectFactory(is_public=True)
        fork = project.fork_node(auth=self.consolidate_auth1)
        url = fork.api_url_for('get_logs')
        res = self.app.get(url, auth=self.auth)
        assert_equal(
            [each['action'] for each in res.json['logs']],
            ['node_forked', 'project_created'],
        )
        project.is_public = False
        project.save()
        res = self.app.get(url, auth=self.auth)
        assert_equal(
            [each['action'] for each in res.json['logs']],
            ['node_forked', 'project_created'],
        )

    def test_for_private_component_log(self):
        for _ in range(5):
            self.project.add_log(
                auth=self.consolidate_auth1,
                action='file_added',
                params={'node': self.project._id}
            )
        self.project.is_public = True
        self.project.save()
        child = NodeFactory(parent=self.project)
        child.is_public = False
        child.set_title("foo", auth=self.consolidate_auth1)
        child.set_title("bar", auth=self.consolidate_auth1)
        child.save()
        url = self.project.api_url_for('get_logs')
        res = self.app.get(url).maybe_follow()
        assert_equal(len(res.json['logs']), 7)
        assert_not_in(
            child._id,
            [
                log['params']['node']
                for log in res.json['logs']
            ]
        )

    def test_remove_project(self):
        url = self.project.api_url
        res = self.app.delete_json(url, {}, auth=self.auth).maybe_follow()
        self.project.reload()
        assert_equal(self.project.is_deleted, True)
        assert_in('url', res.json)
        assert_equal(res.json['url'], '/dashboard/')

    def test_private_link_edit_name(self):
        link = PrivateLinkFactory()
        link.nodes.append(self.project)
        link.save()
        assert_equal(link.name, "link")
        url = self.project.api_url + 'private_link/edit/'
        self.app.put_json(
            url,
            {'pk': link._id, "value": "new name"},
            auth=self.auth,
        ).maybe_follow()
        self.project.reload()
        link.reload()
        assert_equal(link.name, "new name")

    def test_remove_private_link(self):
        link = PrivateLinkFactory()
        link.nodes.append(self.project)
        link.save()
        url = self.project.api_url_for('remove_private_link')
        self.app.delete_json(
            url,
            {'private_link_id': link._id},
            auth=self.auth,
        ).maybe_follow()
        self.project.reload()
        link.reload()
        assert_true(link.is_deleted)

    def test_remove_component(self):
        node = NodeFactory(parent=self.project, creator=self.user1)
        url = node.api_url
        res = self.app.delete_json(url, {}, auth=self.auth).maybe_follow()
        node.reload()
        assert_equal(node.is_deleted, True)
        assert_in('url', res.json)
        assert_equal(res.json['url'], self.project.url)

    def test_cant_remove_component_if_not_admin(self):
        node = NodeFactory(parent=self.project, creator=self.user1)
        non_admin = AuthUserFactory()
        node.add_contributor(
            non_admin,
            permissions=['read', 'write'],
            save=True,
        )

        url = node.api_url
        res = self.app.delete_json(
            url, {}, auth=non_admin.auth,
            expect_errors=True,
        ).maybe_follow()

        assert_equal(res.status_code, http.FORBIDDEN)
        assert_false(node.is_deleted)

    def test_watch_and_unwatch(self):
        url = self.project.api_url_for('togglewatch_post')
        self.app.post_json(url, {}, auth=self.auth)
        res = self.app.get(self.project.api_url, auth=self.auth)
        assert_equal(res.json['node']['watched_count'], 1)
        self.app.post_json(url, {}, auth=self.auth)
        res = self.app.get(self.project.api_url, auth=self.auth)
        assert_equal(res.json['node']['watched_count'], 0)

    def test_view_project_returns_whether_to_show_wiki_widget(self):
        user = AuthUserFactory()
        project = ProjectFactory.build(creator=user, is_public=True)
        project.add_contributor(user)
        project.save()

        url = project.api_url_for('view_project')
        res = self.app.get(url, auth=user.auth)
        assert_equal(res.status_code, http.OK)
        assert_in('show_wiki_widget', res.json['user'])

    def test_fork_count_does_not_include_deleted_forks(self):
        user = AuthUserFactory()
        project = ProjectFactory(creator=user)
        auth = Auth(project.creator)
        fork = project.fork_node(auth)
        project.save()
        fork.remove_node(auth)
        fork.save()

        url = project.api_url_for('view_project')
        res = self.app.get(url, auth=user.auth)
        assert_in('fork_count', res.json['node'])
        assert_equal(0, res.json['node']['fork_count'])


class TestEditableChildrenViews(OsfTestCase):

    def setUp(self):
        OsfTestCase.setUp(self)
        self.user = AuthUserFactory()
        self.project = ProjectFactory(creator=self.user, is_public=False)
        self.child = ProjectFactory(parent=self.project, creator=self.user, is_public=True)
        self.grandchild = ProjectFactory(parent=self.child, creator=self.user, is_public=False)
        self.great_grandchild = ProjectFactory(parent=self.grandchild, creator=self.user, is_public=True)
        self.great_great_grandchild = ProjectFactory(parent=self.great_grandchild, creator=self.user, is_public=False)
        url = self.project.api_url_for('get_editable_children')
        self.project_results = self.app.get(url, auth=self.user.auth).json

    def test_get_editable_children(self):
        assert_equal(len(self.project_results['children']), 4)
        assert_equal(self.project_results['node']['id'], self.project._id)

    def test_editable_children_order(self):
        assert_equal(self.project_results['children'][0]['id'], self.child._id)
        assert_equal(self.project_results['children'][1]['id'], self.grandchild._id)
        assert_equal(self.project_results['children'][2]['id'], self.great_grandchild._id)
        assert_equal(self.project_results['children'][3]['id'], self.great_great_grandchild._id)

    def test_editable_children_indents(self):
        assert_equal(self.project_results['children'][0]['indent'], 0)
        assert_equal(self.project_results['children'][1]['indent'], 1)
        assert_equal(self.project_results['children'][2]['indent'], 2)
        assert_equal(self.project_results['children'][3]['indent'], 3)

    def test_editable_children_parents(self):
        assert_equal(self.project_results['children'][0]['parent_id'], self.project._id)
        assert_equal(self.project_results['children'][1]['parent_id'], self.child._id)
        assert_equal(self.project_results['children'][2]['parent_id'], self.grandchild._id)
        assert_equal(self.project_results['children'][3]['parent_id'], self.great_grandchild._id)

    def test_editable_children_privacy(self):
        assert_false(self.project_results['node']['is_public'])
        assert_true(self.project_results['children'][0]['is_public'])
        assert_false(self.project_results['children'][1]['is_public'])
        assert_true(self.project_results['children'][2]['is_public'])
        assert_false(self.project_results['children'][3]['is_public'])

    def test_editable_children_titles(self):
        assert_equal(self.project_results['node']['title'], self.project.title)
        assert_equal(self.project_results['children'][0]['title'], self.child.title)
        assert_equal(self.project_results['children'][1]['title'], self.grandchild.title)
        assert_equal(self.project_results['children'][2]['title'], self.great_grandchild.title)
        assert_equal(self.project_results['children'][3]['title'], self.great_great_grandchild.title)


class TestChildrenViews(OsfTestCase):

    def setUp(self):
        OsfTestCase.setUp(self)
        self.user = AuthUserFactory()

    def test_get_children(self):
        project = ProjectFactory(creator=self.user)
        child = NodeFactory(parent=project, creator=self.user)

        url = project.api_url_for('get_children')
        res = self.app.get(url, auth=self.user.auth)

        nodes = res.json['nodes']
        assert_equal(len(nodes), 1)
        assert_equal(nodes[0]['id'], child._primary_key)

    def test_get_children_includes_pointers(self):
        project = ProjectFactory(creator=self.user)
        pointed = ProjectFactory()
        project.add_pointer(pointed, Auth(self.user))
        project.save()

        url = project.api_url_for('get_children')
        res = self.app.get(url, auth=self.user.auth)

        nodes = res.json['nodes']
        assert_equal(len(nodes), 1)
        assert_equal(nodes[0]['title'], pointed.title)
        pointer = Pointer.find_one(Q('node', 'eq', pointed))
        assert_equal(nodes[0]['id'], pointer._primary_key)

    def test_get_children_filter_for_permissions(self):
        # self.user has admin access to this project
        project = ProjectFactory(creator=self.user)

        # self.user only has read access to this project, which project points
        # to
        read_only_pointed = ProjectFactory()
        read_only_creator = read_only_pointed.creator
        read_only_pointed.add_contributor(self.user, auth=Auth(read_only_creator), permissions=['read'])
        read_only_pointed.save()

        # self.user only has read access to this project, which is a subproject
        # of project
        read_only = ProjectFactory()
        read_only_pointed.add_contributor(self.user, auth=Auth(read_only_creator), permissions=['read'])
        project.nodes.append(read_only)

        # self.user adds a pointer to read_only
        project.add_pointer(read_only_pointed, Auth(self.user))
        project.save()

        url = project.api_url_for('get_children')
        res = self.app.get(url, auth=self.user.auth)
        assert_equal(len(res.json['nodes']), 2)

        url = project.api_url_for('get_children', permissions='write')
        res = self.app.get(url, auth=self.user.auth)
        assert_equal(len(res.json['nodes']), 0)

    def test_get_children_rescale_ratio(self):
        project = ProjectFactory(creator=self.user)
        child = NodeFactory(parent=project, creator=self.user)

        url = project.api_url_for('get_children')
        res = self.app.get(url, auth=self.user.auth)

        rescale_ratio = res.json['rescale_ratio']
        assert_is_instance(rescale_ratio, float)
        assert_equal(rescale_ratio, _rescale_ratio(Auth(self.user), [child]))

    def test_get_children_render_nodes_receives_auth(self):
        project = ProjectFactory(creator=self.user)
        NodeFactory(parent=project, creator=self.user)

        url = project.api_url_for('get_children')
        res = self.app.get(url, auth=self.user.auth)

        perm = res.json['nodes'][0]['permissions']
        assert_equal(perm, 'admin')


class TestUserProfile(OsfTestCase):

    def setUp(self):
        super(TestUserProfile, self).setUp()
        self.user = AuthUserFactory()

    def test_sanitization_of_edit_profile(self):
        url = api_url_for('edit_profile', uid=self.user._id)
        post_data = {'name': 'fullname', 'value': 'new<b> name</b>     '}
        request = self.app.post(url, post_data, auth=self.user.auth)
        assert_equal('new name', request.json['name'])

    def test_fmt_date_or_none(self):
        with assert_raises(HTTPError) as cm:
            #enter a date before 1900
            fmt_date_or_none(dt.datetime(1890, 10, 31, 18, 23, 29, 227))
        # error should be raised because date is before 1900
        assert_equal(cm.exception.code, http.BAD_REQUEST)

    def test_unserialize_social(self):
        url = api_url_for('unserialize_social')
        payload = {
            'personal': 'http://frozen.pizza.com/reviews',
            'twitter': 'howtopizza',
            'github': 'frozenpizzacode',
        }
        self.app.put_json(
            url,
            payload,
            auth=self.user.auth,
        )
        self.user.reload()
        for key, value in payload.iteritems():
            assert_equal(self.user.social[key], value)
        assert_true(self.user.social['researcherId'] is None)

    def test_unserialize_social_validation_failure(self):
        url = api_url_for('unserialize_social')
        # personal URL is invalid
        payload = {
            'personal': 'http://invalidurl',
            'twitter': 'howtopizza',
            'github': 'frozenpizzacode',
        }
        res = self.app.put_json(
            url,
            payload,
            auth=self.user.auth,
            expect_errors=True
        )
        assert_equal(res.status_code, 400)
        assert_equal(res.json['message_long'], 'Invalid personal URL.')

    def test_serialize_social_editable(self):
        self.user.social['twitter'] = 'howtopizza'
        self.user.save()
        url = api_url_for('serialize_social')
        res = self.app.get(
            url,
            auth=self.user.auth,
        )
        assert_equal(res.json.get('twitter'), 'howtopizza')
        assert_true(res.json.get('github') is None)
        assert_true(res.json['editable'])

    def test_serialize_social_not_editable(self):
        user2 = AuthUserFactory()
        self.user.social['twitter'] = 'howtopizza'
        self.user.save()
        url = api_url_for('serialize_social', uid=self.user._id)
        res = self.app.get(
            url,
            auth=user2.auth,
        )
        assert_equal(res.json.get('twitter'), 'howtopizza')
        assert_true(res.json.get('github') is None)
        assert_false(res.json['editable'])

    def test_serialize_social_addons_editable(self):
        self.user.add_addon('github')
        user_github = self.user.get_addon('github')
        oauth_settings = AddonGitHubOauthSettings()
        oauth_settings.github_user_id = 'testuser'
        oauth_settings.save()
        user_github.oauth_settings = oauth_settings
        user_github.save()
        user_github.github_user_name = 'howtogithub'
        oauth_settings.save()
        url = api_url_for('serialize_social')
        res = self.app.get(
            url,
            auth=self.user.auth,
        )
        assert_equal(
            res.json['addons']['github'],
            'howtogithub'
        )

    def test_serialize_social_addons_not_editable(self):
        user2 = AuthUserFactory()
        self.user.add_addon('github')
        user_github = self.user.get_addon('github')
        oauth_settings = AddonGitHubOauthSettings()
        oauth_settings.github_user_id = 'testuser'
        oauth_settings.save()
        user_github.oauth_settings = oauth_settings
        user_github.save()
        user_github.github_user_name = 'howtogithub'
        oauth_settings.save()
        url = api_url_for('serialize_social', uid=self.user._id)
        res = self.app.get(
            url,
            auth=user2.auth,
        )
        assert_not_in('addons', res.json)

    def test_unserialize_and_serialize_jobs(self):
        jobs = [{
            'institution': 'an institution',
            'department': 'a department',
            'title': 'a title',
            'startMonth': 'January',
            'startYear': '2001',
            'endMonth': 'March',
            'endYear': '2001',
            'ongoing': False,
        }, {
            'institution': 'another institution',
            'department': None,
            'title': None,
            'startMonth': 'May',
            'startYear': '2001',
            'endMonth': None,
            'endYear': None,
            'ongoing': True,
        }]
        payload = {'contents': jobs}
        url = api_url_for('unserialize_jobs')
        self.app.put_json(url, payload, auth=self.user.auth)
        self.user.reload()
        assert_equal(len(self.user.jobs), 2)
        url = api_url_for('serialize_jobs')
        res = self.app.get(
            url,
            auth=self.user.auth,
        )
        for i, job in enumerate(jobs):
            assert_equal(job, res.json['contents'][i])

    def test_unserialize_and_serialize_schools(self):
        schools = [{
            'institution': 'an institution',
            'department': 'a department',
            'degree': 'a degree',
            'startMonth': 1,
            'startYear': '2001',
            'endMonth': 5,
            'endYear': '2001',
            'ongoing': False,
        }, {
            'institution': 'another institution',
            'department': None,
            'degree': None,
            'startMonth': 5,
            'startYear': '2001',
            'endMonth': None,
            'endYear': None,
            'ongoing': True,
        }]
        payload = {'contents': schools}
        url = api_url_for('unserialize_schools')
        self.app.put_json(url, payload, auth=self.user.auth)
        self.user.reload()
        assert_equal(len(self.user.schools), 2)
        url = api_url_for('serialize_schools')
        res = self.app.get(
            url,
            auth=self.user.auth,
        )
        for i, job in enumerate(schools):
            assert_equal(job, res.json['contents'][i])

    def test_unserialize_jobs(self):
        jobs = [
            {
                'institution': fake.company(),
                'department': fake.catch_phrase(),
                'title': fake.bs(),
                'startMonth': 5,
                'startYear': '2013',
                'endMonth': 3,
                'endYear': '2014',
                'ongoing': False,
            }
        ]
        payload = {'contents': jobs}
        url = api_url_for('unserialize_jobs')
        res = self.app.put_json(url, payload, auth=self.user.auth)
        assert_equal(res.status_code, 200)
        self.user.reload()
        # jobs field is updated
        assert_equal(self.user.jobs, jobs)

    def test_unserialize_names(self):
        fake_fullname_w_spaces = '    {}    '.format(fake.name())
        names = {
            'full': fake_fullname_w_spaces,
            'given': 'Tea',
            'middle': 'Gray',
            'family': 'Pot',
            'suffix': 'Ms.',
        }
        url = api_url_for('unserialize_names')
        res = self.app.put_json(url, names, auth=self.user.auth)
        assert_equal(res.status_code, 200)
        self.user.reload()
        # user is updated
        assert_equal(self.user.fullname, fake_fullname_w_spaces.strip())
        assert_equal(self.user.given_name, names['given'])
        assert_equal(self.user.middle_names, names['middle'])
        assert_equal(self.user.family_name, names['family'])
        assert_equal(self.user.suffix, names['suffix'])

    def test_unserialize_schools(self):
        schools = [
            {
                'institution': fake.company(),
                'department': fake.catch_phrase(),
                'degree': fake.bs(),
                'startMonth': 5,
                'startYear': '2013',
                'endMonth': 3,
                'endYear': '2014',
                'ongoing': False,
            }
        ]
        payload = {'contents': schools}
        url = api_url_for('unserialize_schools')
        res = self.app.put_json(url, payload, auth=self.user.auth)
        assert_equal(res.status_code, 200)
        self.user.reload()
        # schools field is updated
        assert_equal(self.user.schools, schools)

    def test_unserialize_jobs_valid(self):
        jobs_cached = self.user.jobs
        jobs = [
            {
                'institution': fake.company(),
                'department': fake.catch_phrase(),
                'title': fake.bs(),
                'startMonth': 5,
                'startYear': '2013',
                'endMonth': 3,
                'endYear': '2014',
                'ongoing': False,
            }
        ]
        payload = {'contents': jobs}
        url = api_url_for('unserialize_jobs')
        res = self.app.put_json(url, payload, auth=self.user.auth)
        assert_equal(res.status_code, 200)

    def test_get_current_user_gravatar_default_size(self):
        url = api_url_for('current_user_gravatar')
        res = self.app.get(url, auth=self.user.auth)
        current_user_gravatar = res.json['gravatar_url']
        assert_true(current_user_gravatar is not None)
        url = api_url_for('get_gravatar', uid=self.user._id)
        res = self.app.get(url, auth=self.user.auth)
        my_user_gravatar = res.json['gravatar_url']
        assert_equal(current_user_gravatar, my_user_gravatar)

    def test_get_other_user_gravatar_default_size(self):
        user2 = AuthUserFactory()
        url = api_url_for('current_user_gravatar')
        res = self.app.get(url, auth=self.user.auth)
        current_user_gravatar = res.json['gravatar_url']
        url = api_url_for('get_gravatar', uid=user2._id)
        res = self.app.get(url, auth=self.user.auth)
        user2_gravatar = res.json['gravatar_url']
        assert_true(user2_gravatar is not None)
        assert_not_equal(current_user_gravatar, user2_gravatar)

    def test_get_current_user_gravatar_specific_size(self):
        url = api_url_for('current_user_gravatar')
        res = self.app.get(url, auth=self.user.auth)
        current_user_default_gravatar = res.json['gravatar_url']
        url = api_url_for('current_user_gravatar', size=11)
        res = self.app.get(url, auth=self.user.auth)
        current_user_small_gravatar = res.json['gravatar_url']
        assert_true(current_user_small_gravatar is not None)
        assert_not_equal(current_user_default_gravatar, current_user_small_gravatar)

    def test_get_other_user_gravatar_specific_size(self):
        user2 = AuthUserFactory()
        url = api_url_for('get_gravatar', uid=user2._id)
        res = self.app.get(url, auth=self.user.auth)
        gravatar_default_size = res.json['gravatar_url']
        url = api_url_for('get_gravatar', uid=user2._id, size=11)
        res = self.app.get(url, auth=self.user.auth)
        gravatar_small = res.json['gravatar_url']
        assert_true(gravatar_small is not None)
        assert_not_equal(gravatar_default_size, gravatar_small)

    def test_update_user_timezone(self):
        assert_equal(self.user.timezone, 'Etc/UTC')
        payload = {'timezone': 'America/New_York', 'id': self.user._id}
        url = api_url_for('update_user', uid=self.user._id)
        self.app.put_json(url, payload, auth=self.user.auth)
        self.user.reload()
        assert_equal(self.user.timezone, 'America/New_York')

    def test_update_user_locale(self):
        assert_equal(self.user.locale, 'en_US')
        payload = {'locale': 'de_DE', 'id': self.user._id}
        url = api_url_for('update_user', uid=self.user._id)
        self.app.put_json(url, payload, auth=self.user.auth)
        self.user.reload()
        assert_equal(self.user.locale, 'de_DE')

    def test_update_user_locale_none(self):
        assert_equal(self.user.locale, 'en_US')
        payload = {'locale': None, 'id': self.user._id}
        url = api_url_for('update_user', uid=self.user._id)
        self.app.put_json(url, payload, auth=self.user.auth)
        self.user.reload()
        assert_equal(self.user.locale, 'en_US')

    def test_update_user_locale_empty_string(self):
        assert_equal(self.user.locale, 'en_US')
        payload = {'locale': '', 'id': self.user._id}
        url = api_url_for('update_user', uid=self.user._id)
        self.app.put_json(url, payload, auth=self.user.auth)
        self.user.reload()
        assert_equal(self.user.locale, 'en_US')

    def test_cannot_update_user_without_user_id(self):
        user1 = AuthUserFactory()
        url = api_url_for('update_user')
        header = {'emails': [{'address': user1.username}]}
        res = self.app.put_json(url, header, auth=user1.auth, expect_errors=True)
        assert_equal(res.status_code, 400)
        assert_equal(res.json['message_long'], '"id" is required')

    @mock.patch('framework.auth.views.mails.send_mail')
    @mock.patch('website.mailchimp_utils.get_mailchimp_api')
    def test_update_user_mailing_lists(self, mock_get_mailchimp_api, send_mail):
        email = fake.email()
        self.user.emails.append(email)
        list_name = 'foo'
        self.user.mailing_lists[list_name] = True
        self.user.save()

        mock_client = mock.MagicMock()
        mock_get_mailchimp_api.return_value = mock_client
        mock_client.lists.list.return_value = {'data': [{'id': 1, 'list_name': list_name}]}
        list_id = mailchimp_utils.get_list_id_from_name(list_name)

        url = api_url_for('update_user', uid=self.user._id)
        emails = [
            {'address': self.user.username, 'primary': False, 'confirmed': True},
            {'address': email, 'primary': True, 'confirmed': True}]
        payload = {'locale': '', 'id': self.user._id, 'emails': emails}
        self.app.put_json(url, payload, auth=self.user.auth)

        mock_client.lists.unsubscribe.assert_called_with(
            id=list_id,
            email={'email': self.user.username}
        )
        mock_client.lists.subscribe.assert_called_with(
            id=list_id,
            email={'email': email},
            merge_vars={
                'fname': self.user.given_name,
                'lname': self.user.family_name,
            },
            double_optin=False,
            update_existing=True
        )
        handlers.celery_teardown_request()

    @mock.patch('framework.auth.views.mails.send_mail')
    @mock.patch('website.mailchimp_utils.get_mailchimp_api')
    def test_unsubscribe_mailchimp_not_called_if_user_not_subscribed(self, mock_get_mailchimp_api, send_mail):
        email = fake.email()
        self.user.emails.append(email)
        list_name = 'foo'
        self.user.mailing_lists[list_name] = False
        self.user.save()

        mock_client = mock.MagicMock()
        mock_get_mailchimp_api.return_value = mock_client
        mock_client.lists.list.return_value = {'data': [{'id': 1, 'list_name': list_name}]}

        url = api_url_for('update_user', uid=self.user._id)
        emails = [
            {'address': self.user.username, 'primary': False, 'confirmed': True},
            {'address': email, 'primary': True, 'confirmed': True}]
        payload = {'locale': '', 'id': self.user._id, 'emails': emails}
        self.app.put_json(url, payload, auth=self.user.auth)

        assert_equal(mock_client.lists.unsubscribe.call_count, 0)
        assert_equal(mock_client.lists.subscribe.call_count, 0)
        handlers.celery_teardown_request()

    # TODO: Uncomment once outstanding issues with this feature are addressed
    # def test_twitter_redirect_success(self):
    #     self.user.social['twitter'] = fake.last_name()
    #     self.user.save()

    #     res = self.app.get(web_url_for('redirect_to_twitter', twitter_handle=self.user.social['twitter']))
    #     assert_equals(res.status_code, http.FOUND)
    #     assert_in(self.user.url, res.location)

    # def test_twitter_redirect_is_case_insensitive(self):
    #     self.user.social['twitter'] = fake.last_name()
    #     self.user.save()

    #     res1 = self.app.get(web_url_for('redirect_to_twitter', twitter_handle=self.user.social['twitter']))
    #     res2 = self.app.get(web_url_for('redirect_to_twitter', twitter_handle=self.user.social['twitter'].lower()))
    #     assert_equal(res1.location, res2.location)

    # def test_twitter_redirect_unassociated_twitter_handle_returns_404(self):
    #     unassociated_handle = fake.last_name()
    #     expected_error = 'There is no active user associated with the Twitter handle: {0}.'.format(unassociated_handle)

    #     res = self.app.get(
    #         web_url_for('redirect_to_twitter', twitter_handle=unassociated_handle),
    #         expect_errors=True
    #     )
    #     assert_equal(res.status_code, http.NOT_FOUND)
    #     assert_true(expected_error in res.body)

    # def test_twitter_redirect_handle_with_multiple_associated_accounts_redirects_to_selection_page(self):
    #     self.user.social['twitter'] = fake.last_name()
    #     self.user.save()
    #     user2 = AuthUserFactory()
    #     user2.social['twitter'] = self.user.social['twitter']
    #     user2.save()

    #     expected_error = 'There are multiple OSF accounts associated with the Twitter handle: <strong>{0}</strong>.'.format(self.user.social['twitter'])
    #     res = self.app.get(
    #         web_url_for(
    #             'redirect_to_twitter',
    #             twitter_handle=self.user.social['twitter'],
    #             expect_error=True
    #         )
    #     )
    #     assert_equal(res.status_code, http.MULTIPLE_CHOICES)
    #     assert_true(expected_error in res.body)
    #     assert_true(self.user.url in res.body)
    #     assert_true(user2.url in res.body)


class TestUserAccount(OsfTestCase):

    def setUp(self):
        super(TestUserAccount, self).setUp()
        self.user = AuthUserFactory()
        self.user.set_password('password')
        self.user.save()

    @mock.patch('website.profile.views.push_status_message')
    def test_password_change_valid(self, mock_push_status_message):
        old_password = 'password'
        new_password = 'Pa$$w0rd'
        confirm_password = new_password
        url = web_url_for('user_account_password')
        post_data = {
            'old_password': old_password,
            'new_password': new_password,
            'confirm_password': confirm_password,
        }
        res = self.app.post(url, post_data, auth=(self.user.username, old_password))
        assert_true(302, res.status_code)
        res = res.follow(auth=(self.user.username, new_password))
        assert_true(200, res.status_code)
        self.user.reload()
        assert_true(self.user.check_password(new_password))
        assert_true(mock_push_status_message.called)
        assert_in('Password updated successfully', mock_push_status_message.mock_calls[0][1][0])

    @mock.patch('website.profile.views.push_status_message')
    def test_password_change_invalid(self, mock_push_status_message, old_password='', new_password='',
                                     confirm_password='', error_message='Old password is invalid'):
        url = web_url_for('user_account_password')
        post_data = {
            'old_password': old_password,
            'new_password': new_password,
            'confirm_password': confirm_password,
        }
        res = self.app.post(url, post_data, auth=self.user.auth)
        assert_true(302, res.status_code)
        res = res.follow(auth=self.user.auth)
        assert_true(200, res.status_code)
        self.user.reload()
        assert_false(self.user.check_password(new_password))
        assert_true(mock_push_status_message.called)
        assert_in(error_message, mock_push_status_message.mock_calls[0][1][0])

    def test_password_change_invalid_old_password(self):
        self.test_password_change_invalid(
            old_password='invalid old password',
            new_password='new password',
            confirm_password='new password',
            error_message='Old password is invalid',
        )

    def test_password_change_invalid_confirm_password(self):
        self.test_password_change_invalid(
            old_password='password',
            new_password='new password',
            confirm_password='invalid confirm password',
            error_message='Password does not match the confirmation',
        )

    def test_password_change_invalid_new_password_length(self):
        self.test_password_change_invalid(
            old_password='password',
            new_password='12345',
            confirm_password='12345',
            error_message='Password should be at least six characters',
        )

    def test_password_change_invalid_blank_password(self, old_password='', new_password='', confirm_password=''):
        self.test_password_change_invalid(
            old_password=old_password,
            new_password=new_password,
            confirm_password=confirm_password,
            error_message='Passwords cannot be blank',
        )

    def test_password_change_invalid_blank_new_password(self):
        for password in ('', '      '):
            self.test_password_change_invalid_blank_password('password', password, 'new password')

    def test_password_change_invalid_blank_confirm_password(self):
        for password in ('', '      '):
            self.test_password_change_invalid_blank_password('password', 'new password', password)


class TestAddingContributorViews(OsfTestCase):

    def setUp(self):
        super(TestAddingContributorViews, self).setUp()
        ensure_schemas()
        self.creator = AuthUserFactory()
        self.project = ProjectFactory(creator=self.creator)
        # Authenticate all requests
        self.app.authenticate(*self.creator.auth)
        contributor_added.connect(notify_added_contributor)

    def test_serialize_unregistered_without_record(self):
        name, email = fake.name(), fake.email()
        res = serialize_unregistered(fullname=name, email=email)
        assert_equal(res['fullname'], name)
        assert_equal(res['email'], email)
        assert_equal(res['id'], None)
        assert_false(res['registered'])
        assert_true(res['gravatar'])
        assert_false(res['active'])

    def test_deserialize_contributors(self):
        contrib = UserFactory()
        unreg = UnregUserFactory()
        name, email = fake.name(), fake.email()
        unreg_no_record = serialize_unregistered(name, email)
        contrib_data = [
            add_contributor_json(contrib),
            serialize_unregistered(fake.name(), unreg.username),
            unreg_no_record
        ]
        contrib_data[0]['permission'] = 'admin'
        contrib_data[1]['permission'] = 'write'
        contrib_data[2]['permission'] = 'read'
        contrib_data[0]['visible'] = True
        contrib_data[1]['visible'] = True
        contrib_data[2]['visible'] = True
        res = deserialize_contributors(
            self.project,
            contrib_data,
            auth=Auth(self.creator))
        assert_equal(len(res), len(contrib_data))
        assert_true(res[0]['user'].is_registered)

        assert_false(res[1]['user'].is_registered)
        assert_true(res[1]['user']._id)

        assert_false(res[2]['user'].is_registered)
        assert_true(res[2]['user']._id)

    @mock.patch('website.project.views.contributor.mails.send_mail')
    def test_deserialize_contributors_sends_unreg_contributor_added_signal(self, _):
        unreg = UnregUserFactory()
        from website.project.signals import unreg_contributor_added
        serialized = [serialize_unregistered(fake.name(), unreg.username)]
        serialized[0]['visible'] = True
        with capture_signals() as mock_signals:
            deserialize_contributors(self.project, serialized,
                                     auth=Auth(self.creator))
        assert_equal(mock_signals.signals_sent(), set([unreg_contributor_added]))

    def test_serialize_unregistered_with_record(self):
        name, email = fake.name(), fake.email()
        user = self.project.add_unregistered_contributor(fullname=name,
                                                         email=email, auth=Auth(self.project.creator))
        self.project.save()
        res = serialize_unregistered(
            fullname=name,
            email=email
        )
        assert_false(res['active'])
        assert_false(res['registered'])
        assert_equal(res['id'], user._primary_key)
        assert_true(res['gravatar_url'])
        assert_equal(res['fullname'], name)
        assert_equal(res['email'], email)

    def test_add_contributor_with_unreg_contribs_and_reg_contribs(self):
        n_contributors_pre = len(self.project.contributors)
        reg_user = UserFactory()
        name, email = fake.name(), fake.email()
        pseudouser = {
            'id': None,
            'registered': False,
            'fullname': name,
            'email': email,
            'permission': 'admin',
            'visible': True,
        }
        reg_dict = add_contributor_json(reg_user)
        reg_dict['permission'] = 'admin'
        reg_dict['visible'] = True
        payload = {
            'users': [reg_dict, pseudouser],
            'node_ids': []
        }
        url = self.project.api_url_for('project_contributors_post')
        self.app.post_json(url, payload).maybe_follow()
        self.project.reload()
        assert_equal(len(self.project.contributors),
                     n_contributors_pre + len(payload['users']))

        new_unreg = auth.get_user(email=email)
        assert_false(new_unreg.is_registered)
        # unclaimed record was added
        new_unreg.reload()
        assert_in(self.project._primary_key, new_unreg.unclaimed_records)
        rec = new_unreg.get_unclaimed_record(self.project._primary_key)
        assert_equal(rec['name'], name)
        assert_equal(rec['email'], email)

    @mock.patch('website.project.views.contributor.send_claim_email')
    def test_add_contributors_post_only_sends_one_email_to_unreg_user(
            self, mock_send_claim_email):
        # Project has components
        comp1, comp2 = NodeFactory(
            creator=self.creator), NodeFactory(creator=self.creator)
        self.project.nodes.append(comp1)
        self.project.nodes.append(comp2)
        self.project.save()

        # An unreg user is added to the project AND its components
        unreg_user = {  # dict because user has not previous unreg record
            'id': None,
            'registered': False,
            'fullname': fake.name(),
            'email': fake.email(),
            'permission': 'admin',
            'visible': True,
        }
        payload = {
            'users': [unreg_user],
            'node_ids': [comp1._primary_key, comp2._primary_key]
        }

        # send request
        url = self.project.api_url_for('project_contributors_post')
        assert_true(self.project.can_edit(user=self.creator))
        self.app.post_json(url, payload, auth=self.creator.auth)

        # finalize_invitation should only have been called once
        assert_equal(mock_send_claim_email.call_count, 1)

    @mock.patch('website.mails.send_mail')
    def test_add_contributors_post_only_sends_one_email_to_registered_user(self, mock_send_mail):
        # Project has components
        comp1, comp2 = NodeFactory(
            creator=self.creator), NodeFactory(creator=self.creator)
        self.project.nodes.append(comp1)
        self.project.nodes.append(comp2)
        self.project.save()

        # A registered user is added to the project AND its components
        user = UserFactory()
        user_dict = {
            'id': user._id,
            'fullname': user.fullname,
            'email': user.username,
            'permission': 'write',
            'visible': True}

        payload = {
            'users': [user_dict],
            'node_ids': [comp1._primary_key, comp2._primary_key]
        }

        # send request
        url = self.project.api_url_for('project_contributors_post')
        assert self.project.can_edit(user=self.creator)
        self.app.post_json(url, payload, auth=self.creator.auth)

        # send_mail should only have been called once
        assert_equal(mock_send_mail.call_count, 1)


    @mock.patch('website.project.views.contributor.send_claim_email')
    def test_email_sent_when_unreg_user_is_added(self, send_mail):
        name, email = fake.name(), fake.email()
        pseudouser = {
            'id': None,
            'registered': False,
            'fullname': name,
            'email': email,
            'permission': 'admin',
            'visible': True,
        }
        payload = {
            'users': [pseudouser],
            'node_ids': []
        }
        url = self.project.api_url_for('project_contributors_post')
        self.app.post_json(url, payload).maybe_follow()
        assert_true(send_mail.called)
        assert_true(send_mail.called_with(email=email))

    @mock.patch('website.mails.send_mail')
    def test_email_sent_when_reg_user_is_added(self, send_mail):
        contributor = UserFactory()
        contributors = [{
            'user': contributor,
            'visible': True,
            'permissions': ['read', 'write']
        }]
        project = ProjectFactory()
        project.add_contributors(contributors, auth=Auth(self.project.creator))
        project.save()
        assert_true(send_mail.called)
        send_mail.assert_called_with(
            contributor.username,
            mails.CONTRIBUTOR_ADDED,
            user=contributor,
            node=project)
        assert_equal(contributor.contributor_added_email_records[project._id]['last_sent'], int(time.time()))

    @mock.patch('website.mails.send_mail')
    def test_contributor_added_email_not_sent_to_unreg_user(self, send_mail):
        unreg_user = UnregUserFactory()
        contributors = [{
            'user': unreg_user,
            'visible': True,
            'permissions': ['read', 'write']
        }]
        project = ProjectFactory()
        project.add_contributors(contributors, auth=Auth(self.project.creator))
        project.save()
        assert_false(send_mail.called)

    @mock.patch('website.mails.send_mail')
    def test_forking_project_does_not_send_contributor_added_email(self, send_mail):
        project = ProjectFactory()
        project.fork_node(auth=Auth(project.creator))
        assert_false(send_mail.called)

    @mock.patch('website.mails.send_mail')
    def test_templating_project_does_not_send_contributor_added_email(self, send_mail):
        project = ProjectFactory()
        project.use_as_template(auth=Auth(project.creator))
        assert_false(send_mail.called)

    @mock.patch('website.archiver.tasks.archive.si')
    @mock.patch('website.mails.send_mail')
    def test_registering_project_does_not_send_contributor_added_email(self, send_mail, mock_archive):
        project = ProjectFactory()
        project.register_node(None, Auth(user=project.creator), '', None)
        assert_false(send_mail.called)

    @mock.patch('website.mails.send_mail')
    def test_notify_contributor_email_does_not_send_before_throttle_expires(self, send_mail):
        contributor = UserFactory()
        project = ProjectFactory()
        notify_added_contributor(project, contributor)
        assert_true(send_mail.called)

        # 2nd call does not send email because throttle period has not expired
        notify_added_contributor(project, contributor)
        assert_equal(send_mail.call_count, 1)

    @mock.patch('website.mails.send_mail')
    def test_notify_contributor_email_sends_after_throttle_expires(self, send_mail):
        throttle = 0.5

        contributor = UserFactory()
        project = ProjectFactory()
        notify_added_contributor(project, contributor, throttle=throttle)
        assert_true(send_mail.called)

        time.sleep(1)  # throttle period expires
        notify_added_contributor(project, contributor, throttle=throttle)
        assert_equal(send_mail.call_count, 2)

    def test_add_multiple_contributors_only_adds_one_log(self):
        n_logs_pre = len(self.project.logs)
        reg_user = UserFactory()
        name = fake.name()
        pseudouser = {
            'id': None,
            'registered': False,
            'fullname': name,
            'email': fake.email(),
            'permission': 'write',
            'visible': True,
        }
        reg_dict = add_contributor_json(reg_user)
        reg_dict['permission'] = 'admin'
        reg_dict['visible'] = True
        payload = {
            'users': [reg_dict, pseudouser],
            'node_ids': []
        }
        url = self.project.api_url_for('project_contributors_post')
        self.app.post_json(url, payload).maybe_follow()
        self.project.reload()
        assert_equal(len(self.project.logs), n_logs_pre + 1)

    def test_add_contribs_to_multiple_nodes(self):
        child = NodeFactory(parent=self.project, creator=self.creator)
        n_contributors_pre = len(child.contributors)
        reg_user = UserFactory()
        name, email = fake.name(), fake.email()
        pseudouser = {
            'id': None,
            'registered': False,
            'fullname': name,
            'email': email,
            'permission': 'admin',
            'visible': True,
        }
        reg_dict = add_contributor_json(reg_user)
        reg_dict['permission'] = 'admin'
        reg_dict['visible'] = True
        payload = {
            'users': [reg_dict, pseudouser],
            'node_ids': [self.project._primary_key, child._primary_key]
        }
        url = "/api/v1/project/{0}/contributors/".format(self.project._id)
        self.app.post_json(url, payload).maybe_follow()
        child.reload()
        assert_equal(len(child.contributors),
                     n_contributors_pre + len(payload['users']))

    def tearDown(self):
        super(TestAddingContributorViews, self).tearDown()
        contributor_added.disconnect(notify_added_contributor)


class TestUserInviteViews(OsfTestCase):

    def setUp(self):
        super(TestUserInviteViews, self).setUp()
        ensure_schemas()
        self.user = AuthUserFactory()
        self.project = ProjectFactory(creator=self.user)
        self.invite_url = '/api/v1/project/{0}/invite_contributor/'.format(
            self.project._primary_key)

    def test_invite_contributor_post_if_not_in_db(self):
        name, email = fake.name(), fake.email()
        res = self.app.post_json(
            self.invite_url,
            {'fullname': name, 'email': email},
            auth=self.user.auth,
        )
        contrib = res.json['contributor']
        assert_true(contrib['id'] is None)
        assert_equal(contrib['fullname'], name)
        assert_equal(contrib['email'], email)

    def test_invite_contributor_post_if_unreg_already_in_db(self):
        # A n unreg user is added to a different project
        name, email = fake.name(), fake.email()
        project2 = ProjectFactory()
        unreg_user = project2.add_unregistered_contributor(fullname=name, email=email,
                                                           auth=Auth(project2.creator))
        project2.save()
        res = self.app.post_json(self.invite_url,
                                 {'fullname': name, 'email': email}, auth=self.user.auth)
        expected = add_contributor_json(unreg_user)
        expected['fullname'] = name
        expected['email'] = email
        assert_equal(res.json['contributor'], expected)

    def test_invite_contributor_post_if_emaiL_already_registered(self):
        reg_user = UserFactory()
        # Tries to invite user that is already regiestered
        res = self.app.post_json(self.invite_url,
                                 {'fullname': fake.name(), 'email': reg_user.username},
                                 auth=self.user.auth, expect_errors=True)
        assert_equal(res.status_code, http.BAD_REQUEST)

    def test_invite_contributor_post_if_user_is_already_contributor(self):
        unreg_user = self.project.add_unregistered_contributor(
            fullname=fake.name(), email=fake.email(),
            auth=Auth(self.project.creator)
        )
        self.project.save()
        # Tries to invite unreg user that is already a contributor
        res = self.app.post_json(self.invite_url,
                                 {'fullname': fake.name(), 'email': unreg_user.username},
                                 auth=self.user.auth, expect_errors=True)
        assert_equal(res.status_code, http.BAD_REQUEST)

    def test_invite_contributor_with_no_email(self):
        name = fake.name()
        res = self.app.post_json(self.invite_url,
                                 {'fullname': name, 'email': None}, auth=self.user.auth)
        assert_equal(res.status_code, http.OK)
        data = res.json
        assert_equal(data['status'], 'success')
        assert_equal(data['contributor']['fullname'], name)
        assert_true(data['contributor']['email'] is None)
        assert_false(data['contributor']['registered'])

    def test_invite_contributor_requires_fullname(self):
        res = self.app.post_json(self.invite_url,
                                 {'email': 'brian@queen.com', 'fullname': ''}, auth=self.user.auth,
                                 expect_errors=True)
        assert_equal(res.status_code, http.BAD_REQUEST)

    @mock.patch('website.project.views.contributor.mails.send_mail')
    def test_send_claim_email_to_given_email(self, send_mail):
        project = ProjectFactory()
        given_email = fake.email()
        unreg_user = project.add_unregistered_contributor(
            fullname=fake.name(),
            email=given_email,
            auth=Auth(project.creator),
        )
        project.save()
        send_claim_email(email=given_email, user=unreg_user, node=project)

        assert_true(send_mail.called)
        assert_true(send_mail.called_with(
            to_addr=given_email,
            mail=mails.INVITE
        ))

    @mock.patch('website.project.views.contributor.mails.send_mail')
    def test_send_claim_email_to_referrer(self, send_mail):
        project = ProjectFactory()
        referrer = project.creator
        given_email, real_email = fake.email(), fake.email()
        unreg_user = project.add_unregistered_contributor(fullname=fake.name(),
                                                          email=given_email, auth=Auth(
                                                              referrer)
                                                          )
        project.save()
        send_claim_email(email=real_email, user=unreg_user, node=project)

        assert_true(send_mail.called)
        # email was sent to referrer
        assert_true(send_mail.called_with(
            to_addr=referrer.username,
            mail=mails.FORWARD_INVITE
        ))

    @mock.patch('website.project.views.contributor.mails.send_mail')
    def test_send_claim_email_before_throttle_expires(self, send_mail):
        project = ProjectFactory()
        given_email = fake.email()
        unreg_user = project.add_unregistered_contributor(
            fullname=fake.name(),
            email=given_email,
            auth=Auth(project.creator),
        )
        project.save()
        send_claim_email(email=fake.email(), user=unreg_user, node=project)
        # 2nd call raises error because throttle hasn't expired
        with assert_raises(HTTPError):
            send_claim_email(email=fake.email(), user=unreg_user, node=project)
        send_mail.assert_not_called()


class TestClaimViews(OsfTestCase):

    def setUp(self):
        super(TestClaimViews, self).setUp()
        self.referrer = AuthUserFactory()
        self.project = ProjectFactory(creator=self.referrer, is_public=True)
        self.given_name = fake.name()
        self.given_email = fake.email()
        self.user = self.project.add_unregistered_contributor(
            fullname=self.given_name,
            email=self.given_email,
            auth=Auth(user=self.referrer)
        )
        self.project.save()

    @mock.patch('website.project.views.contributor.mails.send_mail')
    def test_claim_user_post_with_registered_user_id(self, send_mail):
        # registered user who is attempting to claim the unclaimed contributor
        reg_user = UserFactory()
        payload = {
            # pk of unreg user record
            'pk': self.user._primary_key,
            'claimerId': reg_user._primary_key
        }
        url = '/api/v1/user/{uid}/{pid}/claim/email/'.format(
            uid=self.user._primary_key,
            pid=self.project._primary_key,
        )

        res = self.app.post_json(url, payload)

        # mail was sent
        assert_true(send_mail.called)
        # ... to the correct address
        assert_true(send_mail.called_with(to_addr=self.given_email))

        # view returns the correct JSON
        assert_equal(res.json, {
            'status': 'success',
            'email': reg_user.username,
            'fullname': self.given_name,
        })

    @mock.patch('website.project.views.contributor.mails.send_mail')
    def test_send_claim_registered_email(self, mock_send_mail):
        reg_user = UserFactory()
        send_claim_registered_email(
            claimer=reg_user,
            unreg_user=self.user,
            node=self.project
        )
        mock_send_mail.assert_called()
        assert_equal(mock_send_mail.call_count, 2)
        first_call_args = mock_send_mail.call_args_list[0][0]
        assert_equal(first_call_args[0], self.referrer.username)
        second_call_args = mock_send_mail.call_args_list[1][0]
        assert_equal(second_call_args[0], reg_user.username)

    @mock.patch('website.project.views.contributor.mails.send_mail')
    def test_send_claim_registered_email_before_throttle_expires(self, mock_send_mail):
        reg_user = UserFactory()
        send_claim_registered_email(
            claimer=reg_user,
            unreg_user=self.user,
            node=self.project,
        )
        # second call raises error because it was called before throttle period
        with assert_raises(HTTPError):
            send_claim_registered_email(
                claimer=reg_user,
                unreg_user=self.user,
                node=self.project,
            )
        mock_send_mail.assert_not_called()

    @mock.patch('website.project.views.contributor.send_claim_registered_email')
    def test_claim_user_post_with_email_already_registered_sends_correct_email(
            self, send_claim_registered_email):
        reg_user = UserFactory()
        payload = {
            'value': reg_user.username,
            'pk': self.user._primary_key
        }
        url = self.project.api_url_for('claim_user_post', uid=self.user._id)
        self.app.post_json(url, payload)
        assert_true(send_claim_registered_email.called)

    def test_user_with_removed_unclaimed_url_claiming(self):
        """ Tests that when an unclaimed user is removed from a project, the
        unregistered user object does not retain the token.
        """
        self.project.remove_contributor(self.user, Auth(user=self.referrer))

        assert_not_in(
            self.project._primary_key,
            self.user.unclaimed_records.keys()
        )

    def test_user_with_claim_url_cannot_claim_twice(self):
        """ Tests that when an unclaimed user is replaced on a project with a
        claimed user, the unregistered user object does not retain the token.
        """
        reg_user = AuthUserFactory()

        self.project.replace_contributor(self.user, reg_user)

        assert_not_in(
            self.project._primary_key,
            self.user.unclaimed_records.keys()
        )

    def test_claim_user_form_redirects_to_password_confirm_page_if_user_is_logged_in(self):
        reg_user = AuthUserFactory()
        url = self.user.get_claim_url(self.project._primary_key)
        res = self.app.get(url, auth=reg_user.auth)
        assert_equal(res.status_code, 302)
        res = res.follow(auth=reg_user.auth)
        token = self.user.get_unclaimed_record(self.project._primary_key)['token']
        expected = self.project.web_url_for(
            'claim_user_registered',
            uid=self.user._id,
            token=token,
        )
        assert_equal(res.request.path, expected)

    def test_get_valid_form(self):
        url = self.user.get_claim_url(self.project._primary_key)
        res = self.app.get(url).maybe_follow()
        assert_equal(res.status_code, 200)

    def test_invalid_claim_form_redirects_to_register_page(self):
        uid = self.user._primary_key
        pid = self.project._primary_key
        url = '/user/{uid}/{pid}/claim/?token=badtoken'.format(**locals())
        res = self.app.get(url, expect_errors=True).maybe_follow()
        assert_equal(res.status_code, 200)
        assert_equal(res.request.path, web_url_for('auth_login'))

    def test_posting_to_claim_form_with_valid_data(self):
        url = self.user.get_claim_url(self.project._primary_key)
        res = self.app.post(url, {
            'username': self.user.username,
            'password': 'killerqueen',
            'password2': 'killerqueen'
        }).maybe_follow()
        assert_equal(res.status_code, 200)
        self.user.reload()
        assert_true(self.user.is_registered)
        assert_true(self.user.is_active)
        assert_not_in(self.project._primary_key, self.user.unclaimed_records)

    def test_posting_to_claim_form_removes_all_unclaimed_data(self):
        # user has multiple unclaimed records
        p2 = ProjectFactory(creator=self.referrer)
        self.user.add_unclaimed_record(node=p2, referrer=self.referrer,
                                       given_name=fake.name())
        self.user.save()
        assert_true(len(self.user.unclaimed_records.keys()) > 1)  # sanity check
        url = self.user.get_claim_url(self.project._primary_key)
        self.app.post(url, {
            'username': self.given_email,
            'password': 'bohemianrhap',
            'password2': 'bohemianrhap'
        })
        self.user.reload()
        assert_equal(self.user.unclaimed_records, {})

    def test_posting_to_claim_form_sets_fullname_to_given_name(self):
        # User is created with a full name
        original_name = fake.name()
        unreg = UnregUserFactory(fullname=original_name)
        # User invited with a different name
        different_name = fake.name()
        new_user = self.project.add_unregistered_contributor(
            email=unreg.username,
            fullname=different_name,
            auth=Auth(self.project.creator),
        )
        self.project.save()
        # Goes to claim url
        claim_url = new_user.get_claim_url(self.project._id)
        self.app.post(claim_url, {
            'username': unreg.username,
            'password': 'killerqueen', 'password2': 'killerqueen'
        })
        unreg.reload()
        # Full name was set correctly
        assert_equal(unreg.fullname, different_name)
        # CSL names were set correctly
        parsed_name = impute_names_model(different_name)
        assert_equal(unreg.given_name, parsed_name['given_name'])
        assert_equal(unreg.family_name, parsed_name['family_name'])

    @mock.patch('website.project.views.contributor.mails.send_mail')
    def test_claim_user_post_returns_fullname(self, send_mail):
        url = '/api/v1/user/{0}/{1}/claim/email/'.format(self.user._primary_key,
                                                         self.project._primary_key)
        res = self.app.post_json(url,
                                 {'value': self.given_email,
                                     'pk': self.user._primary_key},
                                 auth=self.referrer.auth)
        assert_equal(res.json['fullname'], self.given_name)
        assert_true(send_mail.called)
        assert_true(send_mail.called_with(to_addr=self.given_email))

    @mock.patch('website.project.views.contributor.mails.send_mail')
    def test_claim_user_post_if_email_is_different_from_given_email(self, send_mail):
        email = fake.email()  # email that is different from the one the referrer gave
        url = '/api/v1/user/{0}/{1}/claim/email/'.format(self.user._primary_key,
                                                         self.project._primary_key)
        self.app.post_json(url,
                           {'value': email, 'pk': self.user._primary_key}
                           )
        assert_true(send_mail.called)
        assert_equal(send_mail.call_count, 2)
        call_to_invited = send_mail.mock_calls[0]
        assert_true(call_to_invited.called_with(
            to_addr=email
        ))
        call_to_referrer = send_mail.mock_calls[1]
        assert_true(call_to_referrer.called_with(
            to_addr=self.given_email
        ))

    def test_claim_url_with_bad_token_returns_400(self):
        url = self.project.web_url_for(
            'claim_user_registered',
            uid=self.user._id,
            token='badtoken',
        )
        res = self.app.get(url, auth=self.referrer.auth, expect_errors=400)
        assert_equal(res.status_code, 400)

    def test_cannot_claim_user_with_user_who_is_already_contributor(self):
        # user who is already a contirbutor to the project
        contrib = AuthUserFactory()
        self.project.add_contributor(contrib, auth=Auth(self.project.creator))
        self.project.save()
        # Claiming user goes to claim url, but contrib is already logged in
        url = self.user.get_claim_url(self.project._primary_key)
        res = self.app.get(
            url,
            auth=contrib.auth,
        ).follow(
            auth=contrib.auth,
            expect_errors=True,
        )
        # Response is a 400
        assert_equal(res.status_code, 400)


class TestWatchViews(OsfTestCase):

    def setUp(self):
        super(TestWatchViews, self).setUp()
        self.user = AuthUserFactory()
        self.consolidate_auth = Auth(user=self.user)
        self.auth = self.user.auth  # used for requests auth
        # A public project
        self.project = ProjectFactory(is_public=True)
        self.project.save()
        # Manually reset log date to 100 days ago so it won't show up in feed
        self.project.logs[0].date = dt.datetime.utcnow() - dt.timedelta(days=100)
        self.project.logs[0].save()
        # A log added now
        self.last_log = self.project.add_log(
            NodeLog.TAG_ADDED,
            params={'node': self.project._primary_key},
            auth=self.consolidate_auth,
            log_date=dt.datetime.utcnow(),
            save=True,
        )
        # Clear watched list
        self.user.watched = []
        self.user.save()

    def test_watching_a_project_appends_to_users_watched_list(self):
        n_watched_then = len(self.user.watched)
        url = '/api/v1/project/{0}/watch/'.format(self.project._id)
        res = self.app.post_json(url,
                                 params={"digest": True},
                                 auth=self.auth)
        assert_equal(res.json['watchCount'], 1)
        self.user.reload()
        n_watched_now = len(self.user.watched)
        assert_equal(res.status_code, 200)
        assert_equal(n_watched_now, n_watched_then + 1)
        assert_true(self.user.watched[-1].digest)

    def test_watching_project_twice_returns_400(self):
        url = "/api/v1/project/{0}/watch/".format(self.project._id)
        res = self.app.post_json(url,
                                 params={},
                                 auth=self.auth)
        assert_equal(res.status_code, 200)
        # User tries to watch a node she's already watching
        res2 = self.app.post_json(url,
                                  params={},
                                  auth=self.auth,
                                  expect_errors=True)
        assert_equal(res2.status_code, http.BAD_REQUEST)

    def test_unwatching_a_project_removes_from_watched_list(self):
        # The user has already watched a project
        watch_config = WatchConfigFactory(node=self.project)
        self.user.watch(watch_config)
        self.user.save()
        n_watched_then = len(self.user.watched)
        url = '/api/v1/project/{0}/unwatch/'.format(self.project._id)
        res = self.app.post_json(url, {}, auth=self.auth)
        self.user.reload()
        n_watched_now = len(self.user.watched)
        assert_equal(res.status_code, 200)
        assert_equal(n_watched_now, n_watched_then - 1)
        assert_false(self.user.is_watching(self.project))

    def test_toggle_watch(self):
        # The user is not watching project
        assert_false(self.user.is_watching(self.project))
        url = "/api/v1/project/{0}/togglewatch/".format(self.project._id)
        res = self.app.post_json(url, {}, auth=self.auth)
        # The response json has a watchcount and watched property
        assert_equal(res.json['watchCount'], 1)
        assert_true(res.json['watched'])
        assert_equal(res.status_code, 200)
        self.user.reload()
        # The user is now watching the project
        assert_true(res.json['watched'])
        assert_true(self.user.is_watching(self.project))

    def test_toggle_watch_node(self):
        # The project has a public sub-node
        node = NodeFactory(creator=self.user, parent=self.project, is_public=True)
        url = "/api/v1/project/{}/node/{}/togglewatch/".format(self.project._id,
                                                               node._id)
        res = self.app.post_json(url, {}, auth=self.auth)
        assert_equal(res.status_code, 200)
        self.user.reload()
        # The user is now watching the sub-node
        assert_true(res.json['watched'])
        assert_true(self.user.is_watching(node))

    def test_get_watched_logs(self):
        project = ProjectFactory()
        # Add some logs
        for _ in range(12):
            project.logs.append(NodeLogFactory(user=self.user, action="file_added"))
        project.save()
        watch_cfg = WatchConfigFactory(node=project)
        self.user.watch(watch_cfg)
        self.user.save()
        url = "/api/v1/watched/logs/"
        res = self.app.get(url, auth=self.auth)
        assert_equal(len(res.json['logs']), 10)
        assert_equal(res.json['logs'][0]['action'], 'file_added')

    def test_get_watched_logs(self):
        project = ProjectFactory()
        # Add some logs
        for _ in range(12):
            project.logs.append(NodeLogFactory(user=self.user, action="file_added"))
        project.save()
        watch_cfg = WatchConfigFactory(node=project)
        self.user.watch(watch_cfg)
        self.user.save()
        url = api_url_for("watched_logs_get")
        res = self.app.get(url, auth=self.auth)
        assert_equal(len(res.json['logs']), 10)
        # 1 project create log then 12 generated logs
        assert_equal(res.json['total'], 12 + 1)
        assert_equal(res.json['page'], 0)
        assert_equal(res.json['pages'], 2)
        assert_equal(res.json['logs'][0]['action'], 'file_added')

    def test_get_more_watched_logs(self):
        project = ProjectFactory()
        # Add some logs
        for _ in range(12):
            project.logs.append(NodeLogFactory(user=self.user, action="file_added"))
        project.save()
        watch_cfg = WatchConfigFactory(node=project)
        self.user.watch(watch_cfg)
        self.user.save()
        url = api_url_for("watched_logs_get")
        page = 1
        res = self.app.get(url, {'page': page}, auth=self.auth)
        assert_equal(len(res.json['logs']), 3)
        # 1 project create log then 12 generated logs
        assert_equal(res.json['total'], 12 + 1)
        assert_equal(res.json['page'], page)
        assert_equal(res.json['pages'], 2)
        assert_equal(res.json['logs'][0]['action'], 'file_added')

    def test_get_more_watched_logs_invalid_page(self):
        project = ProjectFactory()
        watch_cfg = WatchConfigFactory(node=project)
        self.user.watch(watch_cfg)
        self.user.save()
        url = api_url_for("watched_logs_get")
        invalid_page = 'invalid page'
        res = self.app.get(
            url, {'page': invalid_page}, auth=self.auth, expect_errors=True
        )
        assert_equal(res.status_code, 400)
        assert_equal(
            res.json['message_long'],
            'Invalid value for "page".'
        )

    def test_get_more_watched_logs_invalid_size(self):
        project = ProjectFactory()
        watch_cfg = WatchConfigFactory(node=project)
        self.user.watch(watch_cfg)
        self.user.save()
        url = api_url_for("watched_logs_get")
        invalid_size = 'invalid size'
        res = self.app.get(
            url, {'size': invalid_size}, auth=self.auth, expect_errors=True
        )
        assert_equal(res.status_code, 400)
        assert_equal(
            res.json['message_long'],
            'Invalid value for "size".'
        )

class TestPointerViews(OsfTestCase):

    def setUp(self):
        super(TestPointerViews, self).setUp()
        self.user = AuthUserFactory()
        self.consolidate_auth = Auth(user=self.user)
        self.project = ProjectFactory(creator=self.user)

    # https://github.com/CenterForOpenScience/openscienceframework.org/issues/1109
    def test_get_pointed_excludes_folders(self):
        pointer_project = ProjectFactory(is_public=True)  # project that points to another project
        pointed_project = ProjectFactory(creator=self.user)  # project that other project points to
        pointer_project.add_pointer(pointed_project, Auth(pointer_project.creator), save=True)

        # Project is in a dashboard folder
        folder = FolderFactory(creator=pointed_project.creator)
        folder.add_pointer(pointed_project, Auth(pointed_project.creator), save=True)

        url = pointed_project.api_url_for('get_pointed')
        res = self.app.get(url, auth=self.user.auth)
        assert_equal(res.status_code, 200)
        # pointer_project's id is included in response, but folder's id is not
        pointer_ids = [each['id'] for each in res.json['pointed']]
        assert_in(pointer_project._id, pointer_ids)
        assert_not_in(folder._id, pointer_ids)

    def test_add_pointers(self):

        url = self.project.api_url + 'pointer/'
        node_ids = [
            NodeFactory()._id
            for _ in range(5)
        ]
        self.app.post_json(
            url,
            {'nodeIds': node_ids},
            auth=self.user.auth,
        ).maybe_follow()

        self.project.reload()
        assert_equal(
            len(self.project.nodes),
            5
        )

    def test_add_the_same_pointer_more_than_once(self):
        url = self.project.api_url + 'pointer/'
        double_node = NodeFactory()

        self.app.post_json(
            url,
            {'nodeIds': [double_node._id]},
            auth=self.user.auth,
        )
        res = self.app.post_json(
            url,
            {'nodeIds': [double_node._id]},
            auth=self.user.auth,
            expect_errors=True
        )
        assert_equal(res.status_code, 400)

    def test_add_pointers_no_user_logg_in(self):

        url = self.project.api_url_for('add_pointers')
        node_ids = [
            NodeFactory()._id
            for _ in range(5)
        ]
        res = self.app.post_json(
            url,
            {'nodeIds': node_ids},
            auth=None,
            expect_errors=True
        )

        assert_equal(res.status_code, 401)

    def test_add_pointers_public_non_contributor(self):

        project2 = ProjectFactory()
        project2.set_privacy('public')
        project2.save()

        url = self.project.api_url_for('add_pointers')

        self.app.post_json(
            url,
            {'nodeIds': [project2._id]},
            auth=self.user.auth,
        ).maybe_follow()

        self.project.reload()
        assert_equal(
            len(self.project.nodes),
            1
        )

    def test_add_pointers_contributor(self):
        user2 = AuthUserFactory()
        self.project.add_contributor(user2)
        self.project.save()

        url = self.project.api_url_for('add_pointers')
        node_ids = [
            NodeFactory()._id
            for _ in range(5)
        ]
        self.app.post_json(
            url,
            {'nodeIds': node_ids},
            auth=user2.auth,
        ).maybe_follow()

        self.project.reload()
        assert_equal(
            len(self.project.nodes),
            5
        )

    def test_add_pointers_not_provided(self):
        url = self.project.api_url + 'pointer/'
        res = self.app.post_json(url, {}, auth=self.user.auth, expect_errors=True)
        assert_equal(res.status_code, 400)

    def test_move_pointers(self):
        project_two = ProjectFactory(creator=self.user)
        url = api_url_for('move_pointers')
        node = NodeFactory()
        pointer = self.project.add_pointer(node, auth=self.consolidate_auth)

        assert_equal(len(self.project.nodes), 1)
        assert_equal(len(project_two.nodes), 0)

        user_auth = self.user.auth
        move_request = \
            {
                'fromNodeId': self.project._id,
                'toNodeId': project_two._id,
                'pointerIds': [pointer.node._id],
            }
        self.app.post_json(
            url,
            move_request,
            auth=user_auth,
        ).maybe_follow()
        self.project.reload()
        project_two.reload()
        assert_equal(len(self.project.nodes), 0)
        assert_equal(len(project_two.nodes), 1)

    def test_remove_pointer(self):
        url = self.project.api_url + 'pointer/'
        node = NodeFactory()
        pointer = self.project.add_pointer(node, auth=self.consolidate_auth)
        self.app.delete_json(
            url,
            {'pointerId': pointer._id},
            auth=self.user.auth,
        )
        self.project.reload()
        assert_equal(
            len(self.project.nodes),
            0
        )

    def test_remove_pointer_not_provided(self):
        url = self.project.api_url + 'pointer/'
        res = self.app.delete_json(url, {}, auth=self.user.auth, expect_errors=True)
        assert_equal(res.status_code, 400)

    def test_remove_pointer_not_found(self):
        url = self.project.api_url + 'pointer/'
        res = self.app.delete_json(
            url,
            {'pointerId': None},
            auth=self.user.auth,
            expect_errors=True
        )
        assert_equal(res.status_code, 400)

    def test_remove_pointer_not_in_nodes(self):
        url = self.project.api_url + 'pointer/'
        node = NodeFactory()
        pointer = Pointer(node=node)
        res = self.app.delete_json(
            url,
            {'pointerId': pointer._id},
            auth=self.user.auth,
            expect_errors=True
        )
        assert_equal(res.status_code, 400)

    def test_fork_pointer(self):
        url = self.project.api_url + 'pointer/fork/'
        node = NodeFactory(creator=self.user)
        pointer = self.project.add_pointer(node, auth=self.consolidate_auth)
        self.app.post_json(
            url,
            {'pointerId': pointer._id},
            auth=self.user.auth
        )

    def test_fork_pointer_not_provided(self):
        url = self.project.api_url + 'pointer/fork/'
        res = self.app.post_json(url, {}, auth=self.user.auth,
                expect_errors=True)
        assert_equal(res.status_code, 400)

    def test_fork_pointer_not_found(self):
        url = self.project.api_url + 'pointer/fork/'
        res = self.app.post_json(
            url,
            {'pointerId': None},
            auth=self.user.auth,
            expect_errors=True
        )
        assert_equal(res.status_code, 400)

    def test_fork_pointer_not_in_nodes(self):
        url = self.project.api_url + 'pointer/fork/'
        node = NodeFactory()
        pointer = Pointer(node=node)
        res = self.app.post_json(
            url,
            {'pointerId': pointer._id},
            auth=self.user.auth,
            expect_errors=True
        )
        assert_equal(res.status_code, 400)

    def test_before_register_with_pointer(self):
        "Assert that link warning appears in before register callback."
        node = NodeFactory()
        self.project.add_pointer(node, auth=self.consolidate_auth)
        url = self.project.api_url + 'fork/before/'
        res = self.app.get(url, auth=self.user.auth).maybe_follow()
        prompts = [
            prompt
            for prompt in res.json['prompts']
            if 'Links will be copied into your fork' in prompt
        ]
        assert_equal(len(prompts), 1)

    def test_before_fork_with_pointer(self):
        "Assert that link warning appears in before fork callback."
        node = NodeFactory()
        self.project.add_pointer(node, auth=self.consolidate_auth)
        url = self.project.api_url + 'beforeregister/'
        res = self.app.get(url, auth=self.user.auth).maybe_follow()
        prompts = [
            prompt
            for prompt in res.json['prompts']
            if 'Links will be copied into your registration' in prompt
        ]
        assert_equal(len(prompts), 1)

    def test_before_register_no_pointer(self):
        "Assert that link warning does not appear in before register callback."
        url = self.project.api_url + 'fork/before/'
        res = self.app.get(url, auth=self.user.auth).maybe_follow()
        prompts = [
            prompt
            for prompt in res.json['prompts']
            if 'Links will be copied into your fork' in prompt
        ]
        assert_equal(len(prompts), 0)

    def test_before_fork_no_pointer(self):
        """Assert that link warning does not appear in before fork callback.

        """
        url = self.project.api_url + 'beforeregister/'
        res = self.app.get(url, auth=self.user.auth).maybe_follow()
        prompts = [
            prompt
            for prompt in res.json['prompts']
            if 'Links will be copied into your registration' in prompt
        ]
        assert_equal(len(prompts), 0)

    def test_get_pointed(self):
        pointing_node = ProjectFactory(creator=self.user)
        pointing_node.add_pointer(self.project, auth=Auth(self.user))
        url = self.project.api_url_for('get_pointed')
        res = self.app.get(url, auth=self.user.auth)
        pointed = res.json['pointed']
        assert_equal(len(pointed), 1)
        assert_equal(pointed[0]['url'], pointing_node.url)
        assert_equal(pointed[0]['title'], pointing_node.title)
        assert_equal(pointed[0]['authorShort'], abbrev_authors(pointing_node))

    def test_get_pointed_private(self):
        secret_user = UserFactory()
        pointing_node = ProjectFactory(creator=secret_user)
        pointing_node.add_pointer(self.project, auth=Auth(secret_user))
        url = self.project.api_url_for('get_pointed')
        res = self.app.get(url, auth=self.user.auth)
        pointed = res.json['pointed']
        assert_equal(len(pointed), 1)
        assert_equal(pointed[0]['url'], None)
        assert_equal(pointed[0]['title'], 'Private Component')
        assert_equal(pointed[0]['authorShort'], 'Private Author(s)')


class TestPublicViews(OsfTestCase):

    def test_explore(self):
        res = self.app.get("/explore/").maybe_follow()
        assert_equal(res.status_code, 200)

    def test_forgot_password_get(self):
        res = self.app.get(web_url_for('forgot_password_get'))
        assert_equal(res.status_code, 200)
        assert_in('Forgot Password', res.body)


class TestAuthViews(OsfTestCase):

    def setUp(self):
        super(TestAuthViews, self).setUp()
        self.user = AuthUserFactory()
        self.auth = self.user.auth

    def test_merge_user(self):
        dupe = UserFactory(
            username="copy@cat.com",
            emails=['copy@cat.com']
        )
        dupe.set_password("copycat")
        dupe.save()
        url = "/api/v1/user/merge/"
        self.app.post_json(
            url,
            {
                "merged_username": "copy@cat.com",
                "merged_password": "copycat"
            },
            auth=self.auth,
        )
        self.user.reload()
        dupe.reload()
        assert_true(dupe.is_merged)

    @mock.patch('framework.auth.views.mails.send_mail')
    def test_register_sends_confirm_email(self, send_mail):
        url = '/register/'
        self.app.post(url, {
            'register-fullname': 'Freddie Mercury',
            'register-username': 'fred@queen.com',
            'register-password': 'killerqueen',
            'register-username2': 'fred@queen.com',
            'register-password2': 'killerqueen',
        })
        assert_true(send_mail.called)
        assert_true(send_mail.called_with(
            to_addr='fred@queen.com'
        ))

    @mock.patch('framework.auth.views.mails.send_mail')
    def test_register_ok(self, _):
        url = api_url_for('register_user')
        name, email, password = fake.name(), fake.email(), 'underpressure'
        self.app.post_json(
            url,
            {
                'fullName': name,
                'email1': email,
                'email2': email,
                'password': password,
            }
        )
        user = User.find_one(Q('username', 'eq', email))
        assert_equal(user.fullname, name)

    # Regression test for https://github.com/CenterForOpenScience/osf.io/issues/2902
    @mock.patch('framework.auth.views.mails.send_mail')
    def test_register_email_case_insensitive(self, _):
        url = api_url_for('register_user')
        name, email, password = fake.name(), fake.email(), 'underpressure'
        self.app.post_json(
            url,
            {
                'fullName': name,
                'email1': email,
                'email2': str(email).upper(),
                'password': password,
            }
        )
        user = User.find_one(Q('username', 'eq', email))
        assert_equal(user.fullname, name)

    @mock.patch('framework.auth.views.send_confirm_email')
    def test_register_scrubs_username(self, _):
        url = api_url_for('register_user')
        name = "<i>Eunice</i> O' \"Cornwallis\"<script type='text/javascript' src='http://www.cornify.com/js/cornify.js'></script><script type='text/javascript'>cornify_add()</script>"
        email, password = fake.email(), 'underpressure'
        res = self.app.post_json(
            url,
            {
                'fullName': name,
                'email1': email,
                'email2': email,
                'password': password,
            }
        )

        expected_scrub_username = "Eunice O' \"Cornwallis\"cornify_add()"
        user = User.find_one(Q('username', 'eq', email))

        assert_equal(res.status_code, http.OK)
        assert_equal(user.fullname, expected_scrub_username)

    def test_register_email_mismatch(self):
        url = api_url_for('register_user')
        name, email, password = fake.name(), fake.email(), 'underpressure'
        res = self.app.post_json(
            url,
            {
                'fullName': name,
                'email1': email,
                'email2': email + 'lol',
                'password': password,
            },
            expect_errors=True,
        )
        assert_equal(res.status_code, http.BAD_REQUEST)
        users = User.find(Q('username', 'eq', email))
        assert_equal(users.count(), 0)

    def test_register_after_being_invited_as_unreg_contributor(self):
        # Regression test for:
        #    https://github.com/CenterForOpenScience/openscienceframework.org/issues/861
        #    https://github.com/CenterForOpenScience/openscienceframework.org/issues/1021
        #    https://github.com/CenterForOpenScience/openscienceframework.org/issues/1026
        # A user is invited as an unregistered contributor
        project = ProjectFactory()

        name, email = fake.name(), fake.email()

        project.add_unregistered_contributor(fullname=name, email=email,
                auth=Auth(project.creator))
        project.save()

        # The new, unregistered user
        new_user = User.find_one(Q('username', 'eq', email))

        # Instead of following the invitation link, they register at the regular
        # registration page

        # They use a different name when they register, but same email
        real_name = fake.name()
        password = 'myprecious'

        url = api_url_for('register_user')
        payload = {
            'fullName': real_name,
            'email1': email,
            'email2': email,
            'password': password,
        }
        # Send registration request
        self.app.post_json(url, payload)

        new_user.reload()

        # New user confirms by following confirmation link
        confirm_url = new_user.get_confirmation_url(email, external=False)
        self.app.get(confirm_url)

        new_user.reload()
        # Password and fullname should be updated
        assert_true(new_user.is_confirmed)
        assert_true(new_user.check_password(password))
        assert_equal(new_user.fullname, real_name)

    @mock.patch('framework.auth.views.send_confirm_email')
    def test_register_sends_user_registered_signal(self, mock_send_confirm_email):
        url = api_url_for('register_user')
        name, email, password = fake.name(), fake.email(), 'underpressure'
        with capture_signals() as mock_signals:
            self.app.post_json(
                url,
                {
                    'fullName': name,
                    'email1': email,
                    'email2': email,
                    'password': password,
                }
            )
        assert_equal(mock_signals.signals_sent(), set([auth.signals.user_registered]))
        mock_send_confirm_email.assert_called()

    @mock.patch('framework.auth.views.send_confirm_email')
    def test_register_post_sends_user_registered_signal(self, mock_send_confirm_email):
        url = web_url_for('auth_register_post')
        name, email, password = fake.name(), fake.email(), 'underpressure'
        with capture_signals() as mock_signals:
            self.app.post(url, {
                'register-fullname': name,
                'register-username': email,
                'register-password': password,
                'register-username2': email,
                'register-password2': password
            })
        assert_equal(mock_signals.signals_sent(), set([auth.signals.user_registered]))
        mock_send_confirm_email.assert_called()

    def test_resend_confirmation_get(self):
        res = self.app.get('/resend/')
        assert_equal(res.status_code, 200)

    @mock.patch('framework.auth.views.mails.send_mail')
    def test_resend_confirmation(self, send_mail):
        email = 'test@example.com'
        token = self.user.add_unconfirmed_email(email)
        self.user.save()
        url = api_url_for('resend_confirmation')
        header = {'address': email, 'primary': False, 'confirmed': False}
        self.app.put_json(url, {'id': self.user._id, 'email': header}, auth=self.user.auth)
        assert_true(send_mail.called)
        assert_true(send_mail.called_with(
            to_addr=email
        ))
        self.user.reload()
        assert_not_equal(token, self.user.get_confirmation_token(email))
        with assert_raises(InvalidTokenError):
            self.user._get_unconfirmed_email_for_token(token)

    def test_resend_confirmation_without_user_id(self):
        email = 'test@example.com'
        url = api_url_for('resend_confirmation')
        header = {'address': email, 'primary': False, 'confirmed': False}
        res = self.app.put_json(url, {'email': header}, auth=self.user.auth, expect_errors=True)
        assert_equal(res.status_code, 400)
        assert_equal(res.json['message_long'], '"id" is required')

    def test_resend_confirmation_without_email(self):
        url = api_url_for('resend_confirmation')
        res = self.app.put_json(url, {'id': self.user._id}, auth=self.user.auth, expect_errors=True)
        assert_equal(res.status_code, 400)

    def test_resend_confirmation_not_work_for_primary_email(self):
        email = 'test@example.com'
        url = api_url_for('resend_confirmation')
        header = {'address': email, 'primary': True, 'confirmed': False}
        res = self.app.put_json(url, {'id': self.user._id, 'email': header}, auth=self.user.auth, expect_errors=True)
        assert_equal(res.status_code, 400)
        assert_equal(res.json['message_long'], 'Cannnot resend confirmation for confirmed emails')

    def test_resend_confirmation_not_work_for_confirmed_email(self):
        email = 'test@example.com'
        url = api_url_for('resend_confirmation')
        header = {'address': email, 'primary': False, 'confirmed': True}
        res = self.app.put_json(url, {'id': self.user._id, 'email': header}, auth=self.user.auth, expect_errors=True)
        assert_equal(res.status_code, 400)
        assert_equal(res.json['message_long'], 'Cannnot resend confirmation for confirmed emails')

    def test_confirm_email_clears_unclaimed_records_and_revokes_token(self):
        unclaimed_user = UnconfirmedUserFactory()
        # unclaimed user has been invited to a project.
        referrer = UserFactory()
        project = ProjectFactory(creator=referrer)
        unclaimed_user.add_unclaimed_record(project, referrer, 'foo')
        unclaimed_user.save()

        # sanity check
        assert_equal(len(unclaimed_user.email_verifications.keys()), 1)

        # user goes to email confirmation link
        token = unclaimed_user.get_confirmation_token(unclaimed_user.username)
        url = web_url_for('confirm_email_get', uid=unclaimed_user._id, token=token)
        res = self.app.get(url)
        assert_equal(res.status_code, 302)

        # unclaimed records and token are cleared
        unclaimed_user.reload()
        assert_equal(unclaimed_user.unclaimed_records, {})
        assert_equal(len(unclaimed_user.email_verifications.keys()), 0)

    def test_confirmation_link_registers_user(self):
        user = User.create_unconfirmed('brian@queen.com', 'bicycle123', 'Brian May')
        assert_false(user.is_registered)  # sanity check
        user.save()
        confirmation_url = user.get_confirmation_url('brian@queen.com', external=False)
        res = self.app.get(confirmation_url)
        assert_equal(res.status_code, 302, 'redirects to settings page')
        res = res.follow()
        user.reload()
        assert_true(user.is_registered)


# TODO: Use mock add-on
class TestAddonUserViews(OsfTestCase):

    def setUp(self):
        super(TestAddonUserViews, self).setUp()
        self.user = AuthUserFactory()

    def test_choose_addons_add(self):
        """Add add-ons; assert that add-ons are attached to project.

        """
        url = '/api/v1/settings/addons/'
        self.app.post_json(
            url,
            {'github': True},
            auth=self.user.auth,
        ).maybe_follow()
        self.user.reload()
        assert_true(self.user.get_addon('github'))

    def test_choose_addons_remove(self):
        # Add, then delete, add-ons; assert that add-ons are not attached to
        # project.
        url = '/api/v1/settings/addons/'
        self.app.post_json(
            url,
            {'github': True},
            auth=self.user.auth,
        ).maybe_follow()
        self.app.post_json(
            url,
            {'github': False},
            auth=self.user.auth
        ).maybe_follow()
        self.user.reload()
        assert_false(self.user.get_addon('github'))


class TestConfigureMailingListViews(OsfTestCase):

    @classmethod
    def setUpClass(cls):
        super(TestConfigureMailingListViews, cls).setUpClass()
        cls._original_enable_email_subscriptions = settings.ENABLE_EMAIL_SUBSCRIPTIONS
        settings.ENABLE_EMAIL_SUBSCRIPTIONS = True

    @unittest.skipIf(settings.USE_CELERY, 'Subscription must happen synchronously for this test')
    @mock.patch('website.mailchimp_utils.get_mailchimp_api')
    def test_user_choose_mailing_lists_updates_user_dict(self, mock_get_mailchimp_api):
        user = AuthUserFactory()
        list_name = 'OSF General'
        mock_client = mock.MagicMock()
        mock_get_mailchimp_api.return_value = mock_client
        mock_client.lists.list.return_value = {'data': [{'id': 1, 'list_name': list_name}]}
        list_id = mailchimp_utils.get_list_id_from_name(list_name)

        payload = {settings.MAILCHIMP_GENERAL_LIST: True}
        url = api_url_for('user_choose_mailing_lists')
        res = self.app.post_json(url, payload, auth=user.auth)
        user.reload()

        # check user.mailing_lists is updated
        assert_true(user.mailing_lists[settings.MAILCHIMP_GENERAL_LIST])
        assert_equal(
            user.mailing_lists[settings.MAILCHIMP_GENERAL_LIST],
            payload[settings.MAILCHIMP_GENERAL_LIST]
        )

        # check that user is subscribed
        mock_client.lists.subscribe.assert_called_with(id=list_id,
                                                       email={'email': user.username},
                                                       merge_vars= {'fname': user.given_name,
                                                                    'lname': user.family_name,
                                                       },
                                                       double_optin=False,
                                                       update_existing=True)

    def test_get_mailchimp_get_endpoint_returns_200(self):
        url = api_url_for('mailchimp_get_endpoint')
        res = self.app.get(url)
        assert_equal(res.status_code, 200)

    @mock.patch('website.mailchimp_utils.get_mailchimp_api')
    def test_mailchimp_webhook_subscribe_action_does_not_change_user(self, mock_get_mailchimp_api):
        """ Test that 'subscribe' actions sent to the OSF via mailchimp
            webhooks update the OSF database.
        """
        list_id = '12345'
        list_name = 'OSF General'
        mock_client = mock.MagicMock()
        mock_get_mailchimp_api.return_value = mock_client
        mock_client.lists.list.return_value = {'data': [{'id': list_id, 'name': list_name}]}

        # user is not subscribed to a list
        user = AuthUserFactory()
        user.mailing_lists = {'OSF General': False}
        user.save()

        # user subscribes and webhook sends request to OSF
        data = {'type': 'subscribe',
                'data[list_id]': list_id,
                'data[email]': user.username
        }
        url = api_url_for('sync_data_from_mailchimp') + '?key=' + settings.MAILCHIMP_WEBHOOK_SECRET_KEY
        res = self.app.post(url,
                            data,
                            content_type="application/x-www-form-urlencoded",
                            auth=user.auth)

        # user field is updated on the OSF
        user.reload()
        assert_true(user.mailing_lists[list_name])

    @mock.patch('website.mailchimp_utils.get_mailchimp_api')
    def test_mailchimp_webhook_profile_action_does_not_change_user(self, mock_get_mailchimp_api):
        """ Test that 'profile' actions sent to the OSF via mailchimp
            webhooks do not cause any database changes.
        """
        list_id = '12345'
        list_name = 'OSF General'
        mock_client = mock.MagicMock()
        mock_get_mailchimp_api.return_value = mock_client
        mock_client.lists.list.return_value = {'data': [{'id': list_id, 'name': list_name}]}

        # user is subscribed to a list
        user = AuthUserFactory()
        user.mailing_lists = {'OSF General': True}
        user.save()

        # user hits subscribe again, which will update the user's existing info on mailchimp
        # webhook sends request (when configured to update on changes made through the API)
        data = {'type': 'profile',
                'data[list_id]': list_id,
                'data[email]': user.username
        }
        url = api_url_for('sync_data_from_mailchimp') + '?key=' + settings.MAILCHIMP_WEBHOOK_SECRET_KEY
        res = self.app.post(url,
                            data,
                            content_type="application/x-www-form-urlencoded",
                            auth=user.auth)

        # user field does not change
        user.reload()
        assert_true(user.mailing_lists[list_name])

    @mock.patch('website.mailchimp_utils.get_mailchimp_api')
    def test_sync_data_from_mailchimp_unsubscribes_user(self, mock_get_mailchimp_api):
        list_id = '12345'
        list_name = 'OSF General'
        mock_client = mock.MagicMock()
        mock_get_mailchimp_api.return_value = mock_client
        mock_client.lists.list.return_value = {'data': [{'id': list_id, 'name': list_name}]}

        # user is subscribed to a list
        user = AuthUserFactory()
        user.mailing_lists = {'OSF General': True}
        user.save()

        # user unsubscribes through mailchimp and webhook sends request
        data = {'type': 'unsubscribe',
                'data[list_id]': list_id,
                'data[email]': user.username
        }
        url = api_url_for('sync_data_from_mailchimp') + '?key=' + settings.MAILCHIMP_WEBHOOK_SECRET_KEY
        res = self.app.post(url,
                            data,
                            content_type="application/x-www-form-urlencoded",
                            auth=user.auth)

        # user field is updated on the OSF
        user.reload()
        assert_false(user.mailing_lists[list_name])

    def test_sync_data_from_mailchimp_fails_without_secret_key(self):
        user = AuthUserFactory()
        payload = {'values': {'type': 'unsubscribe',
                              'data': {'list_id': '12345',
                                       'email': 'freddie@cos.io'}}}
        url = api_url_for('sync_data_from_mailchimp')
        res = self.app.post_json(url, payload, auth=user.auth, expect_errors=True)
        assert_equal(res.status_code, http.UNAUTHORIZED)

    @classmethod
    def tearDownClass(cls):
        super(TestConfigureMailingListViews, cls).tearDownClass()
        settings.ENABLE_EMAIL_SUBSCRIPTIONS = cls._original_enable_email_subscriptions

# TODO: Move to OSF Storage
class TestFileViews(OsfTestCase):

    def setUp(self):
        super(TestFileViews, self).setUp()
        self.user = AuthUserFactory()
        self.project = ProjectFactory.build(creator=self.user, is_public=True)
        self.project.add_contributor(self.user)
        self.project.save()

    def test_files_get(self):
        url = self.project.api_url_for('collect_file_trees')
        res = self.app.get(url, auth=self.user.auth)
        expected = _view_project(self.project, auth=Auth(user=self.user))

        assert_equal(res.status_code, http.OK)
        assert_equal(res.json['node'], expected['node'])
        assert_in('tree_js', res.json)
        assert_in('tree_css', res.json)

    def test_grid_data(self):
        url = self.project.api_url_for('grid_data')
        res = self.app.get(url, auth=self.user.auth).maybe_follow()
        assert_equal(res.status_code, http.OK)
        expected = rubeus.to_hgrid(self.project, auth=Auth(self.user))
        data = res.json['data']
        assert_equal(len(data), len(expected))


class TestComments(OsfTestCase):

    def setUp(self):
        super(TestComments, self).setUp()
        self.project = ProjectFactory(is_public=True)
        self.consolidated_auth = Auth(user=self.project.creator)
        self.non_contributor = AuthUserFactory()
        self.user = AuthUserFactory()
        self.project.add_contributor(self.user)
        self.project.save()
        self.user.save()

    def _configure_project(self, project, comment_level):

        project.comment_level = comment_level
        project.save()

    def _add_comment(self, project, content=None, **kwargs):

        content = content if content is not None else 'hammer to fall'
        url = project.api_url + 'comment/'
        return self.app.post_json(
            url,
            {
                'content': content,
                'isPublic': 'public',
            },
            **kwargs
        )

    def test_add_comment_public_contributor(self):

        self._configure_project(self.project, 'public')
        res = self._add_comment(
            self.project, auth=self.project.creator.auth,
        )

        self.project.reload()

        res_comment = res.json['comment']
        date_created = parse_date(str(res_comment.pop('dateCreated')))
        date_modified = parse_date(str(res_comment.pop('dateModified')))

        serialized_comment = serialize_comment(self.project.commented[0], self.consolidated_auth)
        date_created2 = parse_date(serialized_comment.pop('dateCreated'))
        date_modified2 = parse_date(serialized_comment.pop('dateModified'))

        assert_datetime_equal(date_created, date_created2)
        assert_datetime_equal(date_modified, date_modified2)

        assert_equal(len(self.project.commented), 1)
        assert_equal(res_comment, serialized_comment)

    def test_add_comment_public_non_contributor(self):

        self._configure_project(self.project, 'public')
        res = self._add_comment(
            self.project, auth=self.non_contributor.auth,
        )

        self.project.reload()

        res_comment = res.json['comment']
        date_created = parse_date(res_comment.pop('dateCreated'))
        date_modified = parse_date(res_comment.pop('dateModified'))

        serialized_comment = serialize_comment(self.project.commented[0], Auth(user=self.non_contributor))
        date_created2 = parse_date(serialized_comment.pop('dateCreated'))
        date_modified2 = parse_date(serialized_comment.pop('dateModified'))

        assert_datetime_equal(date_created, date_created2)
        assert_datetime_equal(date_modified, date_modified2)

        assert_equal(len(self.project.commented), 1)
        assert_equal(res_comment, serialized_comment)

    def test_add_comment_private_contributor(self):

        self._configure_project(self.project, 'private')
        res = self._add_comment(
            self.project, auth=self.project.creator.auth,
        )

        self.project.reload()

        res_comment = res.json['comment']
        date_created = parse_date(str(res_comment.pop('dateCreated')))
        date_modified = parse_date(str(res_comment.pop('dateModified')))

        serialized_comment = serialize_comment(self.project.commented[0], self.consolidated_auth)
        date_created2 = parse_date(serialized_comment.pop('dateCreated'))
        date_modified2 = parse_date(serialized_comment.pop('dateModified'))

        assert_datetime_equal(date_created, date_created2)
        assert_datetime_equal(date_modified, date_modified2)

        assert_equal(len(self.project.commented), 1)
        assert_equal(res_comment, serialized_comment)

    def test_add_comment_private_non_contributor(self):

        self._configure_project(self.project, 'private')
        res = self._add_comment(
            self.project, auth=self.non_contributor.auth, expect_errors=True,
        )

        assert_equal(res.status_code, http.FORBIDDEN)

    def test_add_comment_logged_out(self):
        self._configure_project(self.project, 'public')
        res = self._add_comment(self.project)

        assert_equal(res.status_code, 302)
        assert_in('login', res.headers.get('location'))

    def test_add_comment_off(self):

        self._configure_project(self.project, None)
        res = self._add_comment(
            self.project, auth=self.project.creator.auth, expect_errors=True,
        )

        assert_equal(res.status_code, http.BAD_REQUEST)

    def test_add_comment_empty(self):
        self._configure_project(self.project, 'public')
        res = self._add_comment(
            self.project, content='',
            auth=self.project.creator.auth,
            expect_errors=True,
        )
        assert_equal(res.status_code, http.BAD_REQUEST)
        assert_false(getattr(self.project, 'commented', []))

    def test_add_comment_toolong(self):
        self._configure_project(self.project, 'public')
        res = self._add_comment(
            self.project, content='toolong' * 500,
            auth=self.project.creator.auth,
            expect_errors=True,
        )
        assert_equal(res.status_code, http.BAD_REQUEST)
        assert_false(getattr(self.project, 'commented', []))

    def test_add_comment_whitespace(self):
        self._configure_project(self.project, 'public')
        res = self._add_comment(
            self.project, content='  ',
            auth=self.project.creator.auth,
            expect_errors=True
        )
        assert_equal(res.status_code, http.BAD_REQUEST)
        assert_false(getattr(self.project, 'commented', []))

    def test_edit_comment(self):

        self._configure_project(self.project, 'public')
        comment = CommentFactory(node=self.project)

        url = self.project.api_url + 'comment/{0}/'.format(comment._id)
        res = self.app.put_json(
            url,
            {
                'content': 'edited',
                'isPublic': 'private',
            },
            auth=self.project.creator.auth,
        )

        comment.reload()

        assert_equal(res.json['content'], 'edited')

        assert_equal(comment.content, 'edited')

    def test_edit_comment_short(self):
        self._configure_project(self.project, 'public')
        comment = CommentFactory(node=self.project, content='short')
        url = self.project.api_url + 'comment/{0}/'.format(comment._id)
        res = self.app.put_json(
            url,
            {
                'content': '',
                'isPublic': 'private',
            },
            auth=self.project.creator.auth,
            expect_errors=True,
        )
        comment.reload()
        assert_equal(res.status_code, http.BAD_REQUEST)
        assert_equal(comment.content, 'short')

    def test_edit_comment_toolong(self):
        self._configure_project(self.project, 'public')
        comment = CommentFactory(node=self.project, content='short')
        url = self.project.api_url + 'comment/{0}/'.format(comment._id)
        res = self.app.put_json(
            url,
            {
                'content': 'toolong' * 500,
                'isPublic': 'private',
            },
            auth=self.project.creator.auth,
            expect_errors=True,
        )
        comment.reload()
        assert_equal(res.status_code, http.BAD_REQUEST)
        assert_equal(comment.content, 'short')

    def test_edit_comment_non_author(self):
        "Contributors who are not the comment author cannot edit."
        self._configure_project(self.project, 'public')
        comment = CommentFactory(node=self.project)
        non_author = AuthUserFactory()
        self.project.add_contributor(non_author, auth=self.consolidated_auth)

        url = self.project.api_url + 'comment/{0}/'.format(comment._id)
        res = self.app.put_json(
            url,
            {
                'content': 'edited',
                'isPublic': 'private',
            },
            auth=non_author.auth,
            expect_errors=True,
        )

        assert_equal(res.status_code, http.FORBIDDEN)

    def test_edit_comment_non_contributor(self):
        "Non-contributors who are not the comment author cannot edit."
        self._configure_project(self.project, 'public')
        comment = CommentFactory(node=self.project)

        url = self.project.api_url + 'comment/{0}/'.format(comment._id)
        res = self.app.put_json(
            url,
            {
                'content': 'edited',
                'isPublic': 'private',
            },
            auth=self.non_contributor.auth,
            expect_errors=True,
        )

        assert_equal(res.status_code, http.FORBIDDEN)

    def test_delete_comment_author(self):

        self._configure_project(self.project, 'public')
        comment = CommentFactory(node=self.project)

        url = self.project.api_url + 'comment/{0}/'.format(comment._id)
        self.app.delete_json(
            url,
            auth=self.project.creator.auth,
        )

        comment.reload()

        assert_true(comment.is_deleted)

    def test_delete_comment_non_author(self):

        self._configure_project(self.project, 'public')
        comment = CommentFactory(node=self.project)

        url = self.project.api_url + 'comment/{0}/'.format(comment._id)
        res = self.app.delete_json(
            url,
            auth=self.non_contributor.auth,
            expect_errors=True,
        )

        assert_equal(res.status_code, http.FORBIDDEN)

        comment.reload()

        assert_false(comment.is_deleted)

    def test_report_abuse(self):

        self._configure_project(self.project, 'public')
        comment = CommentFactory(node=self.project)
        reporter = AuthUserFactory()

        url = self.project.api_url + 'comment/{0}/report/'.format(comment._id)

        self.app.post_json(
            url,
            {
                'category': 'spam',
                'text': 'ads',
            },
            auth=reporter.auth,
        )

        comment.reload()
        assert_in(reporter._id, comment.reports)
        assert_equal(
            comment.reports[reporter._id],
            {'category': 'spam', 'text': 'ads'}
        )

    def test_can_view_private_comments_if_contributor(self):

        self._configure_project(self.project, 'public')
        CommentFactory(node=self.project, user=self.project.creator, is_public=False)

        url = self.project.api_url + 'comments/'
        res = self.app.get(url, auth=self.project.creator.auth)

        assert_equal(len(res.json['comments']), 1)

    def test_view_comments_with_anonymous_link(self):
        self.project.save()
        self.project.set_privacy('private')
        self.project.reload()
        user = AuthUserFactory()
        link = PrivateLinkFactory(anonymous=True)
        link.nodes.append(self.project)
        link.save()

        CommentFactory(node=self.project, user=self.project.creator, is_public=False)

        url = self.project.api_url + 'comments/'
        res = self.app.get(url, {"view_only": link.key}, auth=user.auth)
        comment = res.json['comments'][0]
        author = comment['author']
        assert_in('A user', author['name'])
        assert_false(author['gravatarUrl'])
        assert_false(author['url'])
        assert_false(author['id'])

    def test_discussion_recursive(self):

        self._configure_project(self.project, 'public')
        comment_l0 = CommentFactory(node=self.project)

        user_l1 = UserFactory()
        user_l2 = UserFactory()
        comment_l1 = CommentFactory(node=self.project, target=comment_l0, user=user_l1)
        CommentFactory(node=self.project, target=comment_l1, user=user_l2)

        url = self.project.api_url + 'comments/discussion/'
        res = self.app.get(url)

        assert_equal(len(res.json['discussion']), 3)

    def test_discussion_no_repeats(self):

        self._configure_project(self.project, 'public')
        comment_l0 = CommentFactory(node=self.project)

        comment_l1 = CommentFactory(node=self.project, target=comment_l0)
        CommentFactory(node=self.project, target=comment_l1)

        url = self.project.api_url + 'comments/discussion/'
        res = self.app.get(url)

        assert_equal(len(res.json['discussion']), 1)

    def test_discussion_sort(self):

        self._configure_project(self.project, 'public')

        user1 = UserFactory()
        user2 = UserFactory()

        CommentFactory(node=self.project)
        for _ in range(3):
            CommentFactory(node=self.project, user=user1)
        for _ in range(2):
            CommentFactory(node=self.project, user=user2)

        url = self.project.api_url + 'comments/discussion/'
        res = self.app.get(url)

        assert_equal(len(res.json['discussion']), 3)
        observed = [user['id'] for user in res.json['discussion']]
        expected = [user1._id, user2._id, self.project.creator._id]
        assert_equal(observed, expected)

    def test_view_comments_updates_user_comments_view_timestamp(self):
        CommentFactory(node=self.project)

        url = self.project.api_url_for('update_comments_timestamp')
        res = self.app.put_json(url, auth=self.user.auth)
        self.user.reload()

        user_timestamp = self.user.comments_viewed_timestamp[self.project._id]
        view_timestamp = dt.datetime.utcnow()
        assert_datetime_equal(user_timestamp, view_timestamp)

    def test_confirm_non_contrib_viewers_dont_have_pid_in_comments_view_timestamp(self):
        url = self.project.api_url_for('update_comments_timestamp')
        res = self.app.put_json(url, auth=self.user.auth)

        self.non_contributor.reload()
        assert_not_in(self.project._id, self.non_contributor.comments_viewed_timestamp)

    def test_n_unread_comments_updates_when_comment_is_added(self):
        self._add_comment(self.project, auth=self.project.creator.auth)
        self.project.reload()

        url = self.project.api_url_for('list_comments')
        res = self.app.get(url, auth=self.user.auth)
        assert_equal(res.json.get('nUnread'), 1)

        url = self.project.api_url_for('update_comments_timestamp')
        res = self.app.put_json(url, auth=self.user.auth)
        self.user.reload()

        url = self.project.api_url_for('list_comments')
        res = self.app.get(url, auth=self.user.auth)
        assert_equal(res.json.get('nUnread'), 0)

    def test_n_unread_comments_updates_when_comment_reply(self):
        comment = CommentFactory(node=self.project, user=self.project.creator)
        reply = CommentFactory(node=self.project, user=self.user, target=comment)
        self.project.reload()

        url = self.project.api_url_for('list_comments')
        res = self.app.get(url, auth=self.project.creator.auth)
        assert_equal(res.json.get('nUnread'), 1)


    def test_n_unread_comments_updates_when_comment_is_edited(self):
        self.test_edit_comment()
        self.project.reload()

        url = self.project.api_url_for('list_comments')
        res = self.app.get(url, auth=self.user.auth)
        assert_equal(res.json.get('nUnread'), 1)

    def test_n_unread_comments_is_zero_when_no_comments(self):
        url = self.project.api_url_for('list_comments')
        res = self.app.get(url, auth=self.project.creator.auth)
        assert_equal(res.json.get('nUnread'), 0)


class TestTagViews(OsfTestCase):

    def setUp(self):
        super(TestTagViews, self).setUp()
        self.user = AuthUserFactory()
        self.project = ProjectFactory(creator=self.user)

    @unittest.skip('Tags endpoint disabled for now.')
    def test_tag_get_returns_200(self):
        url = web_url_for('project_tag', tag='foo')
        res = self.app.get(url)
        assert_equal(res.status_code, 200)


@requires_search
class TestSearchViews(OsfTestCase):

    def setUp(self):
        super(TestSearchViews, self).setUp()
        import website.search.search as search
        search.delete_all()

        self.project = ProjectFactory(creator=UserFactory(fullname='Robbie Williams'))
        self.contrib = UserFactory(fullname='Brian May')
        for i in range(0, 12):
            UserFactory(fullname='Freddie Mercury{}'.format(i))

    def tearDown(self):
        super(TestSearchViews, self).tearDown()
        import website.search.search as search
        search.delete_all()

    def test_search_contributor(self):
        url = api_url_for('search_contributor')
        res = self.app.get(url, {'query': self.contrib.fullname})
        assert_equal(res.status_code, 200)
        result = res.json['users']
        assert_equal(len(result), 1)
        brian = result[0]
        assert_equal(brian['fullname'], self.contrib.fullname)
        assert_in('gravatar_url', brian)
        assert_equal(brian['registered'], self.contrib.is_registered)
        assert_equal(brian['active'], self.contrib.is_active)

    def test_search_pagination_default(self):
        url = api_url_for('search_contributor')
        res = self.app.get(url, {'query': 'fr'})
        assert_equal(res.status_code, 200)
        result = res.json['users']
        pages = res.json['pages']
        page = res.json['page']
        assert_equal(len(result), 5)
        assert_equal(pages, 3)
        assert_equal(page, 0)

    def test_search_pagination_default_page_1(self):
        url = api_url_for('search_contributor')
        res = self.app.get(url, {'query': 'fr', 'page': 1})
        assert_equal(res.status_code, 200)
        result = res.json['users']
        page = res.json['page']
        assert_equal(len(result), 5)
        assert_equal(page, 1)

    def test_search_pagination_default_page_2(self):
        url = api_url_for('search_contributor')
        res = self.app.get(url, {'query': 'fr', 'page': 2})
        assert_equal(res.status_code, 200)
        result = res.json['users']
        page = res.json['page']
        assert_equal(len(result), 2)
        assert_equal(page, 2)

    def test_search_pagination_smaller_pages(self):
        url = api_url_for('search_contributor')
        res = self.app.get(url, {'query': 'fr', 'size': 5})
        assert_equal(res.status_code, 200)
        result = res.json['users']
        pages = res.json['pages']
        page = res.json['page']
        assert_equal(len(result), 5)
        assert_equal(page, 0)
        assert_equal(pages, 3)

    def test_search_pagination_smaller_pages_page_2(self):
        url = api_url_for('search_contributor')
        res = self.app.get(url, {'query': 'fr', 'page': 2, 'size': 5, })
        assert_equal(res.status_code, 200)
        result = res.json['users']
        pages = res.json['pages']
        page = res.json['page']
        assert_equal(len(result), 2)
        assert_equal(page, 2)
        assert_equal(pages, 3)

    def test_search_projects(self):
        url = '/search/'
        res = self.app.get(url, {'q': self.project.title})
        assert_equal(res.status_code, 200)


class TestODMTitleSearch(OsfTestCase):
    """ Docs from original method:
    :arg term: The substring of the title.
    :arg category: Category of the node.
    :arg isDeleted: yes, no, or either. Either will not add a qualifier for that argument in the search.
    :arg isFolder: yes, no, or either. Either will not add a qualifier for that argument in the search.
    :arg isRegistration: yes, no, or either. Either will not add a qualifier for that argument in the search.
    :arg includePublic: yes or no. Whether the projects listed should include public projects.
    :arg includeContributed: yes or no. Whether the search should include projects the current user has
        contributed to.
    :arg ignoreNode: a list of nodes that should not be included in the search.
    :return: a list of dictionaries of projects
    """
    def setUp(self):
        super(TestODMTitleSearch, self).setUp()

        self.user = AuthUserFactory()
        self.user_two = AuthUserFactory()
        self.project = ProjectFactory(creator=self.user, title="foo")
        self.project_two = ProjectFactory(creator=self.user_two, title="bar")
        self.public_project = ProjectFactory(creator=self.user_two, is_public=True, title="baz")
        self.registration_project = RegistrationFactory(creator=self.user, title="qux")
        self.folder = FolderFactory(creator=self.user, title="quux")
        self.dashboard = DashboardFactory(creator=self.user, title="Dashboard")
        self.url = api_url_for('search_projects_by_title')

    def test_search_projects_by_title(self):
        res = self.app.get(self.url, {'term': self.project.title}, auth=self.user.auth)
        assert_equal(res.status_code, 200)
        assert_equal(len(res.json), 1)
        res = self.app.get(self.url,
                           {
                               'term': self.public_project.title,
                               'includePublic': 'yes',
                               'includeContributed': 'no'
                           }, auth=self.user.auth)
        assert_equal(res.status_code, 200)
        assert_equal(len(res.json), 1)
        res = self.app.get(self.url,
                           {
                               'term': self.project.title,
                               'includePublic': 'no',
                               'includeContributed': 'yes'
                           }, auth=self.user.auth)
        assert_equal(res.status_code, 200)
        assert_equal(len(res.json), 1)
        res = self.app.get(self.url,
                           {
                               'term': self.project.title,
                               'includePublic': 'no',
                               'includeContributed': 'yes',
                               'isRegistration': 'no'
                           }, auth=self.user.auth)
        assert_equal(res.status_code, 200)
        assert_equal(len(res.json), 1)
        res = self.app.get(self.url,
                           {
                               'term': self.project.title,
                               'includePublic': 'yes',
                               'includeContributed': 'yes',
                               'isRegistration': 'either'
                           }, auth=self.user.auth)
        assert_equal(res.status_code, 200)
        assert_equal(len(res.json), 1)
        res = self.app.get(self.url,
                           {
                               'term': self.public_project.title,
                               'includePublic': 'yes',
                               'includeContributed': 'yes',
                               'isRegistration': 'either'
                           }, auth=self.user.auth)
        assert_equal(res.status_code, 200)
        assert_equal(len(res.json), 1)
        res = self.app.get(self.url,
                           {
                               'term': self.registration_project.title,
                               'includePublic': 'yes',
                               'includeContributed': 'yes',
                               'isRegistration': 'either'
                           }, auth=self.user.auth)
        assert_equal(res.status_code, 200)
        assert_equal(len(res.json), 2)
        res = self.app.get(self.url,
                           {
                               'term': self.registration_project.title,
                               'includePublic': 'yes',
                               'includeContributed': 'yes',
                               'isRegistration': 'no'
                           }, auth=self.user.auth)
        assert_equal(res.status_code, 200)
        assert_equal(len(res.json), 1)
        res = self.app.get(self.url,
                           {
                               'term': self.folder.title,
                               'includePublic': 'yes',
                               'includeContributed': 'yes',
                               'isFolder': 'yes'
                           }, auth=self.user.auth)
        assert_equal(res.status_code, 200)
        assert_equal(len(res.json), 1)
        res = self.app.get(self.url,
                           {
                               'term': self.folder.title,
                               'includePublic': 'yes',
                               'includeContributed': 'yes',
                               'isFolder': 'no'
                           }, auth=self.user.auth)
        assert_equal(res.status_code, 200)
        assert_equal(len(res.json), 0)
        res = self.app.get(self.url,
                           {
                               'term': self.dashboard.title,
                               'includePublic': 'yes',
                               'includeContributed': 'yes',
                               'isFolder': 'no'
                           }, auth=self.user.auth)
        assert_equal(res.status_code, 200)
        assert_equal(len(res.json), 0)
        res = self.app.get(self.url,
                           {
                               'term': self.dashboard.title,
                               'includePublic': 'yes',
                               'includeContributed': 'yes',
                               'isFolder': 'yes'
                           }, auth=self.user.auth)
        assert_equal(res.status_code, 200)
        assert_equal(len(res.json), 1)


class TestReorderComponents(OsfTestCase):

    def setUp(self):
        super(TestReorderComponents, self).setUp()
        self.creator = AuthUserFactory()
        self.contrib = AuthUserFactory()
        # Project is public
        self.project = ProjectFactory.build(creator=self.creator, public=True)
        self.project.add_contributor(self.contrib, auth=Auth(self.creator))

        # subcomponent that only creator can see
        self.public_component = NodeFactory(creator=self.creator, public=True)
        self.private_component = NodeFactory(creator=self.creator, public=False)
        self.project.nodes.append(self.public_component)
        self.project.nodes.append(self.private_component)

        self.project.save()

    # https://github.com/CenterForOpenScience/openscienceframework.org/issues/489
    def test_reorder_components_with_private_component(self):

        # contrib tries to reorder components
        payload = {
            'new_list': [
                '{0}:node'.format(self.private_component._primary_key),
                '{0}:node'.format(self.public_component._primary_key),
            ]
        }
        url = self.project.api_url_for('project_reorder_components')
        res = self.app.post_json(url, payload, auth=self.contrib.auth)
        assert_equal(res.status_code, 200)


class TestDashboardViews(OsfTestCase):

    def setUp(self):
        super(TestDashboardViews, self).setUp()
        self.creator = AuthUserFactory()
        self.contrib = AuthUserFactory()
        self.dashboard = DashboardFactory(creator=self.creator)

    # https://github.com/CenterForOpenScience/openscienceframework.org/issues/571
    def test_components_with_are_accessible_from_dashboard(self):
        project = ProjectFactory(creator=self.creator, public=False)
        component = NodeFactory(creator=self.creator, parent=project)
        component.add_contributor(self.contrib, auth=Auth(self.creator))
        component.save()
        # Get the All My Projects smart folder from the dashboard
        url = api_url_for('get_dashboard', nid=ALL_MY_PROJECTS_ID)
        res = self.app.get(url, auth=self.contrib.auth)
        assert_equal(len(res.json['data']), 1)

    def test_get_dashboard_nodes(self):
        project = ProjectFactory(creator=self.creator)
        component = NodeFactory(creator=self.creator, parent=project)

        url = api_url_for('get_dashboard_nodes')

        res = self.app.get(url, auth=self.creator.auth)
        assert_equal(res.status_code, 200)

        nodes = res.json['nodes']
        assert_equal(len(nodes), 2)

        project_serialized = nodes[0]
        assert_equal(project_serialized['id'], project._primary_key)

    def test_get_dashboard_nodes_shows_components_if_user_is_not_contrib_on_project(self):
        # User creates a project with a component
        project = ProjectFactory(creator=self.creator)
        component = NodeFactory(creator=self.creator, parent=project)
        # User adds friend as a contributor to the component but not the
        # project
        friend = AuthUserFactory()
        component.add_contributor(friend, auth=Auth(self.creator))
        component.save()

        # friend requests their dashboard nodes
        url = api_url_for('get_dashboard_nodes')
        res = self.app.get(url, auth=friend.auth)
        nodes = res.json['nodes']
        # Response includes component
        assert_equal(len(nodes), 1)
        assert_equal(nodes[0]['id'], component._primary_key)

        # friend requests dashboard nodes, filtering against components
        url = api_url_for('get_dashboard_nodes', no_components=True)
        res = self.app.get(url, auth=friend.auth)
        nodes = res.json['nodes']
        assert_equal(len(nodes), 0)

    def test_get_dashboard_nodes_admin_only(self):
        friend = AuthUserFactory()
        project = ProjectFactory(creator=self.creator)
        # Friend is added as a contributor with read+write (not admin)
        # permissions
        perms = permissions.expand_permissions(permissions.WRITE)
        project.add_contributor(friend, auth=Auth(self.creator), permissions=perms)
        project.save()

        url = api_url_for('get_dashboard_nodes')
        res = self.app.get(url, auth=friend.auth)
        assert_equal(res.json['nodes'][0]['id'], project._primary_key)

        # Can filter project according to permission
        url = api_url_for('get_dashboard_nodes', permissions='admin')
        res = self.app.get(url, auth=friend.auth)
        assert_equal(len(res.json['nodes']), 0)

    def test_get_dashboard_nodes_invalid_permission(self):
        url = api_url_for('get_dashboard_nodes', permissions='not-valid')
        res = self.app.get(url, auth=self.creator.auth, expect_errors=True)
        assert_equal(res.status_code, 400)

    def test_registered_components_with_are_accessible_from_dashboard(self):
        project = ProjectFactory(creator=self.creator, public=False)
        component = NodeFactory(creator=self.creator, parent=project)
        component.add_contributor(self.contrib, auth=Auth(self.creator))
        component.save()
        project.register_node(
            None, Auth(self.creator), '', '',
        )

        # Get the All My Registrations smart folder from the dashboard
        url = api_url_for('get_dashboard', nid=ALL_MY_REGISTRATIONS_ID)
        res = self.app.get(url, auth=self.contrib.auth)

        assert_equal(len(res.json['data']), 1)

    def test_archiving_nodes_appear_in_all_my_registrations(self):
        project = ProjectFactory(creator=self.creator, public=False)
        reg = RegistrationFactory(project=project, user=self.creator)

        # Get the All My Registrations smart folder from the dashboard
        url = api_url_for('get_dashboard', nid=ALL_MY_REGISTRATIONS_ID)
        res = self.app.get(url, auth=self.creator.auth)

        assert_equal(res.json['data'][0]['node_id'], reg._id)

    def test_untouched_node_is_collapsed(self):
        found_item = False
        folder = FolderFactory(creator=self.creator, public=True)
        self.dashboard.add_pointer(folder, auth=Auth(self.creator))
        url = api_url_for('get_dashboard', nid=self.dashboard._id)
        dashboard_data = self.app.get(url, auth=self.creator.auth)
        dashboard_json = dashboard_data.json[u'data']
        for dashboard_item in dashboard_json:
            if dashboard_item[u'node_id'] == folder._id:
                found_item = True
                assert_false(dashboard_item[u'expand'], "Expand state was not set properly.")
        assert_true(found_item, "Did not find the folder in the dashboard.")

    def test_expand_node_sets_expand_to_true(self):
        found_item = False
        folder = FolderFactory(creator=self.creator, public=True)
        self.dashboard.add_pointer(folder, auth=Auth(self.creator))
        url = api_url_for('expand', pid=folder._id)
        self.app.post(url, auth=self.creator.auth)
        url = api_url_for('get_dashboard', nid=self.dashboard._id)
        dashboard_data = self.app.get(url, auth=self.creator.auth)
        dashboard_json = dashboard_data.json[u'data']
        for dashboard_item in dashboard_json:
            if dashboard_item[u'node_id'] == folder._id:
                found_item = True
                assert_true(dashboard_item[u'expand'], "Expand state was not set properly.")
        assert_true(found_item, "Did not find the folder in the dashboard.")

    def test_collapse_node_sets_expand_to_true(self):
        found_item = False
        folder = FolderFactory(creator=self.creator, public=True)
        self.dashboard.add_pointer(folder, auth=Auth(self.creator))

        # Expand the folder
        url = api_url_for('expand', pid=folder._id)
        self.app.post(url, auth=self.creator.auth)

        # Serialize the dashboard and test
        url = api_url_for('get_dashboard', nid=self.dashboard._id)
        dashboard_data = self.app.get(url, auth=self.creator.auth)
        dashboard_json = dashboard_data.json[u'data']
        for dashboard_item in dashboard_json:
            if dashboard_item[u'node_id'] == folder._id:
                found_item = True
                assert_true(dashboard_item[u'expand'], "Expand state was not set properly.")
        assert_true(found_item, "Did not find the folder in the dashboard.")

        # Collapse the folder
        found_item = False
        url = api_url_for('collapse', pid=folder._id)
        self.app.post(url, auth=self.creator.auth)

        # Serialize the dashboard and test
        url = api_url_for('get_dashboard', nid=self.dashboard._id)
        dashboard_data = self.app.get(url, auth=self.creator.auth)
        dashboard_json = dashboard_data.json[u'data']
        for dashboard_item in dashboard_json:
            if dashboard_item[u'node_id'] == folder._id:
                found_item = True
                assert_false(dashboard_item[u'expand'], "Expand state was not set properly.")
        assert_true(found_item, "Did not find the folder in the dashboard.")

    def test_folder_new_post(self):
        url = api_url_for('folder_new_post', nid=self.dashboard._id)
        found_item = False

        # Make the folder
        title = 'New test folder'
        payload = {'title': title, }
        self.app.post_json(url, payload, auth=self.creator.auth)

        # Serialize the dashboard and test
        url = api_url_for('get_dashboard', nid=self.dashboard._id)
        dashboard_data = self.app.get(url, auth=self.creator.auth)
        dashboard_json = dashboard_data.json[u'data']
        for dashboard_item in dashboard_json:
            if dashboard_item[u'name'] == title:
                found_item = True
        assert_true(found_item, "Did not find the folder in the dashboard.")


class TestWikiWidgetViews(OsfTestCase):

    def setUp(self):
        super(TestWikiWidgetViews, self).setUp()

        # project with no home wiki page
        self.project = ProjectFactory()
        self.read_only_contrib = AuthUserFactory()
        self.project.add_contributor(self.read_only_contrib, permissions='read')
        self.noncontributor = AuthUserFactory()

        # project with no home wiki content
        self.project2 = ProjectFactory(creator=self.project.creator)
        self.project2.add_contributor(self.read_only_contrib, permissions='read')
        self.project2.update_node_wiki(name='home', content='', auth=Auth(self.project.creator))

    def test_show_wiki_for_contributors_when_no_wiki_or_content(self):
        assert_true(_should_show_wiki_widget(self.project, self.project.creator))
        assert_true(_should_show_wiki_widget(self.project2, self.project.creator))

    def test_show_wiki_is_false_for_read_contributors_when_no_wiki_or_content(self):
        assert_false(_should_show_wiki_widget(self.project, self.read_only_contrib))
        assert_false(_should_show_wiki_widget(self.project2, self.read_only_contrib))

    def test_show_wiki_is_false_for_noncontributors_when_no_wiki_or_content(self):
        assert_false(_should_show_wiki_widget(self.project, self.noncontributor))
        assert_false(_should_show_wiki_widget(self.project2, self.read_only_contrib))


class TestForkViews(OsfTestCase):

    def setUp(self):
        super(TestForkViews, self).setUp()
        self.user = AuthUserFactory()
        self.project = ProjectFactory.build(creator=self.user, is_public=True)
        self.consolidated_auth = Auth(user=self.project.creator)
        self.user.save()
        self.project.save()

    def test_fork_private_project_non_contributor(self):
        self.project.set_privacy("private")
        self.project.save()

        url = self.project.api_url_for('node_fork_page')
        non_contributor = AuthUserFactory()
        res = self.app.post_json(url,
                                 auth=non_contributor.auth,
                                 expect_errors=True)
        assert_equal(res.status_code, http.FORBIDDEN)

    def test_fork_public_project_non_contributor(self):
        url = self.project.api_url_for('node_fork_page')
        non_contributor = AuthUserFactory()
        res = self.app.post_json(url, auth=non_contributor.auth)
        assert_equal(res.status_code, 200)

    def test_fork_project_contributor(self):
        contributor = AuthUserFactory()
        self.project.set_privacy("private")
        self.project.add_contributor(contributor)
        self.project.save()

        url = self.project.api_url_for('node_fork_page')
        res = self.app.post_json(url, auth=contributor.auth)
        assert_equal(res.status_code, 200)

    def test_registered_forks_dont_show_in_fork_list(self):
        fork = self.project.fork_node(self.consolidated_auth)
        RegistrationFactory(project=fork)

        url = self.project.api_url_for('get_forks')
        res = self.app.get(url, auth=self.user.auth)

        assert_equal(len(res.json['nodes']), 1)
        assert_equal(res.json['nodes'][0]['id'], fork._id)


class TestProjectCreation(OsfTestCase):

    def setUp(self):
        super(TestProjectCreation, self).setUp()
        self.creator = AuthUserFactory()
        self.url = api_url_for('project_new_post')

    def test_needs_title(self):
        res = self.app.post_json(self.url, {}, auth=self.creator.auth, expect_errors=True)
        assert_equal(res.status_code, 400)

    def test_create_component_strips_html(self):
        user = AuthUserFactory()
        project = ProjectFactory(creator=user)
        url = web_url_for('project_new_node', pid=project._id)
        post_data = {'title': '<b>New <blink>Component</blink> Title</b>',  'category': ''}
        request = self.app.post(url, post_data, auth=user.auth).follow()
        project.reload()
        child = project.nodes[0]
        # HTML has been stripped
        assert_equal(child.title, 'New Component Title')

    def test_strip_html_from_title(self):
        payload = {
            'title': 'no html <b>here</b>'
        }
        res = self.app.post_json(self.url, payload, auth=self.creator.auth)
        node = Node.load(res.json['projectUrl'].replace('/', ''))
        assert_true(node)
        assert_equal('no html here', node.title)

    def test_only_needs_title(self):
        payload = {
            'title': 'Im a real title'
        }
        res = self.app.post_json(self.url, payload, auth=self.creator.auth)
        assert_equal(res.status_code, 201)

    def test_title_must_be_one_long(self):
        payload = {
            'title': ''
        }
        res = self.app.post_json(
            self.url, payload, auth=self.creator.auth, expect_errors=True)
        assert_equal(res.status_code, 400)

    def test_title_must_be_less_than_200(self):
        payload = {
            'title': ''.join([str(x) for x in xrange(0, 250)])
        }
        res = self.app.post_json(
            self.url, payload, auth=self.creator.auth, expect_errors=True)
        assert_equal(res.status_code, 400)

    def test_fails_to_create_project_with_whitespace_title(self):
        payload = {
            'title': '   '
        }
        res = self.app.post_json(
            self.url, payload, auth=self.creator.auth, expect_errors=True)
        assert_equal(res.status_code, 400)

    def test_creates_a_project(self):
        payload = {
            'title': 'Im a real title'
        }
        res = self.app.post_json(self.url, payload, auth=self.creator.auth)
        assert_equal(res.status_code, 201)
        node = Node.load(res.json['projectUrl'].replace('/', ''))
        assert_true(node)
        assert_true(node.title, 'Im a real title')

    def test_new_project_returns_serialized_node_data(self):
        payload = {
            'title': 'Im a real title'
        }
        res = self.app.post_json(self.url, payload, auth=self.creator.auth)
        assert_equal(res.status_code, 201)
        node = res.json['newNode']
        assert_true(node)
        assert_equal(node['title'], 'Im a real title')

    def test_description_works(self):
        payload = {
            'title': 'Im a real title',
            'description': 'I describe things!'
        }
        res = self.app.post_json(self.url, payload, auth=self.creator.auth)
        assert_equal(res.status_code, 201)
        node = Node.load(res.json['projectUrl'].replace('/', ''))
        assert_true(node)
        assert_true(node.description, 'I describe things!')

    def test_can_template(self):
        other_node = ProjectFactory(creator=self.creator)
        payload = {
            'title': 'Im a real title',
            'template': other_node._id
        }
        res = self.app.post_json(self.url, payload, auth=self.creator.auth)
        assert_equal(res.status_code, 201)
        node = Node.load(res.json['projectUrl'].replace('/', ''))
        assert_true(node)
        assert_true(node.template_node, other_node)

    def test_project_before_template_no_addons(self):
        project = ProjectFactory()
        res = self.app.get(project.api_url_for('project_before_template'), auth=project.creator.auth)
        assert_equal(res.json['prompts'], [])

    def test_project_before_template_with_addons(self):
        project = ProjectWithAddonFactory(addon='github')
        res = self.app.get(project.api_url_for('project_before_template'), auth=project.creator.auth)
        assert_in('GitHub', res.json['prompts'])

    def test_project_new_from_template_non_user(self):
        project = ProjectFactory()
        url = api_url_for('project_new_from_template', nid=project._id)
        res = self.app.post(url, auth=None)
        assert_equal(res.status_code, 302)
        res2 = res.follow(expect_errors=True)
        assert_equal(res2.status_code, 301)
        assert_equal(res2.request.path, '/login')

    def test_project_new_from_template_public_non_contributor(self):
        non_contributor = AuthUserFactory()
        project = ProjectFactory(is_public=True)
        url = api_url_for('project_new_from_template', nid=project._id)
        res = self.app.post(url, auth=non_contributor.auth)
        assert_equal(res.status_code, 201)

    def test_project_new_from_template_contributor(self):
        contributor = AuthUserFactory()
        project = ProjectFactory(is_public=False)
        project.add_contributor(contributor)
        project.save()

        url = api_url_for('project_new_from_template', nid=project._id)
        res = self.app.post(url, auth=contributor.auth)
        assert_equal(res.status_code, 201)


class TestUnconfirmedUserViews(OsfTestCase):

    def test_can_view_profile(self):
        user = UnconfirmedUserFactory()
        url = web_url_for('profile_view_id', uid=user._id)
        res = self.app.get(url)
        assert_equal(res.status_code, 200)


class TestProfileNodeList(OsfTestCase):

    def setUp(self):
        OsfTestCase.setUp(self)
        self.user = AuthUserFactory()

        self.public = ProjectFactory(is_public=True)
        self.public_component = NodeFactory(parent=self.public, is_public=True)
        self.private = ProjectFactory(is_public=False)
        self.deleted = ProjectFactory(is_public=True, is_deleted=True)

        for node in (self.public, self.public_component, self.private, self.deleted):
            node.add_contributor(self.user, auth=Auth(node.creator))
            node.save()

    def test_get_public_projects(self):
        url = api_url_for('get_public_projects', uid=self.user._id)
        res = self.app.get(url)
        node_ids = [each['id'] for each in res.json['nodes']]
        assert_in(self.public._id, node_ids)
        assert_not_in(self.private._id, node_ids)
        assert_not_in(self.deleted._id, node_ids)
        assert_not_in(self.public_component._id, node_ids)

    def test_get_public_components(self):
        url = api_url_for('get_public_components', uid=self.user._id)
        res = self.app.get(url)
        node_ids = [each['id'] for each in res.json['nodes']]
        assert_in(self.public_component._id, node_ids)
        assert_not_in(self.public._id, node_ids)
        assert_not_in(self.private._id, node_ids)
        assert_not_in(self.deleted._id, node_ids)

class TestStaticFileViews(OsfTestCase):

    def test_robots_dot_txt(self):
        res = self.app.get('/robots.txt')
        assert_equal(res.status_code, 200)
        assert_in('User-agent', res)
        assert_in('text/plain', res.headers['Content-Type'])

    def test_favicon(self):
        res = self.app.get('/favicon.ico')
        assert_equal(res.status_code, 200)
        assert_in('image/vnd.microsoft.icon', res.headers['Content-Type'])

    def test_getting_started_page(self):
        res = self.app.get('/getting-started/')
        assert_equal(res.status_code, 200)


class TestUserConfirmSignal(OsfTestCase):

    def test_confirm_user_signal_called_when_user_claims_account(self):
        unclaimed_user = UnconfirmedUserFactory()
        # unclaimed user has been invited to a project.
        referrer = UserFactory()
        project = ProjectFactory(creator=referrer)
        unclaimed_user.add_unclaimed_record(project, referrer, 'foo')
        unclaimed_user.save()

        token = unclaimed_user.get_unclaimed_record(project._primary_key)['token']
        with capture_signals() as mock_signals:
            url = web_url_for('claim_user_form', pid=project._id, uid=unclaimed_user._id, token=token)
            payload = {'username': unclaimed_user.username,
                       'password': 'password',
                       'password2': 'password'}
            res = self.app.post(url, payload)
            assert_equal(res.status_code, 302)

        assert_equal(mock_signals.signals_sent(), set([auth.signals.user_confirmed]))

    def test_confirm_user_signal_called_when_user_confirms_email(self):
        unconfirmed_user = UnconfirmedUserFactory()
        unconfirmed_user.save()

        # user goes to email confirmation link
        token = unconfirmed_user.get_confirmation_token(unconfirmed_user.username)
        with capture_signals() as mock_signals:
            url = web_url_for('confirm_email_get', uid=unconfirmed_user._id, token=token)
            res = self.app.get(url)
            assert_equal(res.status_code, 302)

        assert_equal(mock_signals.signals_sent(), set([auth.signals.user_confirmed]))

class TestDraftRegistrationViews(OsfTestCase):

    def setUp(self, *args, **kwargs):
        super(TestDraftRegistrationViews, self).setUp(*args, **kwargs)

        self.user = AuthUserFactory()
        self.auth = self.user.auth
        self.node = ProjectFactory(creator=self.user)

        MetaSchema.remove()
        ensure_schemas()
        self.meta_schema = MetaSchema.find_one(
            Q('name', 'eq', 'Open-Ended Registration') &
            Q('schema_version', 'eq', 1)
        )
        self.draft = DraftRegistration(
            initiator=self.user,
            branched_from=self.node,
            registration_schema=self.meta_schema,
            registration_metadata={
                'summary': {'value': 'Some airy'}
            }
        )
        self.draft.save()

        current_month = datetime.datetime.now().strftime("%B")
        current_year = datetime.datetime.now().strftime("%Y")

        valid_date = datetime.datetime.now() + datetime.timedelta(days=180)
        self.valid_embargo_payload = json.dumps({
            u'embargoEndDate': unicode(valid_date.strftime('%a, %d, %B %Y %H:%M:%S')) + u' GMT',
            u'registrationChoice': 'embargo',
            u'summary': unicode(fake.sentence())
        })
        self.invalid_embargo_date_payload = json.dumps({
            u'embargoEndDate': u"Thu, 01 {month} {year} 05:00:00 GMT".format(
                month=current_month,
                year=str(int(current_year)-1)
            ),
            u'registrationChoice': 'embargo',
            u'summary': unicode(fake.sentence())
        })

    def tearDown(self, *args, **kwargs):
        super(TestDraftRegistrationViews, self).tearDown(*args, **kwargs)
        DraftRegistration.remove()

    @unittest.skip('TODO: test when we support draft review')
    def test_submit_draft_for_review(self):
        pass

    @mock.patch('website.project.model.DraftRegistration.register', autospec=True)
    def test_register_draft_registration(self, mock_register_draft):

        url = self.node.api_url_for('register_draft_registration', draft_id=self.draft._id)
        self.app.post_json(url, {
            'registrationChoice': 'Make registration public immediately'
        }, auth=self.auth)
        assert_equal(mock_register_draft.call_args[0][0]._id, self.draft._id)

    @mock.patch('framework.tasks.handlers.enqueue_task')
    def test_register_template_make_public_creates_public_registration(self, mock_enquque):
        url = self.node.api_url_for('register_draft_registration', draft_id=self.draft._id)
        self.app.post_json(url, {'registrationChoice': 'immediate'}, auth=self.auth)
        self.node.reload()
        # Most recent node is a registration
        reg = Node.load(self.node.node__registrations[-1])
        assert_true(reg.is_registration)
        # The registration created is public
        assert_true(reg.is_public)

    @mock.patch('framework.tasks.handlers.enqueue_task')
    def test_register_template_make_public_makes_children_public(self, mock_enquque):
        comp1 = NodeFactory(parent=self.node)
        NodeFactory(parent=comp1)

        url = self.node.api_url_for('register_draft_registration', draft_id=self.draft._id)
        self.app.post_json(url, {'registrationChoice': 'immediate'}, auth=self.auth)
        self.node.reload()
        # Most recent node is a registration
        reg = Node.load(self.node.node__registrations[-1])
        for node in reg.get_descendants_recursive():
            assert_true(node.is_registration)
            assert_true(node.is_public)

    @mock.patch('framework.tasks.handlers.enqueue_task')
    def test_register_draft_registration_with_embargo_creates_embargo(self, mock_enquque):
        url = self.node.api_url_for('register_draft_registration', draft_id=self.draft._id)
        self.app.post_json(
            url,
            {
                'registrationChoice': 'embargo',
                'embargoEndDate': "Fri, 01 Jan {year} 05:00:00 GMT".format(year=str(dt.date.today().year + 1))
            },
            auth=self.auth)

        self.node.reload()
        # Most recent node is a registration
        reg = Node.load(self.node.node__registrations[-1])
        assert_true(reg.is_registration)
        # The registration created is not public
        assert_false(reg.is_public)
        # The registration is pending an embargo that has not been approved
        assert_true(reg.pending_embargo)
        assert_false(reg.embargo_end_date)

    @mock.patch('framework.tasks.handlers.enqueue_task')
    def test_register_draft_registration_with_embargo_adds_to_parent_project_logs(self, mock_enquque):
        initial_project_logs = len(self.node.logs)
        self.app.post(
            self.node.api_url_for('register_draft_registration', draft_id=self.draft._id),
            self.valid_embargo_payload,
            content_type='application/json',
            auth=self.user.auth
        )
        self.node.reload()
        # Logs: Created, registered, embargo initiated
        assert_equal(len(self.node.logs), initial_project_logs + 1)

    @mock.patch('framework.tasks.handlers.enqueue_task')
    def test_register_draft_registration_with_embargo_is_not_public(self, mock_enqueue):
        res = self.app.post(
            self.node.api_url_for('register_draft_registration', draft_id=self.draft._id),
            self.valid_embargo_payload,
            content_type='application/json',
            auth=self.user.auth
        )

        # register_draft_registration returns http.ACCEPTED not CREATED
        assert_equal(res.status_code, 202)

        registration = Node.find().sort('-registered_date')[0]

        assert_true(registration.is_registration)
        assert_false(registration.is_public)
        assert_true(registration.pending_registration)
        assert_is_not_none(registration.embargo)

    @mock.patch('framework.tasks.handlers.enqueue_task')
    def test_register_draft_registration_invalid_embargo_end_date_raises_HTTPError(self, mock_enqueue):
        res = self.app.post(
            self.node.api_url_for('register_draft_registration', draft_id=self.draft._id),
            self.invalid_embargo_date_payload,
            content_type='application/json',
            auth=self.user.auth,
            expect_errors=True
        )

        assert_equal(res.status_code, 400)

    def test_get_draft_registrations_gets_drafts_for_node_and_user(self):

        dummy = NodeFactory()
        for i in range(5):
            d = DraftRegistration(
                initiator=self.user,
                branched_from=dummy,
                meta_schema=self.meta_schema,
                schema_data={}
            )
            d.save()
        found = [self.draft]
        for i in range(3):
            d = DraftRegistration(
                initiator=self.user,
                branched_from=self.node,
                meta_schema=self.meta_schema,
                schema_data={}
            )
            d.save()
            found.append(d)
        url = self.node.api_url_for('get_draft_registrations')
        res = self.app.get(url, auth=self.auth).json
        # 3 new, 1 from setUp
        assert_equal(len(res['drafts']), 4)
        for draft in res['drafts']:
            assert_in(draft['pk'], [f._id for f in found])

    def test_create_draft_registration(self):
        target = NodeFactory(creator=self.user)
        metadata = {
            'summary': {'value': 'Some airy'}
        }
        payload = {
            'schema_name': 'Open-Ended Registration',
            'schema_version': 1,
            'schema_data': metadata,
        }
        url = target.api_url_for('create_draft_registration')
        res = self.app.post_json(url, payload, auth=self.auth)
        assert_equal(res.status_code, 201)
        draft = DraftRegistration.find_one(Q('branched_from', 'eq', target))
        assert_equal(draft.registration_schema, self.meta_schema)
        assert_equal(draft.registration_metadata, metadata)

    def test_new_draft_registration(self):
        target = NodeFactory(creator=self.user)
        payload = {
            'schema_name': 'Open-Ended Registration',
            'schema_version': 1
        }
        url = target.web_url_for('new_draft_registration')
        res = self.app.post(url, payload, auth=self.auth)
        assert_equal(res.status_code, 302)
        draft = DraftRegistration.find_one(Q('branched_from', 'eq', target))
        assert_equal(draft.registration_schema, self.meta_schema)

    def test_update_draft_registration(self):
        metadata = {
            'summary': {'value': 'updated'}
        }
        payload = {
            'schema_data': metadata,
            'schema_name': 'OSF-Standard Pre-Data Collection Registration',
            'schema_version': 1
        }
        url = self.node.api_url_for('update_draft_registration', draft_id=self.draft._id)
        self.app.put_json(url, payload, auth=self.auth)

        open_ended_schema = MetaSchema.find_one(
            Q('name', 'eq', 'OSF-Standard Pre-Data Collection Registration') &
            Q('schema_version', 'eq', 1)
        )
        self.draft.reload()
        assert_equal(open_ended_schema, self.draft.registration_schema)
        assert_equal(metadata, self.draft.registration_metadata)

    def test_delete_draft_registration(self):
        assert_equal(1, DraftRegistration.find().count())
        url = self.node.api_url_for('delete_draft_registration', draft_id=self.draft._id)
        self.app.delete(url, auth=self.auth)
        assert_equal(0, DraftRegistration.find().count())

    def test_get_metaschemas(self):
        url = '/api/v1/project/schema/'
        res = self.app.get(url).json
        schema_names = database['metaschema'].distinct('name')
        assert_equal(len(res['meta_schemas']), len(schema_names))
        url = '/api/v1/project/schema/?include=all'
        res = self.app.get(url).json
        assert_equal(len(res['meta_schemas']), MetaSchema.find().count())

if __name__ == '__main__':
    unittest.main()<|MERGE_RESOLUTION|>--- conflicted
+++ resolved
@@ -9,11 +9,8 @@
 import mock
 import httplib as http
 import math
-<<<<<<< HEAD
+import time
 import datetime
-=======
-import time
->>>>>>> abfc1b5a
 
 from nose.tools import *  # noqa PEP8 asserts
 from tests.test_features import requires_search
@@ -50,7 +47,6 @@
 from website.project.signals import contributor_added
 from website.addons.github.model import AddonGitHubOauthSettings
 
-
 from tests.base import (
     OsfTestCase,
     fake,
@@ -554,6 +550,7 @@
             self.project._primary_key)
         self.app.post_json(url, {'registrationChoice': 'Make registration public immediately'}, auth=self.auth)
         self.project.reload()
+        archiver_utils.archive_success(self.project.node__registrations[0], self.project.creator)
         # A registration was added to the project's registration list
         assert_equal(len(self.project.node__registrations), 1)
         # A log event was saved
@@ -1932,7 +1929,6 @@
         super(TestAddingContributorViews, self).tearDown()
         contributor_added.disconnect(notify_added_contributor)
 
-
 class TestUserInviteViews(OsfTestCase):
 
     def setUp(self):
