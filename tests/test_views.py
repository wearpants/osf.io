#!/usr/bin/env python
# -*- coding: utf-8 -*-
'''Views tests for the OSF.'''
from __future__ import absolute_import
import unittest
import json
import datetime as dt
import mock
import httplib as http

from nose.tools import *  # noqa PEP8 asserts
from tests.test_features import requires_search
from webtest.app import AppError

from modularodm import Q

from framework import auth
from framework.exceptions import HTTPError, PermissionsError
from framework.auth import User, Auth
from framework.auth.utils import impute_names_model

# import website.app
from website.models import Node, Pointer, NodeLog
from website.project.model import ensure_schemas, has_anonymous_link
from website.project.views.contributor import (
    send_claim_email,
    deserialize_contributors
)
from website.profile.utils import add_contributor_json, serialize_unregistered
from website.profile.views import fmt_date_or_none
from website.util import api_url_for, web_url_for
from website import mails
from website.util import rubeus
<<<<<<< HEAD
from website.project.views.node import _view_project
from website.project.views.comment import serialize_comment, n_unread_comments
=======
from website.project.views.node import _view_project, abbrev_authors
from website.project.views.comment import serialize_comment
>>>>>>> 9300e3d6
from website.project.decorators import check_can_access


from tests.base import OsfTestCase, fake, capture_signals, assert_is_redirect
from tests.factories import (
    UserFactory, ApiKeyFactory, ProjectFactory, WatchConfigFactory,
    NodeFactory, NodeLogFactory, AuthUserFactory, UnregUserFactory,
    RegistrationFactory, CommentFactory, PrivateLinkFactory, UnconfirmedUserFactory, DashboardFactory, FolderFactory,
    ProjectWithAddonFactory
)
from website.settings import ALL_MY_REGISTRATIONS_ID, ALL_MY_PROJECTS_ID


class TestViewingProjectWithPrivateLink(OsfTestCase):

    def setUp(self):
        super(TestViewingProjectWithPrivateLink, self).setUp()
        self.user = AuthUserFactory()  # Is NOT a contributor
        self.project = ProjectFactory(is_public=False)
        self.link = PrivateLinkFactory()
        self.link.nodes.append(self.project)
        self.link.save()
        self.project_url = self.project.web_url_for('view_project')

    def test_not_anonymous_for_public_project(self):
        anonymous_link = PrivateLinkFactory(anonymous=True)
        anonymous_link.nodes.append(self.project)
        anonymous_link.save()
        self.project.set_privacy('public')
        self.project.save()
        self.project.reload()
        auth = Auth(user=self.user, private_key=anonymous_link.key)
        assert_false(has_anonymous_link(self.project, auth))

    def test_has_private_link_key(self):
        res = self.app.get(self.project_url, {'view_only': self.link.key})
        assert_equal(res.status_code, 200)

    def test_not_logged_in_no_key(self):
        res = self.app.get(self.project_url, {'view_only': None})
        assert_is_redirect(res)
        res = res.follow()
        assert_equal(
            res.request.path,
            web_url_for('auth_login')
        )

    def test_logged_in_no_private_key(self):
        res = self.app.get(self.project_url, {'view_only': None}, auth=self.user.auth,
                           expect_errors=True)
        assert_equal(res.status_code, http.FORBIDDEN)

    def test_logged_in_has_key(self):
        res = self.app.get(
            self.project_url, {'view_only': self.link.key}, auth=self.user.auth)
        assert_equal(res.status_code, 200)

    @unittest.skip('Skipping for now until we find a way to mock/set the referrer')
    def test_prepare_private_key(self):
        res = self.app.get(self.project_url, {'key': self.link.key})

        res = res.click('Registrations')

        assert_is_redirect(res)
        res = res.follow()

        assert_equal(res.status_code, 200)
        assert_equal(res.request.GET['key'], self.link.key)

    def test_check_can_access_valid(self):
        contributor = AuthUserFactory()
        self.project.add_contributor(contributor, auth=Auth(self.project.creator))
        self.project.save()
        assert_true(check_can_access(self.project, contributor))

    def test_check_user_access_invalid(self):
        noncontrib = AuthUserFactory()
        with assert_raises(HTTPError):
            check_can_access(self.project, noncontrib)

    def test_check_user_access_if_user_is_None(self):
        assert_false(check_can_access(self.project, None))


class TestProjectViews(OsfTestCase):

    def setUp(self):
        super(TestProjectViews, self).setUp()
        ensure_schemas()
        self.user1 = UserFactory.build()
        # Add an API key for quicker authentication
        api_key = ApiKeyFactory()
        self.user1.api_keys.append(api_key)
        self.user1.save()
        self.consolidate_auth1 = Auth(user=self.user1, api_key=api_key)
        self.auth = ('test', api_key._primary_key)
        self.user2 = UserFactory()
        # A project has 2 contributors
        self.project = ProjectFactory(
            title="Ham",
            description='Honey-baked',
            creator=self.user1
        )
        self.project.add_contributor(self.user1)
        self.project.add_contributor(self.user2)
        self.project.api_keys.append(api_key)
        self.project.save()

    def test_edit_description(self):
        url = "/api/v1/project/{0}/edit/".format(self.project._id)
        self.app.post_json(url,
                           {"name": "description", "value": "Deep-fried"},
                           auth=self.auth)
        self.project.reload()
        assert_equal(self.project.description, "Deep-fried")

    def test_project_api_url(self):
        url = self.project.api_url
        res = self.app.get(url, auth=self.auth)
        data = res.json
        assert_equal(data['node']['category'], 'Project')
        assert_equal(data['node']['node_type'], 'project')

        assert_equal(data['node']['title'], self.project.title)
        assert_equal(data['node']['is_public'], self.project.is_public)
        assert_equal(data['node']['is_registration'], False)
        assert_equal(data['node']['id'], self.project._primary_key)
        assert_equal(data['node']['watched_count'], 0)
        assert_true(data['user']['is_contributor'])
        assert_equal(data['node']['description'], self.project.description)
        assert_equal(data['node']['url'], self.project.url)
        assert_equal(data['node']['tags'], [t._primary_key for t in self.project.tags])
        assert_in('forked_date', data['node'])
        assert_in('watched_count', data['node'])
        assert_in('registered_from_url', data['node'])
        # TODO: Test "parent" and "user" output

    def test_api_get_folder_pointers(self):
        dashboard = DashboardFactory(creator=self.user1)
        project_one = ProjectFactory(creator=self.user1)
        project_two = ProjectFactory(creator=self.user1)
        url = dashboard.api_url_for("get_folder_pointers")
        dashboard.add_pointer(project_one, auth=self.consolidate_auth1)
        dashboard.add_pointer(project_two, auth=self.consolidate_auth1)
        res = self.app.get(url, auth=self.auth)
        pointers = res.json
        assert_in(project_one._id, pointers)
        assert_in(project_two._id, pointers)
        assert_equal(len(pointers), 2)

    def test_api_get_folder_pointers_from_non_folder(self):
        project_one = ProjectFactory(creator=self.user1)
        project_two = ProjectFactory(creator=self.user1)
        url = project_one.api_url_for("get_folder_pointers")
        project_one.add_pointer(project_two, auth=self.consolidate_auth1)
        res = self.app.get(url, auth=self.auth)
        pointers = res.json
        assert_equal(len(pointers), 0)

    def test_new_user_gets_dashboard_on_dashboard_path(self):
        my_user = AuthUserFactory()
        dashboard = my_user.node__contributed.find(Q('is_dashboard', 'eq', True))
        assert_equal(dashboard.count(), 0)
        url = api_url_for('get_dashboard')
        self.app.get(url, auth=my_user.auth)
        my_user.reload()
        dashboard = my_user.node__contributed.find(Q('is_dashboard', 'eq', True))
        assert_equal(dashboard.count(), 1)


    def test_add_contributor_post(self):
        # Two users are added as a contributor via a POST request
        project = ProjectFactory(creator=self.user1, is_public=True)
        user2 = UserFactory()
        user3 = UserFactory()
        url = "/api/v1/project/{0}/contributors/".format(project._id)

        dict2 = add_contributor_json(user2)
        dict3 = add_contributor_json(user3)
        dict2.update({
            'permission': 'admin',
            'visible': True,
        })
        dict3.update({
            'permission': 'write',
            'visible': False,
        })

        self.app.post_json(
            url,
            {
                'users': [dict2, dict3],
                'node_ids': [project._id],
            },
            content_type="application/json",
            auth=self.auth,
        ).maybe_follow()
        project.reload()
        assert_in(user2._id, project.contributors)
        # A log event was added
        assert_equal(project.logs[-1].action, "contributor_added")
        assert_equal(len(project.contributors), 3)
        assert_in(user2._id, project.permissions)
        assert_in(user3._id, project.permissions)
        assert_equal(project.permissions[user2._id], ['read', 'write', 'admin'])
        assert_equal(project.permissions[user3._id], ['read', 'write'])

    def test_manage_permissions(self):

        url = self.project.api_url + 'contributors/manage/'
        self.app.post_json(
            url,
            {
                'contributors': [
                    {'id': self.project.creator._id, 'permission': 'admin',
                        'registered': True, 'visible': True},
                    {'id': self.user1._id, 'permission': 'read',
                        'registered': True, 'visible': True},
                    {'id': self.user2._id, 'permission': 'admin',
                        'registered': True, 'visible': True},
                ]
            },
            auth=self.auth,
        )

        self.project.reload()

        assert_equal(self.project.get_permissions(self.user1), ['read'])
        assert_equal(self.project.get_permissions(self.user2), ['read', 'write', 'admin'])

    def test_contributor_manage_reorder(self):

        # Two users are added as a contributor via a POST request
        project = ProjectFactory(creator=self.user1, is_public=True)
        reg_user1, reg_user2 = UserFactory(), UserFactory()
        project.add_contributors(
            [
                {'user': reg_user1, 'permissions': [
                    'read', 'write', 'admin'], 'visible': True},
                {'user': reg_user2, 'permissions': [
                    'read', 'write', 'admin'], 'visible': False},
            ]
        )
        # Add a non-registered user
        unregistered_user = project.add_unregistered_contributor(
            fullname=fake.name(), email=fake.email(),
            auth=self.consolidate_auth1,
            save=True,
        )

        url = project.api_url + 'contributors/manage/'
        self.app.post_json(
            url,
            {
                'contributors': [
                    {'id': reg_user2._id, 'permission': 'admin',
                        'registered': True, 'visible': False},
                    {'id': project.creator._id, 'permission': 'admin',
                        'registered': True, 'visible': True},
                    {'id': unregistered_user._id, 'permission': 'admin',
                        'registered': False, 'visible': True},
                    {'id': reg_user1._id, 'permission': 'admin',
                        'registered': True, 'visible': True},
                ]
            },
            auth=self.auth,
        )

        project.reload()

        assert_equal(
            # Note: Cast ForeignList to list for comparison
            list(project.contributors),
            [reg_user2, project.creator, unregistered_user, reg_user1]
        )

        assert_equal(
            project.visible_contributors,
            [project.creator, unregistered_user, reg_user1]
        )

    def test_project_remove_contributor(self):
        url = "/api/v1/project/{0}/removecontributors/".format(self.project._id)
        # User 1 removes user2
        self.app.post(url, json.dumps({"id": self.user2._id}),
                      content_type="application/json",
                      auth=self.auth).maybe_follow()
        self.project.reload()
        assert_not_in(self.user2._id, self.project.contributors)
        # A log event was added
        assert_equal(self.project.logs[-1].action, "contributor_removed")

    def test_get_contributors_abbrev(self):
        # create a project with 3 registered contributors
        project = ProjectFactory(creator=self.user1, is_public=True)
        reg_user1, reg_user2 = UserFactory(), UserFactory()
        project.add_contributors(
            [
                {'user': reg_user1, 'permissions': [
                    'read', 'write', 'admin'], 'visible': True},
                {'user': reg_user2, 'permissions': [
                    'read', 'write', 'admin'], 'visible': True},
            ]
        )

        # add an unregistered contributor
        unregistered_user = project.add_unregistered_contributor(
            fullname=fake.name(), email=fake.email(),
            auth=self.consolidate_auth1,
            save=True,
        )

        url = project.api_url_for('get_node_contributors_abbrev')
        res = self.app.get(url, auth=self.auth)
        assert_equal(len(project.contributors), 4)
        assert_equal(len(res.json['contributors']), 3)
        assert_equal(len(res.json['others_count']), 1)
        assert_equal(res.json['contributors'][0]['separator'], ',')
        assert_equal(res.json['contributors'][1]['separator'], ',')
        assert_equal(res.json['contributors'][2]['separator'], '&nbsp;&')

    def test_edit_node_title(self):
        url = "/api/v1/project/{0}/edit/".format(self.project._id)
        # The title is changed though posting form data
        self.app.post_json(url, {"name": "title", "value": "Bacon"},
                           auth=self.auth).maybe_follow()
        self.project.reload()
        # The title was changed
        assert_equal(self.project.title, "Bacon")
        # A log event was saved
        assert_equal(self.project.logs[-1].action, "edit_title")

    def test_make_public(self):
        self.project.is_public = False
        self.project.save()
        url = "/api/v1/project/{0}/permissions/public/".format(self.project._id)
        res = self.app.post_json(url, {}, auth=self.auth)
        self.project.reload()
        assert_true(self.project.is_public)
        assert_equal(res.json['status'], 'success')

    def test_make_private(self):
        self.project.is_public = True
        self.project.save()
        url = "/api/v1/project/{0}/permissions/private/".format(self.project._id)
        res = self.app.post_json(url, {}, auth=self.auth)
        self.project.reload()
        assert_false(self.project.is_public)
        assert_equal(res.json['status'], 'success')

    def test_cant_make_public_if_not_admin(self):
        non_admin = AuthUserFactory()
        self.project.add_contributor(non_admin, permissions=['read', 'write'])
        self.project.is_public = False
        self.project.save()
        url = "/api/v1/project/{0}/permissions/public/".format(self.project._id)
        res = self.app.post_json(
            url, {}, auth=non_admin.auth,
            expect_errors=True,
        )
        assert_equal(res.status_code, http.FORBIDDEN)
        assert_false(self.project.is_public)

    def test_cant_make_private_if_not_admin(self):
        non_admin = AuthUserFactory()
        self.project.add_contributor(non_admin, permissions=['read', 'write'])
        self.project.is_public = True
        self.project.save()
        url = "/api/v1/project/{0}/permissions/private/".format(self.project._id)
        res = self.app.post_json(
            url, {}, auth=non_admin.auth,
            expect_errors=True,
        )
        assert_equal(res.status_code, http.FORBIDDEN)
        assert_true(self.project.is_public)

    def test_add_tag(self):
        url = "/api/v1/project/{0}/addtag/{tag}/".format(
            self.project._primary_key,
            tag="footag",
        )
        self.app.post_json(url, {}, auth=self.auth)
        self.project.reload()
        assert_in("footag", self.project.tags)

    def test_remove_tag(self):
        self.project.add_tag("footag", auth=self.consolidate_auth1, save=True)
        assert_in("footag", self.project.tags)
        url = "/api/v1/project/{0}/removetag/{tag}/".format(
            self.project._primary_key,
            tag="footag",
        )
        self.app.post_json(url, {}, auth=self.auth)
        self.project.reload()
        assert_not_in("footag", self.project.tags)

    def test_register_template_page(self):
        url = "/api/v1/project/{0}/register/Replication_Recipe_(Brandt_et_al.,_2013):_Post-Completion/".format(
            self.project._primary_key)
        self.app.post_json(url, {}, auth=self.auth)
        self.project.reload()
        # A registration was added to the project's registration list
        assert_equal(len(self.project.registration_list), 1)
        # A log event was saved
        assert_equal(self.project.logs[-1].action, "project_registered")
        # Most recent node is a registration
        reg = Node.load(self.project.registration_list[-1])
        assert_true(reg.is_registration)

    def test_register_template_page_with_invalid_template_name(self):
        url = self.project.web_url_for('node_register_template_page', template='invalid')
        res = self.app.get(url, expect_errors=True, auth=self.auth)
        assert_equal(res.status_code, 404)
        assert_in('Template not found', res)

    @mock.patch('framework.transactions.commands.begin')
    @mock.patch('framework.transactions.commands.rollback')
    @mock.patch('framework.transactions.commands.commit')
    def test_get_logs(self, *mock_commands):
        # Add some logs
        for _ in range(5):
            self.project.logs.append(
                NodeLogFactory(
                    user=self.user1,
                    action='file_added',
                    params={'project': self.project._id}
                )
            )
        self.project.save()
        url = '/api/v1/project/{0}/log/'.format(self.project._primary_key)
        res = self.app.get(url, auth=self.auth)
        for mock_command in mock_commands:
            assert_false(mock_command.called)
        self.project.reload()
        data = res.json
        assert_equal(len(data['logs']), len(self.project.logs))
        assert_false(data['has_more_logs'])
        most_recent = data['logs'][0]
        assert_equal(most_recent['action'], 'file_added')

    def test_get_logs_with_count_param(self):
        # Add some logs
        for _ in range(5):
            self.project.logs.append(
                NodeLogFactory(
                    user=self.user1,
                    action='file_added',
                    params={'project': self.project._id}
                )
            )
        self.project.save()
        url = '/api/v1/project/{0}/log/'.format(self.project._primary_key)
        res = self.app.get(url, {'count': 3}, auth=self.auth)
        assert_equal(len(res.json['logs']), 3)
        assert_true(res.json['has_more_logs'])

    def test_get_logs_defaults_to_ten(self):
        # Add some logs
        for _ in range(12):
            self.project.logs.append(
                NodeLogFactory(
                    user=self.user1,
                    action='file_added',
                    params={'project': self.project._id}
                )
            )
        self.project.save()
        url = '/api/v1/project/{0}/log/'.format(self.project._primary_key)
        res = self.app.get(url, auth=self.auth)
        assert_equal(len(res.json['logs']), 10)
        assert_true(res.json['has_more_logs'])

    def test_get_more_logs(self):
        # Add some logs
        for _ in range(12):
            self.project.logs.append(
                NodeLogFactory(
                    user=self.user1,
                    action="file_added",
                    params={"project": self.project._id}
                )
            )
        self.project.save()
        url = "/api/v1/project/{0}/log/".format(self.project._primary_key)
        res = self.app.get(url, {"pageNum": 1}, auth=self.auth)
        assert_equal(len(res.json['logs']), 4)
        assert_false(res.json['has_more_logs'])

    def test_logs_private(self):
        """Add logs to a public project, then to its private component. Get
        the ten most recent logs; assert that ten logs are returned and that
        all belong to the project and not its component.

        """
        # Add some logs
        for _ in range(15):
            self.project.add_log(
                auth=self.consolidate_auth1,
                action='file_added',
                params={'project': self.project._id}
            )
        self.project.is_public = True
        self.project.save()
        child = NodeFactory(project=self.project)
        for _ in range(5):
            child.add_log(
                auth=self.consolidate_auth1,
                action='file_added',
                params={'project': child._id}
            )

        url = '/api/v1/project/{0}/log/'.format(self.project._primary_key)
        res = self.app.get(url).maybe_follow()
        assert_equal(len(res.json['logs']), 10)
        assert_true(res.json['has_more_logs'])
        assert_equal(
            [self.project._id] * 10,
            [
                log['params']['project']
                for log in res.json['logs']
            ]
        )

    def test_can_view_public_log_from_private_project(self):
        project = ProjectFactory(is_public=True)
        fork = project.fork_node(auth=self.consolidate_auth1)
        url = fork.api_url_for('get_logs')
        res = self.app.get(url, auth=self.auth)
        assert_equal(
            [each['action'] for each in res.json['logs']],
            ['node_forked', 'project_created'],
        )
        project.is_public = False
        project.save()
        res = self.app.get(url, auth=self.auth)
        assert_equal(
            [each['action'] for each in res.json['logs']],
            ['node_forked', 'project_created'],
        )

    def test_for_private_component_log(self):
        for _ in range(5):
            self.project.add_log(
                auth=self.consolidate_auth1,
                action='file_added',
                params={'project': self.project._id}
            )
        self.project.is_public = True
        self.project.save()
        child = NodeFactory(project=self.project)
        child.is_public = False
        child.set_title("foo", auth=self.consolidate_auth1)
        child.set_title("bar", auth=self.consolidate_auth1)
        child.save()
        url = '/api/v1/project/{0}/log/'.format(self.project._primary_key)
        res = self.app.get(url).maybe_follow()
        assert_equal(len(res.json['logs']), 7)
        assert_not_in(
            child._id,
            [
                log['params']['project']
                for log in res.json['logs']
            ]
        )

    def test_remove_project(self):
        url = self.project.api_url
        res = self.app.delete_json(url, {}, auth=self.auth).maybe_follow()
        self.project.reload()
        assert_equal(self.project.is_deleted, True)
        assert_in('url', res.json)
        assert_equal(res.json['url'], '/dashboard/')

    def test_private_link_edit_name(self):
        link = PrivateLinkFactory()
        link.nodes.append(self.project)
        link.save()
        assert_equal(link.name, "link")
        url = self.project.api_url + 'private_link/edit/'
        self.app.put_json(
            url,
            {'pk': link._id, "value": "new name"},
            auth=self.auth,
        ).maybe_follow()
        self.project.reload()
        link.reload()
        assert_equal(link.name, "new name")

    def test_remove_private_link(self):
        link = PrivateLinkFactory()
        link.nodes.append(self.project)
        link.save()
        url = self.project.api_url_for('remove_private_link')
        self.app.delete_json(
            url,
            {'private_link_id': link._id},
            auth=self.auth,
        ).maybe_follow()
        self.project.reload()
        link.reload()
        assert_true(link.is_deleted)

    def test_remove_component(self):
        node = NodeFactory(project=self.project, creator=self.user1)
        url = node.api_url
        res = self.app.delete_json(url, {}, auth=self.auth).maybe_follow()
        node.reload()
        assert_equal(node.is_deleted, True)
        assert_in('url', res.json)
        assert_equal(res.json['url'], self.project.url)

    def test_cant_remove_component_if_not_admin(self):
        node = NodeFactory(project=self.project, creator=self.user1)
        non_admin = AuthUserFactory()
        node.add_contributor(
            non_admin,
            permissions=['read', 'write'],
            save=True,
        )

        url = node.api_url
        res = self.app.delete_json(
            url, {}, auth=non_admin.auth,
            expect_errors=True,
        ).maybe_follow()

        assert_equal(res.status_code, http.FORBIDDEN)
        assert_false(node.is_deleted)

    def test_watch_and_unwatch(self):
        url = self.project.api_url_for('togglewatch_post')
        self.app.post_json(url, {}, auth=self.auth)
        res = self.app.get(self.project.api_url, auth=self.auth)
        assert_equal(res.json['node']['watched_count'], 1)
        self.app.post_json(url, {}, auth=self.auth)
        res = self.app.get(self.project.api_url, auth=self.auth)
        assert_equal(res.json['node']['watched_count'], 0)

class TestUserProfile(OsfTestCase):

    def setUp(self):
        super(TestUserProfile, self).setUp()
        self.user = AuthUserFactory()

    def test_fmt_date_or_none(self):
        with assert_raises(HTTPError) as cm:
            #enter a date before 1900
            fmt_date_or_none(dt.datetime(1890, 10, 31, 18, 23, 29, 227))
        # error should be raised because date is before 1900
        assert_equal(cm.exception.code, http.BAD_REQUEST)

    def test_unserialize_social(self):
        url = api_url_for('unserialize_social')
        payload = {
            'personal': 'http://frozen.pizza.com/reviews',
            'twitter': 'howtopizza',
            'github': 'frozenpizzacode',
        }
        self.app.put_json(
            url,
            payload,
            auth=self.user.auth,
        )
        self.user.reload()
        for key, value in payload.iteritems():
            assert_equal(self.user.social[key], value)
        assert_true(self.user.social['researcherId'] is None)

    def test_serialize_social_editable(self):
        self.user.social['twitter'] = 'howtopizza'
        self.user.save()
        url = api_url_for('serialize_social')
        res = self.app.get(
            url,
            auth=self.user.auth,
        )
        assert_equal(res.json.get('twitter'), 'howtopizza')
        assert_true(res.json.get('github') is None)
        assert_true(res.json['editable'])

    def test_serialize_social_not_editable(self):
        user2 = AuthUserFactory()
        self.user.social['twitter'] = 'howtopizza'
        self.user.save()
        url = api_url_for('serialize_social', uid=self.user._id)
        res = self.app.get(
            url,
            auth=user2.auth,
        )
        assert_equal(res.json.get('twitter'), 'howtopizza')
        assert_true(res.json.get('github') is None)
        assert_false(res.json['editable'])

    def test_serialize_social_addons_editable(self):
        self.user.add_addon('github')
        user_github = self.user.get_addon('github')
        user_github.github_user = 'howtogithub'
        user_github.save()
        url = api_url_for('serialize_social')
        res = self.app.get(
            url,
            auth=self.user.auth,
        )
        assert_equal(
            res.json['addons']['github'],
            'howtogithub'
        )

    def test_serialize_social_addons_not_editable(self):
        user2 = AuthUserFactory()
        self.user.add_addon('github')
        user_github = self.user.get_addon('github')
        user_github.github_user = 'howtogithub'
        user_github.save()
        url = api_url_for('serialize_social', uid=self.user._id)
        res = self.app.get(
            url,
            auth=user2.auth,
        )
        assert_not_in('addons', res.json)


class TestAddingContributorViews(OsfTestCase):

    def setUp(self):
        super(TestAddingContributorViews, self).setUp()
        ensure_schemas()
        self.creator = AuthUserFactory()
        self.project = ProjectFactory(creator=self.creator)
        # Authenticate all requests
        self.app.authenticate(*self.creator.auth)

    def test_serialize_unregistered_without_record(self):
        name, email = fake.name(), fake.email()
        res = serialize_unregistered(fullname=name, email=email)
        assert_equal(res['fullname'], name)
        assert_equal(res['email'], email)
        assert_equal(res['id'], None)
        assert_false(res['registered'])
        assert_true(res['gravatar'])
        assert_false(res['active'])

    def test_deserialize_contributors(self):
        contrib = UserFactory()
        unreg = UnregUserFactory()
        name, email = fake.name(), fake.email()
        unreg_no_record = serialize_unregistered(name, email)
        contrib_data = [
            add_contributor_json(contrib),
            serialize_unregistered(fake.name(), unreg.username),
            unreg_no_record
        ]
        contrib_data[0]['permission'] = 'admin'
        contrib_data[1]['permission'] = 'write'
        contrib_data[2]['permission'] = 'read'
        contrib_data[0]['visible'] = True
        contrib_data[1]['visible'] = True
        contrib_data[2]['visible'] = True
        res = deserialize_contributors(
            self.project,
            contrib_data,
            auth=Auth(self.creator))
        assert_equal(len(res), len(contrib_data))
        assert_true(res[0]['user'].is_registered)

        assert_false(res[1]['user'].is_registered)
        assert_true(res[1]['user']._id)

        assert_false(res[2]['user'].is_registered)
        assert_true(res[2]['user']._id)

    def test_deserialize_contributors_sends_unreg_contributor_added_signal(self):
        unreg = UnregUserFactory()
        from website.project.model import unreg_contributor_added
        serialized = [serialize_unregistered(fake.name(), unreg.username)]
        serialized[0]['visible'] = True
        with capture_signals() as mock_signals:
            deserialize_contributors(self.project, serialized,
                                     auth=Auth(self.creator))
        assert_equal(mock_signals.signals_sent(), set([unreg_contributor_added]))

    def test_serialize_unregistered_with_record(self):
        name, email = fake.name(), fake.email()
        user = self.project.add_unregistered_contributor(fullname=name,
                                                         email=email, auth=Auth(self.project.creator))
        self.project.save()
        res = serialize_unregistered(
            fullname=name,
            email=email
        )
        assert_false(res['active'])
        assert_false(res['registered'])
        assert_equal(res['id'], user._primary_key)
        assert_true(res['gravatar_url'])
        assert_equal(res['fullname'], name)
        assert_equal(res['email'], email)

    def test_add_contributor_with_unreg_contribs_and_reg_contribs(self):
        n_contributors_pre = len(self.project.contributors)
        reg_user = UserFactory()
        name, email = fake.name(), fake.email()
        pseudouser = {
            'id': None,
            'registered': False,
            'fullname': name,
            'email': email,
            'permission': 'admin',
            'visible': True,
        }
        reg_dict = add_contributor_json(reg_user)
        reg_dict['permission'] = 'admin'
        reg_dict['visible'] = True
        payload = {
            'users': [reg_dict, pseudouser],
            'node_ids': []
        }
        url = self.project.api_url_for('project_contributors_post')
        self.app.post_json(url, payload).maybe_follow()
        self.project.reload()
        assert_equal(len(self.project.contributors),
                     n_contributors_pre + len(payload['users']))

        new_unreg = auth.get_user(username=email)
        assert_false(new_unreg.is_registered)
        # unclaimed record was added
        new_unreg.reload()
        assert_in(self.project._primary_key, new_unreg.unclaimed_records)
        rec = new_unreg.get_unclaimed_record(self.project._primary_key)
        assert_equal(rec['name'], name)
        assert_equal(rec['email'], email)

    @mock.patch('website.project.views.contributor.send_claim_email')
    def test_add_contributors_post_only_sends_one_email_to_unreg_user(
            self, mock_send_claim_email):
        # Project has components
        comp1, comp2 = NodeFactory(
            creator=self.creator), NodeFactory(creator=self.creator)
        self.project.nodes.append(comp1)
        self.project.nodes.append(comp2)
        self.project.save()

        # An unreg user is added to the project AND its components
        unreg_user = {  # dict because user has not previous unreg record
            'id': None,
            'registered': False,
            'fullname': fake.name(),
            'email': fake.email(),
            'permission': 'admin',
            'visible': True,
        }
        payload = {
            'users': [unreg_user],
            'node_ids': [comp1._primary_key, comp2._primary_key]
        }

        # send request
        url = self.project.api_url_for('project_contributors_post')
        assert self.project.can_edit(user=self.creator)
        self.app.post_json(url, payload, auth=self.creator.auth)

        # finalize_invitation should only have been called once
        assert_equal(mock_send_claim_email.call_count, 1)

    @mock.patch('website.project.views.contributor.send_claim_email')
    def test_email_sent_when_unreg_user_is_added(self, send_mail):
        name, email = fake.name(), fake.email()
        pseudouser = {
            'id': None,
            'registered': False,
            'fullname': name,
            'email': email,
            'permission': 'admin',
            'visible': True,
        }
        payload = {
            'users': [pseudouser],
            'node_ids': []
        }
        url = self.project.api_url_for('project_contributors_post')
        self.app.post_json(url, payload).maybe_follow()
        assert_true(send_mail.called)
        assert_true(send_mail.called_with(email=email))

    def test_add_multiple_contributors_only_adds_one_log(self):
        n_logs_pre = len(self.project.logs)
        reg_user = UserFactory()
        name = fake.name()
        pseudouser = {
            'id': None,
            'registered': False,
            'fullname': name,
            'email': fake.email(),
            'permission': 'write',
            'visible': True,
        }
        reg_dict = add_contributor_json(reg_user)
        reg_dict['permission'] = 'admin'
        reg_dict['visible'] = True
        payload = {
            'users': [reg_dict, pseudouser],
            'node_ids': []
        }
        url = self.project.api_url_for('project_contributors_post')
        self.app.post_json(url, payload).maybe_follow()
        self.project.reload()
        assert_equal(len(self.project.logs), n_logs_pre + 1)

    def test_add_contribs_to_multiple_nodes(self):
        child = NodeFactory(project=self.project, creator=self.creator)
        n_contributors_pre = len(child.contributors)
        reg_user = UserFactory()
        name, email = fake.name(), fake.email()
        pseudouser = {
            'id': None,
            'registered': False,
            'fullname': name,
            'email': email,
            'permission': 'admin',
            'visible': True,
        }
        reg_dict = add_contributor_json(reg_user)
        reg_dict['permission'] = 'admin'
        reg_dict['visible'] = True
        payload = {
            'users': [reg_dict, pseudouser],
            'node_ids': [self.project._primary_key, child._primary_key]
        }
        url = "/api/v1/project/{0}/contributors/".format(self.project._id)
        self.app.post_json(url, payload).maybe_follow()
        child.reload()
        assert_equal(len(child.contributors),
                     n_contributors_pre + len(payload['users']))


class TestUserInviteViews(OsfTestCase):

    def setUp(self):
        super(TestUserInviteViews, self).setUp()
        ensure_schemas()
        self.user = AuthUserFactory()
        self.project = ProjectFactory(creator=self.user)
        self.invite_url = '/api/v1/project/{0}/invite_contributor/'.format(
            self.project._primary_key)

    def test_invite_contributor_post_if_not_in_db(self):
        name, email = fake.name(), fake.email()
        res = self.app.post_json(
            self.invite_url,
            {'fullname': name, 'email': email},
            auth=self.user.auth,
        )
        contrib = res.json['contributor']
        assert_true(contrib['id'] is None)
        assert_equal(contrib['fullname'], name)
        assert_equal(contrib['email'], email)

    def test_invite_contributor_post_if_unreg_already_in_db(self):
        # A n unreg user is added to a different project
        name, email = fake.name(), fake.email()
        project2 = ProjectFactory()
        unreg_user = project2.add_unregistered_contributor(fullname=name, email=email,
                                                           auth=Auth(project2.creator))
        project2.save()
        res = self.app.post_json(self.invite_url,
                                 {'fullname': name, 'email': email}, auth=self.user.auth)
        expected = add_contributor_json(unreg_user)
        expected['fullname'] = name
        expected['email'] = email
        assert_equal(res.json['contributor'], expected)

    def test_invite_contributor_post_if_emaiL_already_registered(self):
        reg_user = UserFactory()
        # Tries to invite user that is already regiestered
        res = self.app.post_json(self.invite_url,
                                 {'fullname': fake.name(), 'email': reg_user.username},
                                 auth=self.user.auth, expect_errors=True)
        assert_equal(res.status_code, http.BAD_REQUEST)

    def test_invite_contributor_post_if_user_is_already_contributor(self):
        unreg_user = self.project.add_unregistered_contributor(
            fullname=fake.name(), email=fake.email(),
            auth=Auth(self.project.creator)
        )
        self.project.save()
        # Tries to invite unreg user that is already a contributor
        res = self.app.post_json(self.invite_url,
                                 {'fullname': fake.name(), 'email': unreg_user.username},
                                 auth=self.user.auth, expect_errors=True)
        assert_equal(res.status_code, http.BAD_REQUEST)

    def test_invite_contributor_with_no_email(self):
        name = fake.name()
        res = self.app.post_json(self.invite_url,
                                 {'fullname': name, 'email': None}, auth=self.user.auth)
        assert_equal(res.status_code, http.OK)
        data = res.json
        assert_equal(data['status'], 'success')
        assert_equal(data['contributor']['fullname'], name)
        assert_true(data['contributor']['email'] is None)
        assert_false(data['contributor']['registered'])

    def test_invite_contributor_requires_fullname(self):
        res = self.app.post_json(self.invite_url,
                                 {'email': 'brian@queen.com', 'fullname': ''}, auth=self.user.auth,
                                 expect_errors=True)
        assert_equal(res.status_code, http.BAD_REQUEST)

    @mock.patch('website.project.views.contributor.mails.send_mail')
    def test_send_claim_email_to_given_email(self, send_mail):
        project = ProjectFactory()
        given_email = fake.email()
        unreg_user = project.add_unregistered_contributor(
            fullname=fake.name(),
            email=given_email,
            auth=Auth(project.creator),
        )
        project.save()
        send_claim_email(email=given_email, user=unreg_user, node=project)

        assert_true(send_mail.called)
        assert_true(send_mail.called_with(
            to_addr=given_email,
            mail=mails.INVITE
        ))

    @mock.patch('website.project.views.contributor.mails.send_mail')
    def test_send_claim_email_to_referrer(self, send_mail):
        project = ProjectFactory()
        referrer = project.creator
        given_email, real_email = fake.email(), fake.email()
        unreg_user = project.add_unregistered_contributor(fullname=fake.name(),
                                                          email=given_email, auth=Auth(
                                                              referrer)
                                                          )
        project.save()
        send_claim_email(email=real_email, user=unreg_user, node=project)

        assert_true(send_mail.called)
        # email was sent to referrer
        assert_true(send_mail.called_with(
            to_addr=referrer.username,
            mail=mails.FORWARD_INVITE
        ))


class TestClaimViews(OsfTestCase):

    def setUp(self):
        super(TestClaimViews, self).setUp()
        self.referrer = AuthUserFactory()
        self.project = ProjectFactory(creator=self.referrer, is_public=True)
        self.given_name = fake.name()
        self.given_email = fake.email()
        self.user = self.project.add_unregistered_contributor(
            fullname=self.given_name,
            email=self.given_email,
            auth=Auth(user=self.referrer)
        )
        self.project.save()

    @mock.patch('website.project.views.contributor.mails.send_mail')
    def test_claim_user_post_with_registered_user_id(self, send_mail):
        # registered user who is attempting to claim the unclaimed contributor
        reg_user = UserFactory()
        payload = {
            # pk of unreg user record
            'pk': self.user._primary_key,
            'claimerId': reg_user._primary_key
        }
        url = '/api/v1/user/{uid}/{pid}/claim/email/'.format(
            uid=self.user._primary_key,
            pid=self.project._primary_key,
        )

        res = self.app.post_json(url, payload)

        # mail was sent
        assert_true(send_mail.called)
        # ... to the correct address
        assert_true(send_mail.called_with(to_addr=self.given_email))

        # view returns the correct JSON
        assert_equal(res.json, {
            'status': 'success',
            'email': reg_user.username,
            'fullname': self.given_name,
        })

    @mock.patch('website.project.views.contributor.send_claim_registered_email')
    def test_claim_user_post_with_email_already_registered_sends_correct_email(
            self, send_claim_registered_email):
        reg_user = UserFactory()
        payload = {
            'value': reg_user.username,
            'pk': self.user._primary_key
        }
        url = self.project.api_url_for('claim_user_post', uid=self.user._id)
        self.app.post_json(url, payload)
        assert_true(send_claim_registered_email.called)

    def test_user_with_removed_unclaimed_url_claiming(self):
        """ Tests that when an unclaimed user is removed from a project, the
        unregistered user object does not retain the token.
        """
        self.project.remove_contributor(self.user, Auth(user=self.referrer))

        assert_not_in(
            self.project._primary_key,
            self.user.unclaimed_records.keys()
        )

    def test_user_with_claim_url_cannot_claim_twice(self):
        """ Tests that when an unclaimed user is replaced on a project with a
        claimed user, the unregistered user object does not retain the token.
        """
        reg_user = AuthUserFactory()

        self.project.replace_contributor(self.user, reg_user)

        assert_not_in(
            self.project._primary_key,
            self.user.unclaimed_records.keys()
        )

    def test_claim_user_form_redirects_to_password_confirm_page_if_user_is_logged_in(self):
        reg_user = AuthUserFactory()
        url = self.user.get_claim_url(self.project._primary_key)
        res = self.app.get(url, auth=reg_user.auth)
        assert_equal(res.status_code, 302)
        res = res.follow(auth=reg_user.auth)
        token = self.user.get_unclaimed_record(self.project._primary_key)['token']
        expected = self.project.web_url_for(
            'claim_user_registered',
            uid=self.user._id,
            token=token,
        )
        assert_equal(res.request.path, expected)

    def test_get_valid_form(self):
        url = self.user.get_claim_url(self.project._primary_key)
        res = self.app.get(url).maybe_follow()
        assert_equal(res.status_code, 200)

    def test_invalid_claim_form_redirects_to_register_page(self):
        uid = self.user._primary_key
        pid = self.project._primary_key
        url = '/user/{uid}/{pid}/claim/?token=badtoken'.format(**locals())
        res = self.app.get(url, expect_errors=True).maybe_follow()
        assert_equal(res.status_code, 200)
        assert_equal(res.request.path, '/account/')

    def test_posting_to_claim_form_with_valid_data(self):
        url = self.user.get_claim_url(self.project._primary_key)
        res = self.app.post(url, {
            'username': self.user.username,
            'password': 'killerqueen',
            'password2': 'killerqueen'
        }).maybe_follow()
        assert_equal(res.status_code, 200)
        self.user.reload()
        assert_true(self.user.is_registered)
        assert_true(self.user.is_active())
        assert_not_in(self.project._primary_key, self.user.unclaimed_records)

    def test_posting_to_claim_form_removes_all_unclaimed_data(self):
        # user has multiple unclaimed records
        p2 = ProjectFactory(creator=self.referrer)
        self.user.add_unclaimed_record(node=p2, referrer=self.referrer,
                                       given_name=fake.name())
        self.user.save()
        assert_true(len(self.user.unclaimed_records.keys()) > 1)  # sanity check
        url = self.user.get_claim_url(self.project._primary_key)
        self.app.post(url, {
            'username': self.given_email,
            'password': 'bohemianrhap',
            'password2': 'bohemianrhap'
        })
        self.user.reload()
        assert_equal(self.user.unclaimed_records, {})

    def test_posting_to_claim_form_sets_fullname_to_given_name(self):
        # User is created with a full name
        original_name = fake.name()
        unreg = UnregUserFactory(fullname=original_name)
        # User invited with a different name
        different_name = fake.name()
        new_user = self.project.add_unregistered_contributor(
            email=unreg.username,
            fullname=different_name,
            auth=Auth(self.project.creator),
        )
        self.project.save()
        # Goes to claim url
        claim_url = new_user.get_claim_url(self.project._id)
        self.app.post(claim_url, {
            'username': unreg.username,
            'password': 'killerqueen', 'password2': 'killerqueen'
        })
        unreg.reload()
        # Full name was set correctly
        assert_equal(unreg.fullname, different_name)
        # CSL names were set correctly
        parsed_name = impute_names_model(different_name)
        assert_equal(unreg.given_name, parsed_name['given_name'])
        assert_equal(unreg.family_name, parsed_name['family_name'])

    @mock.patch('website.project.views.contributor.mails.send_mail')
    def test_claim_user_post_returns_fullname(self, send_mail):
        url = '/api/v1/user/{0}/{1}/claim/email/'.format(self.user._primary_key,
                                                         self.project._primary_key)
        res = self.app.post_json(url,
                                 {'value': self.given_email,
                                     'pk': self.user._primary_key},
                                 auth=self.referrer.auth)
        assert_equal(res.json['fullname'], self.given_name)
        assert_true(send_mail.called)
        assert_true(send_mail.called_with(to_addr=self.given_email))

    @mock.patch('website.project.views.contributor.mails.send_mail')
    def test_claim_user_post_if_email_is_different_from_given_email(self, send_mail):
        email = fake.email()  # email that is different from the one the referrer gave
        url = '/api/v1/user/{0}/{1}/claim/email/'.format(self.user._primary_key,
                                                         self.project._primary_key)
        self.app.post_json(url,
                           {'value': email, 'pk': self.user._primary_key}
                           )
        assert_true(send_mail.called)
        assert_equal(send_mail.call_count, 2)
        call_to_invited = send_mail.mock_calls[0]
        assert_true(call_to_invited.called_with(
            to_addr=email
        ))
        call_to_referrer = send_mail.mock_calls[1]
        assert_true(call_to_referrer.called_with(
            to_addr=self.given_email
        ))

    def test_claim_url_with_bad_token_returns_400(self):
        url = self.project.web_url_for(
            'claim_user_registered',
            uid=self.user._id,
            token='badtoken',
        )
        res = self.app.get(url, auth=self.referrer.auth, expect_errors=400)
        assert_equal(res.status_code, 400)

    def test_cannot_claim_user_with_user_who_is_already_contributor(self):
        # user who is already a contirbutor to the project
        contrib = AuthUserFactory.build()
        contrib.set_password('underpressure')
        contrib.save()
        self.project.add_contributor(contrib, auth=Auth(self.project.creator))
        self.project.save()
        # Claiming user goes to claim url, but contrib is already logged in
        url = self.user.get_claim_url(self.project._primary_key)
        res = self.app.get(
            url,
            auth=contrib.auth,
        ).follow(
            auth=contrib.auth,
            expect_errors=True,
        )
        # Response is a 400
        assert_equal(res.status_code, 400)


class TestWatchViews(OsfTestCase):

    def setUp(self):
        super(TestWatchViews, self).setUp()
        self.user = UserFactory.build()
        api_key = ApiKeyFactory()
        self.user.api_keys.append(api_key)
        self.user.save()
        self.consolidate_auth = Auth(user=self.user, api_key=api_key)
        self.auth = ('test', self.user.api_keys[0]._id)  # used for requests auth
        # A public project
        self.project = ProjectFactory(is_public=True)
        self.project.save()
        # Manually reset log date to 100 days ago so it won't show up in feed
        self.project.logs[0].date = dt.datetime.utcnow() - dt.timedelta(days=100)
        self.project.logs[0].save()
        # A log added now
        self.last_log = self.project.add_log(
            NodeLog.TAG_ADDED, params={'project': self.project._primary_key},
            auth=self.consolidate_auth, log_date=dt.datetime.utcnow(),
            save=True,
        )
        # Clear watched list
        self.user.watched = []
        self.user.save()

    def test_watching_a_project_appends_to_users_watched_list(self):
        n_watched_then = len(self.user.watched)
        url = '/api/v1/project/{0}/watch/'.format(self.project._id)
        res = self.app.post_json(url,
                                 params={"digest": True},
                                 auth=self.auth)
        assert_equal(res.json['watchCount'], 1)
        self.user.reload()
        n_watched_now = len(self.user.watched)
        assert_equal(res.status_code, 200)
        assert_equal(n_watched_now, n_watched_then + 1)
        assert_true(self.user.watched[-1].digest)

    def test_watching_project_twice_returns_400(self):
        url = "/api/v1/project/{0}/watch/".format(self.project._id)
        res = self.app.post_json(url,
                                 params={},
                                 auth=self.auth)
        assert_equal(res.status_code, 200)
        # User tries to watch a node she's already watching
        res2 = self.app.post_json(url,
                                  params={},
                                  auth=self.auth,
                                  expect_errors=True)
        assert_equal(res2.status_code, http.BAD_REQUEST)

    def test_unwatching_a_project_removes_from_watched_list(self):
        # The user has already watched a project
        watch_config = WatchConfigFactory(node=self.project)
        self.user.watch(watch_config)
        self.user.save()
        n_watched_then = len(self.user.watched)
        url = '/api/v1/project/{0}/unwatch/'.format(self.project._id)
        res = self.app.post_json(url, {}, auth=self.auth)
        self.user.reload()
        n_watched_now = len(self.user.watched)
        assert_equal(res.status_code, 200)
        assert_equal(n_watched_now, n_watched_then - 1)
        assert_false(self.user.is_watching(self.project))

    def test_toggle_watch(self):
        # The user is not watching project
        assert_false(self.user.is_watching(self.project))
        url = "/api/v1/project/{0}/togglewatch/".format(self.project._id)
        res = self.app.post_json(url, {}, auth=self.auth)
        # The response json has a watchcount and watched property
        assert_equal(res.json['watchCount'], 1)
        assert_true(res.json['watched'])
        assert_equal(res.status_code, 200)
        self.user.reload()
        # The user is now watching the project
        assert_true(res.json['watched'])
        assert_true(self.user.is_watching(self.project))

    def test_toggle_watch_node(self):
        # The project has a public sub-node
        node = NodeFactory(creator=self.user, project=self.project, is_public=True)
        url = "/api/v1/project/{}/node/{}/togglewatch/".format(self.project._id,
                                                               node._id)
        res = self.app.post_json(url, {}, auth=self.auth)
        assert_equal(res.status_code, 200)
        self.user.reload()
        # The user is now watching the sub-node
        assert_true(res.json['watched'])
        assert_true(self.user.is_watching(node))

    def test_get_watched_logs(self):
        project = ProjectFactory()
        # Add some logs
        for _ in range(12):
            project.logs.append(NodeLogFactory(user=self.user, action="file_added"))
        project.save()
        watch_cfg = WatchConfigFactory(node=project)
        self.user.watch(watch_cfg)
        self.user.save()
        url = "/api/v1/watched/logs/"
        res = self.app.get(url, auth=self.auth)
        assert_equal(len(res.json['logs']), 10)
        assert_equal(res.json['logs'][0]['action'], 'file_added')

    def test_get_more_watched_logs(self):
        project = ProjectFactory()
        # Add some logs
        for _ in range(12):
            project.logs.append(NodeLogFactory(user=self.user, action="file_added"))
        project.save()
        watch_cfg = WatchConfigFactory(node=project)
        self.user.watch(watch_cfg)
        self.user.save()
        url = "/api/v1/watched/logs/"
        res = self.app.get(url, {"pageNum": 1}, auth=self.auth)
        assert_equal(len(res.json['logs']), 3)
        assert_equal(res.json['logs'][0]['action'], 'file_added')


class TestPointerViews(OsfTestCase):

    def setUp(self):
        super(TestPointerViews, self).setUp()
        self.user = AuthUserFactory()
        self.consolidate_auth = Auth(user=self.user)
        self.project = ProjectFactory(creator=self.user)

    def test_add_pointers(self):

        url = self.project.api_url + 'pointer/'
        node_ids = [
            NodeFactory()._id
            for _ in range(5)
        ]
        self.app.post_json(
            url,
            {'nodeIds': node_ids},
            auth=self.user.auth,
        ).maybe_follow()

        self.project.reload()
        assert_equal(
            len(self.project.nodes),
            5
        )

    def test_add_pointers_no_user_logg_in(self):

        url = self.project.api_url_for('add_pointers')
        node_ids = [
            NodeFactory()._id
            for _ in range(5)
        ]
        with assert_raises(AppError):
            res = self.app.post_json(
                url,
                {'nodeIds': node_ids},
                auth=None,
            ).maybe_follow()

            assert_equal(res.status_code, 401)

    def test_add_pointers_public_non_contributor(self):

        project2 = ProjectFactory()
        project2.set_privacy('public')
        project2.save()

        url = self.project.api_url_for('add_pointers')

        self.app.post_json(
            url,
            {'nodeIds': [project2._id]},
            auth=self.user.auth,
        ).maybe_follow()

        self.project.reload()
        assert_equal(
            len(self.project.nodes),
            1
        )

    def test_add_pointers_contributor(self):
        user2 = AuthUserFactory()
        self.project.add_contributor(user2)
        self.project.save()

        url = self.project.api_url_for('add_pointers')
        node_ids = [
            NodeFactory()._id
            for _ in range(5)
        ]
        self.app.post_json(
            url,
            {'nodeIds': node_ids},
            auth=user2.auth,
        ).maybe_follow()

        self.project.reload()
        assert_equal(
            len(self.project.nodes),
            5
        )

    def test_add_pointers_not_provided(self):
        url = self.project.api_url + 'pointer/'
        with assert_raises(AppError):
            self.app.post_json(url, {}, auth=self.user.auth)

    def test_move_pointers(self):
        project_two = ProjectFactory(creator=self.user)
        url = api_url_for('move_pointers')
        node = NodeFactory()
        pointer = self.project.add_pointer(node, auth=self.consolidate_auth)

        assert_equal(len(self.project.nodes), 1)
        assert_equal(len(project_two.nodes), 0)

        user_auth = self.user.auth
        move_request = \
            {
                'fromNodeId': self.project._id,
                'toNodeId': project_two._id,
                'pointerIds': [pointer.node._id],
            }
        self.app.post_json(
            url,
            move_request,
            auth=user_auth,
        ).maybe_follow()
        self.project.reload()
        project_two.reload()
        assert_equal(len(self.project.nodes), 0)
        assert_equal(len(project_two.nodes), 1)

    def test_remove_pointer(self):
        url = self.project.api_url + 'pointer/'
        node = NodeFactory()
        pointer = self.project.add_pointer(node, auth=self.consolidate_auth)
        self.app.delete_json(
            url,
            {'pointerId': pointer._id},
            auth=self.user.auth,
        )
        self.project.reload()
        assert_equal(
            len(self.project.nodes),
            0
        )

    def test_remove_pointer_not_provided(self):
        url = self.project.api_url + 'pointer/'
        with assert_raises(AppError):
            self.app.delete_json(url, {}, auth=self.user.auth)

    def test_remove_pointer_not_found(self):
        url = self.project.api_url + 'pointer/'
        with assert_raises(AppError):
            self.app.delete_json(
                url,
                {'pointerId': None},
                auth=self.user.auth
            )

    def test_remove_pointer_not_in_nodes(self):
        url = self.project.api_url + 'pointer/'
        node = NodeFactory()
        pointer = Pointer(node=node)
        with assert_raises(AppError):
            self.app.delete_json(
                url,
                {'pointerId': pointer._id},
                auth=self.user.auth,
            )

    def test_fork_pointer(self):
        url = self.project.api_url + 'pointer/fork/'
        node = NodeFactory(creator=self.user)
        pointer = self.project.add_pointer(node, auth=self.consolidate_auth)
        self.app.post_json(
            url,
            {'pointerId': pointer._id},
            auth=self.user.auth
        )

    def test_fork_pointer_not_provided(self):
        url = self.project.api_url + 'pointer/fork/'
        with assert_raises(AppError):
            self.app.post_json(url, {}, auth=self.user.auth)

    def test_fork_pointer_not_found(self):
        url = self.project.api_url + 'pointer/fork/'
        with assert_raises(AppError):
            self.app.post_json(
                url,
                {'pointerId': None},
                auth=self.user.auth
            )

    def test_fork_pointer_not_in_nodes(self):
        url = self.project.api_url + 'pointer/fork/'
        node = NodeFactory()
        pointer = Pointer(node=node)
        with assert_raises(AppError):
            self.app.post_json(
                url,
                {'pointerId': pointer._id},
                auth=self.user.auth
            )

    def test_before_register_with_pointer(self):
        "Assert that link warning appears in before register callback."
        node = NodeFactory()
        self.project.add_pointer(node, auth=self.consolidate_auth)
        url = self.project.api_url + 'fork/before/'
        res = self.app.get(url, auth=self.user.auth).maybe_follow()
        prompts = [
            prompt
            for prompt in res.json['prompts']
            if 'Links will be copied into your fork' in prompt
        ]
        assert_equal(len(prompts), 1)

    def test_before_fork_with_pointer(self):
        "Assert that link warning appears in before fork callback."
        node = NodeFactory()
        self.project.add_pointer(node, auth=self.consolidate_auth)
        url = self.project.api_url + 'beforeregister/'
        res = self.app.get(url, auth=self.user.auth).maybe_follow()
        prompts = [
            prompt
            for prompt in res.json['prompts']
            if 'Links will be copied into your registration' in prompt
        ]
        assert_equal(len(prompts), 1)

    def test_before_register_no_pointer(self):
        "Assert that link warning does not appear in before register callback."
        url = self.project.api_url + 'fork/before/'
        res = self.app.get(url, auth=self.user.auth).maybe_follow()
        prompts = [
            prompt
            for prompt in res.json['prompts']
            if 'Links will be copied into your fork' in prompt
        ]
        assert_equal(len(prompts), 0)

    def test_before_fork_no_pointer(self):
        """Assert that link warning does not appear in before fork callback.

        """
        url = self.project.api_url + 'beforeregister/'
        res = self.app.get(url, auth=self.user.auth).maybe_follow()
        prompts = [
            prompt
            for prompt in res.json['prompts']
            if 'Links will be copied into your registration' in prompt
        ]
        assert_equal(len(prompts), 0)

    def test_get_pointed(self):
        pointing_node = ProjectFactory(creator=self.user)
        pointing_node.add_pointer(self.project, auth=Auth(self.user))
        url = self.project.api_url_for('get_pointed')
        res = self.app.get(url, auth=self.user.auth)
        pointed = res.json['pointed']
        assert_equal(len(pointed), 1)
        assert_equal(pointed[0]['url'], pointing_node.url)
        assert_equal(pointed[0]['title'], pointing_node.title)
        assert_equal(pointed[0]['authorShort'], abbrev_authors(pointing_node))

    def test_get_pointed_private(self):
        secret_user = UserFactory()
        pointing_node = ProjectFactory(creator=secret_user)
        pointing_node.add_pointer(self.project, auth=Auth(secret_user))
        url = self.project.api_url_for('get_pointed')
        res = self.app.get(url, auth=self.user.auth)
        pointed = res.json['pointed']
        assert_equal(len(pointed), 1)
        assert_equal(pointed[0]['url'], None)
        assert_equal(pointed[0]['title'], 'Private Component')
        assert_equal(pointed[0]['authorShort'], 'Private Author(s)')


class TestPublicViews(OsfTestCase):

    def test_explore(self):
        res = self.app.get("/explore/").maybe_follow()
        assert_equal(res.status_code, 200)


class TestAuthViews(OsfTestCase):

    def setUp(self):
        super(TestAuthViews, self).setUp()
        self.user = AuthUserFactory()
        self.auth = self.user.auth

    def test_merge_user(self):
        dupe = UserFactory(
            username="copy@cat.com",
            emails=['copy@cat.com']
        )
        dupe.set_password("copycat")
        dupe.save()
        url = "/api/v1/user/merge/"
        self.app.post_json(
            url,
            {
                "merged_username": "copy@cat.com",
                "merged_password": "copycat"
            },
            auth=self.auth,
        )
        self.user.reload()
        dupe.reload()
        assert_true(dupe.is_merged)

    @mock.patch('framework.auth.views.mails.send_mail')
    def test_register_sends_confirm_email(self, send_mail):
        url = '/register/'
        self.app.post(url, {
            'register-fullname': 'Freddie Mercury',
            'register-username': 'fred@queen.com',
            'register-password': 'killerqueen',
            'register-username2': 'fred@queen.com',
            'register-password2': 'killerqueen',
        })
        assert_true(send_mail.called)
        assert_true(send_mail.called_with(
            to_addr='fred@queen.com'
        ))

    def test_register_ok(self):
        url = api_url_for('register_user')
        name, email, password = fake.name(), fake.email(), 'underpressure'
        self.app.post_json(
            url,
            {
                'fullName': name,
                'email1': email,
                'email2': email,
                'password': password,
            }
        )
        user = User.find_one(Q('username', 'eq', email))
        assert_equal(user.fullname, name)

    def test_register_email_mismatch(self):
        url = api_url_for('register_user')
        name, email, password = fake.name(), fake.email(), 'underpressure'
        res = self.app.post_json(
            url,
            {
                'fullName': name,
                'email1': email,
                'email2': email + 'lol',
                'password': password,
            },
            expect_errors=True,
        )
        assert_equal(res.status_code, http.BAD_REQUEST)
        users = User.find(Q('username', 'eq', email))
        assert_equal(users.count(), 0)

    def test_register_sends_user_registered_signal(self):
        url = api_url_for('register_user')
        name, email, password = fake.name(), fake.email(), 'underpressure'
        with capture_signals() as mock_signals:
            self.app.post_json(
                url,
                {
                    'fullName': name,
                    'email1': email,
                    'email2': email,
                    'password': password,
                }
            )
        assert_equal(mock_signals.signals_sent(), set([auth.signals.user_registered]))

    def test_register_post_sends_user_registered_signal(self):
        url = web_url_for('auth_register_post')
        name, email, password = fake.name(), fake.email(), 'underpressure'
        with capture_signals() as mock_signals:
            self.app.post(url, {
                'register-fullname': name,
                'register-username': email,
                'register-password': password,
                'register-username2': email,
                'register-password2': password
            })
        assert_equal(mock_signals.signals_sent(), set([auth.signals.user_registered]))

    def test_resend_confirmation_get(self):
        res = self.app.get('/resend/')
        assert_equal(res.status_code, 200)

    @mock.patch('framework.auth.views.mails.send_mail')
    def test_resend_confirmation_post_sends_confirm_email(self, send_mail):
        # Make sure user has a confirmation token for their primary email
        self.user.add_email_verification(self.user.username)
        self.user.save()
        self.app.post('/resend/', {'email': self.user.username})
        assert_true(send_mail.called)
        assert_true(send_mail.called_with(
            to_addr=self.user.username
        ))

    @mock.patch('framework.auth.views.mails.send_mail')
    def test_resend_confirmation_post_if_user_not_in_database(self, send_mail):
        self.app.post('/resend/', {'email': 'norecord@norecord.no'})
        assert_false(send_mail.called)

    def test_confirmation_link_registers_user(self):
        user = User.create_unconfirmed('brian@queen.com', 'bicycle123', 'Brian May')
        assert_false(user.is_registered)  # sanity check
        user.save()
        confirmation_url = user.get_confirmation_url('brian@queen.com', external=False)
        res = self.app.get(confirmation_url)
        assert_equal(res.status_code, 302, 'redirects to settings page')
        res = res.follow()
        user.reload()
        assert_true(user.is_registered)

    def test_expired_link_returns_400(self):
        user = User.create_unconfirmed(
            'brian1@queen.com',
            'bicycle123',
            'Brian May',
        )
        user.save()
        token = user.get_confirmation_token('brian1@queen.com')
        url = user.get_confirmation_url('brian1@queen.com', external=False)
        user.confirm_email(token)
        user.save()
        res = self.app.get(url, expect_errors=True)
        assert_equal(res.status_code, http.BAD_REQUEST)


# TODO: Use mock add-on
class TestAddonUserViews(OsfTestCase):

    def setUp(self):
        super(TestAddonUserViews, self).setUp()
        self.user = AuthUserFactory()

    def test_choose_addons_add(self):
        """Add add-ons; assert that add-ons are attached to project.

        """
        url = '/api/v1/settings/addons/'
        self.app.post_json(
            url,
            {'github': True},
            auth=self.user.auth,
        ).maybe_follow()
        self.user.reload()
        assert_true(self.user.get_addon('github'))

    def test_choose_addons_remove(self):
        """Add, then delete, add-ons; assert that add-ons are not attached to
        project.

        """
        url = '/api/v1/settings/addons/'
        self.app.post_json(
            url,
            {'github': True},
            auth=self.user.auth,
        ).maybe_follow()
        self.app.post_json(
            url,
            {'github': False},
            auth=self.user.auth
        ).maybe_follow()
        self.user.reload()
        assert_false(self.user.get_addon('github'))


# TODO: Move to OSF Storage
class TestFileViews(OsfTestCase):

    def setUp(self):
        super(TestFileViews, self).setUp()
        self.user = AuthUserFactory()
        self.project = ProjectFactory.build(creator=self.user, is_public=True)
        self.project.add_contributor(self.user)
        self.project.save()

    def test_files_get(self):
        url = '/api/v1/{0}/files/'.format(self.project._primary_key)
        res = self.app.get(url, auth=self.user.auth).maybe_follow()
        expected = _view_project(self.project, auth=Auth(user=self.user))
        assert_equal(res.status_code, http.OK)
        assert_equal(res.json['node'], expected['node'])
        assert_in('tree_js', res.json)
        assert_in('tree_css', res.json)

    def test_grid_data(self):
        url = '/api/v1/{0}/files/grid/'.format(self.project._primary_key)
        res = self.app.get(url, auth=self.user.auth).maybe_follow()
        assert_equal(res.status_code, http.OK)
        expected = rubeus.to_hgrid(self.project, auth=Auth(self.user))
        data = res.json['data']
        assert_equal(len(data), len(expected))


class TestComments(OsfTestCase):

    def setUp(self):
        super(TestComments, self).setUp()
        self.project = ProjectFactory(is_public=True)
        self.consolidated_auth = Auth(user=self.project.creator)
        self.non_contributor = AuthUserFactory()
        self.user = AuthUserFactory()
        self.user.save()

    def _configure_project(self, project, comment_level):

        project.comment_level = comment_level
        project.save()

    def _add_comment(self, project, content=None, **kwargs):

        content = content if content is not None else 'hammer to fall'
        url = project.api_url + 'comment/'
        return self.app.post_json(
            url,
            {
                'content': content,
                'isPublic': 'public',
            },
            **kwargs
        )

    def test_add_comment_public_contributor(self):

        self._configure_project(self.project, 'public')
        res = self._add_comment(
            self.project, auth=self.project.creator.auth,
        )

        self.project.reload()

        res_comment = res.json['comment']
        date_created = dt.datetime.strptime(str(res_comment.pop('dateCreated')), '%Y-%m-%dT%H:%M:%S.%f')
        date_modified = dt.datetime.strptime(str(res_comment.pop('dateModified')), '%Y-%m-%dT%H:%M:%S.%f')

        serialized_comment = serialize_comment(self.project.commented[0], self.consolidated_auth)
        date_created2 = dt.datetime.strptime(serialized_comment.pop('dateCreated'), '%Y-%m-%dT%H:%M:%S.%f')
        date_modified2 = dt.datetime.strptime(serialized_comment.pop('dateModified'), '%Y-%m-%dT%H:%M:%S.%f')

        assert_true((date_created - date_created2) < dt.timedelta(seconds=0.5))
        assert_true((date_modified - date_modified2) < dt.timedelta(seconds=0.5))

        assert_equal(len(self.project.commented), 1)
        assert_equal(res_comment, serialized_comment)

    def test_add_comment_public_non_contributor(self):

        self._configure_project(self.project, 'public')
        res = self._add_comment(
            self.project, auth=self.non_contributor.auth,
        )

        self.project.reload()

        res_comment = res.json['comment']
        date_created = dt.datetime.strptime(str(res_comment.pop('dateCreated')), '%Y-%m-%dT%H:%M:%S.%f')
        date_modified = dt.datetime.strptime(str(res_comment.pop('dateModified')), '%Y-%m-%dT%H:%M:%S.%f')

        serialized_comment = serialize_comment(self.project.commented[0], Auth(user=self.non_contributor))
        date_created2 = dt.datetime.strptime(serialized_comment.pop('dateCreated'), '%Y-%m-%dT%H:%M:%S.%f')
        date_modified2 = dt.datetime.strptime(serialized_comment.pop('dateModified'), '%Y-%m-%dT%H:%M:%S.%f')

        assert_true((date_created - date_created2) < dt.timedelta(seconds=0.5))
        assert_true((date_modified - date_modified2) < dt.timedelta(seconds=0.5))

        assert_equal(len(self.project.commented), 1)
        assert_equal(res_comment, serialized_comment)

    def test_add_comment_private_contributor(self):

        self._configure_project(self.project, 'private')
        res = self._add_comment(
            self.project, auth=self.project.creator.auth,
        )

        self.project.reload()

        res_comment = res.json['comment']
        date_created = dt.datetime.strptime(str(res_comment.pop('dateCreated')), '%Y-%m-%dT%H:%M:%S.%f')
        date_modified = dt.datetime.strptime(str(res_comment.pop('dateModified')), '%Y-%m-%dT%H:%M:%S.%f')

        serialized_comment = serialize_comment(self.project.commented[0], self.consolidated_auth)
        date_created2 = dt.datetime.strptime(serialized_comment.pop('dateCreated'), '%Y-%m-%dT%H:%M:%S.%f')
        date_modified2 = dt.datetime.strptime(serialized_comment.pop('dateModified'), '%Y-%m-%dT%H:%M:%S.%f')

        assert_true((date_created - date_created2) < dt.timedelta(seconds=0.5))
        assert_true((date_modified - date_modified2) < dt.timedelta(seconds=0.5))

        assert_equal(len(self.project.commented), 1)
        assert_equal(res_comment, serialized_comment)


    def test_add_comment_private_non_contributor(self):

        self._configure_project(self.project, 'private')
        res = self._add_comment(
            self.project, auth=self.non_contributor.auth, expect_errors=True,
        )

        assert_equal(res.status_code, http.FORBIDDEN)

    def test_add_comment_logged_out(self):

        self._configure_project(self.project, 'public')
        res = self._add_comment(self.project)

        assert_equal(res.status_code, 302)
        assert_in('next=', res.headers.get('location'))

    def test_add_comment_off(self):

        self._configure_project(self.project, None)
        res = self._add_comment(
            self.project, auth=self.project.creator.auth, expect_errors=True,
        )

        assert_equal(res.status_code, http.BAD_REQUEST)

    def test_add_comment_empty(self):
        self._configure_project(self.project, 'public')
        res = self._add_comment(
            self.project, content='',
            auth=self.project.creator.auth,
            expect_errors=True,
        )
        assert_equal(res.status_code, http.BAD_REQUEST)
        assert_false(getattr(self.project, 'commented', []))

    def test_add_comment_toolong(self):
        self._configure_project(self.project, 'public')
        res = self._add_comment(
            self.project, content='toolong' * 500,
            auth=self.project.creator.auth,
            expect_errors=True,
        )
        assert_equal(res.status_code, http.BAD_REQUEST)
        assert_false(getattr(self.project, 'commented', []))

    def test_add_comment_whitespace(self):
        self._configure_project(self.project, 'public')
        res = self._add_comment(
            self.project, content='  ',
            auth=self.project.creator.auth,
            expect_errors=True
        )
        assert_equal(res.status_code, http.BAD_REQUEST)
        assert_false(getattr(self.project, 'commented', []))

    def test_edit_comment(self):

        self._configure_project(self.project, 'public')
        comment = CommentFactory(node=self.project)

        url = self.project.api_url + 'comment/{0}/'.format(comment._id)
        res = self.app.put_json(
            url,
            {
                'content': 'edited',
                'isPublic': 'private',
            },
            auth=self.project.creator.auth,
        )

        comment.reload()

        assert_equal(res.json['content'], 'edited')

        assert_equal(comment.content, 'edited')


    def test_edit_comment_short(self):
        self._configure_project(self.project, 'public')
        comment = CommentFactory(node=self.project, content='short')
        url = self.project.api_url + 'comment/{0}/'.format(comment._id)
        res = self.app.put_json(
            url,
            {
                'content': '',
                'isPublic': 'private',
            },
            auth=self.project.creator.auth,
            expect_errors=True,
        )
        comment.reload()
        assert_equal(res.status_code, http.BAD_REQUEST)
        assert_equal(comment.content, 'short')

    def test_edit_comment_toolong(self):
        self._configure_project(self.project, 'public')
        comment = CommentFactory(node=self.project, content='short')
        url = self.project.api_url + 'comment/{0}/'.format(comment._id)
        res = self.app.put_json(
            url,
            {
                'content': 'toolong' * 500,
                'isPublic': 'private',
            },
            auth=self.project.creator.auth,
            expect_errors=True,
        )
        comment.reload()
        assert_equal(res.status_code, http.BAD_REQUEST)
        assert_equal(comment.content, 'short')

    def test_edit_comment_non_author(self):
        "Contributors who are not the comment author cannot edit."
        self._configure_project(self.project, 'public')
        comment = CommentFactory(node=self.project)
        non_author = AuthUserFactory()
        self.project.add_contributor(non_author, auth=self.consolidated_auth)

        url = self.project.api_url + 'comment/{0}/'.format(comment._id)
        res = self.app.put_json(
            url,
            {
                'content': 'edited',
                'isPublic': 'private',
            },
            auth=non_author.auth,
            expect_errors=True,
        )

        assert_equal(res.status_code, http.FORBIDDEN)

    def test_edit_comment_non_contributor(self):
        "Non-contributors who are not the comment author cannot edit."
        self._configure_project(self.project, 'public')
        comment = CommentFactory(node=self.project)

        url = self.project.api_url + 'comment/{0}/'.format(comment._id)
        res = self.app.put_json(
            url,
            {
                'content': 'edited',
                'isPublic': 'private',
            },
            auth=self.non_contributor.auth,
            expect_errors=True,
        )

        assert_equal(res.status_code, http.FORBIDDEN)

    def test_delete_comment_author(self):

        self._configure_project(self.project, 'public')
        comment = CommentFactory(node=self.project)

        url = self.project.api_url + 'comment/{0}/'.format(comment._id)
        self.app.delete_json(
            url,
            auth=self.project.creator.auth,
        )

        comment.reload()

        assert_true(comment.is_deleted)

    def test_delete_comment_non_author(self):

        self._configure_project(self.project, 'public')
        comment = CommentFactory(node=self.project)

        url = self.project.api_url + 'comment/{0}/'.format(comment._id)
        res = self.app.delete_json(
            url,
            auth=self.non_contributor.auth,
            expect_errors=True,
        )

        assert_equal(res.status_code, http.FORBIDDEN)

        comment.reload()

        assert_false(comment.is_deleted)

    def test_report_abuse(self):

        self._configure_project(self.project, 'public')
        comment = CommentFactory(node=self.project)
        reporter = AuthUserFactory()

        url = self.project.api_url + 'comment/{0}/report/'.format(comment._id)

        self.app.post_json(
            url,
            {
                'category': 'spam',
                'text': 'ads',
            },
            auth=reporter.auth,
        )

        comment.reload()
        assert_in(reporter._id, comment.reports)
        assert_equal(
            comment.reports[reporter._id],
            {'category': 'spam', 'text': 'ads'}
        )

    def test_can_view_private_comments_if_contributor(self):

        self._configure_project(self.project, 'public')
        CommentFactory(node=self.project, user=self.project.creator, is_public=False)

        url = self.project.api_url + 'comments/'
        res = self.app.get(url, auth=self.project.creator.auth)

        assert_equal(len(res.json['comments']), 1)

    def test_view_comments_with_anonymous_link(self):
        self.project.set_privacy('private')
        self.project.save()
        self.project.reload()
        user = AuthUserFactory()
        link = PrivateLinkFactory(anonymous=True)
        link.nodes.append(self.project)
        link.save()

        CommentFactory(node=self.project, user=self.project.creator, is_public=False)

        url = self.project.api_url + 'comments/'
        res = self.app.get(url, {"view_only": link.key}, auth=user.auth)
        comment = res.json['comments'][0]
        author = comment['author']
        assert_in('A user', author['name'])
        assert_false(author['gravatarUrl'])
        assert_false(author['url'])
        assert_false(author['id'])

    def test_discussion_recursive(self):

        self._configure_project(self.project, 'public')
        comment_l0 = CommentFactory(node=self.project)

        user_l1 = UserFactory()
        user_l2 = UserFactory()
        comment_l1 = CommentFactory(node=self.project, target=comment_l0, user=user_l1)
        CommentFactory(node=self.project, target=comment_l1, user=user_l2)

        url = self.project.api_url + 'comments/discussion/'
        res = self.app.get(url)

        assert_equal(len(res.json['discussion']), 3)

    def test_discussion_no_repeats(self):

        self._configure_project(self.project, 'public')
        comment_l0 = CommentFactory(node=self.project)

        comment_l1 = CommentFactory(node=self.project, target=comment_l0)
        CommentFactory(node=self.project, target=comment_l1)

        url = self.project.api_url + 'comments/discussion/'
        res = self.app.get(url)

        assert_equal(len(res.json['discussion']), 1)

    def test_discussion_sort(self):

        self._configure_project(self.project, 'public')

        user1 = UserFactory()
        user2 = UserFactory()

        CommentFactory(node=self.project)
        for _ in range(3):
            CommentFactory(node=self.project, user=user1)
        for _ in range(2):
            CommentFactory(node=self.project, user=user2)

        url = self.project.api_url + 'comments/discussion/'
        res = self.app.get(url)

        assert_equal(len(res.json['discussion']), 3)
        observed = [user['id'] for user in res.json['discussion']]
        expected = [user1._id, user2._id, self.project.creator._id]
        assert_equal(observed, expected)

    def test_view_comments_updates_user_comments_view_timestamp(self):
        self.project.add_contributor(self.user)
        view_timestamp = dt.datetime.utcnow().strftime('%Y-%m-%dT%H:%M:%S')
        CommentFactory(node=self.project)

        url = self.project.api_url_for('view_comments')
        res = self.app.put_json(url, auth=self.user.auth)
        self.user.reload()

        user_timestamp = str(self.user.comments_viewed_timestamp[self.project._id]).split('.')[0]
        assert_equal(user_timestamp, view_timestamp)

    def test_confirm_non_contrib_viewers_have_no_comments_view_timestamp(self):
        url = self.project.api_url_for('view_comments')
        res = self.app.put_json(url, auth=self.user.auth)

        self.non_contributor.reload()
        assert_false(self.non_contributor.comments_viewed_timestamp)

    def test_n_unread_comments_updates_when_comment_is_added(self):
        self._add_comment(self.project, auth=self.project.creator.auth)
        self.project.reload()

        url = self.project.api_url_for('list_comments')
        res = self.app.get(url, auth=self.project.creator.auth)
        comments = res.json.get('comments')

        view_timestamp = dt.datetime.strptime('01/01/70 17:00:00', '%m/%d/%y %H:%M:%S').isoformat()
        assert_equal(n_unread_comments(view_timestamp, comments, self.user), 1)

        self.test_view_comments_updates_user_comments_view_timestamp()
        view_timestamp = self.user.comments_viewed_timestamp[self.project._id]
        assert_equal(n_unread_comments(view_timestamp, comments, self.user), 0)

    def test_n_unread_comments_updates_when_comment_is_edited(self):
        self.test_edit_comment()
        self.project.reload()

        url = self.project.api_url_for('list_comments')
        res = self.app.get(url, auth=self.project.creator.auth)
        comments = res.json.get('comments')

        view_timestamp = dt.datetime.strptime('01/01/70 17:00:00', '%m/%d/%y %H:%M:%S').isoformat()
        assert_equal(n_unread_comments(view_timestamp, comments, self.user), 1)

    def test_n_unread_comments_is_zero_when_no_comments(self):
        url = self.project.api_url_for('list_comments')
        res = self.app.get(url, auth=self.project.creator.auth)
        comments = res.json.get('comments')

        view_timestamp = dt.datetime.strptime('01/01/70 17:00:00', '%m/%d/%y %H:%M:%S').isoformat()
        assert_equal(n_unread_comments(view_timestamp, comments, self.user), 0)


class TestTagViews(OsfTestCase):

    def setUp(self):
        super(TestTagViews, self).setUp()
        self.user = AuthUserFactory()
        self.project = ProjectFactory(creator=self.user)

    @unittest.skip('Tags endpoint disabled for now.')
    def test_tag_get_returns_200(self):
        url = web_url_for('project_tag', tag='foo')
        res = self.app.get(url)
        assert_equal(res.status_code, 200)


@requires_search
class TestSearchViews(OsfTestCase):

    def setUp(self):
        super(TestSearchViews, self).setUp()
        import website.search.search as search
        search.delete_all()

        self.project = ProjectFactory(creator=UserFactory(fullname='Robbie Williams'))
        self.contrib = UserFactory(fullname='Brian May')
        for i in range(0, 12):
            UserFactory(fullname='Freddie Mercury{}'.format(i))

    def tearDown(self):
        super(TestSearchViews, self).tearDown()
        import website.search.search as search
        search.delete_all()

    def test_search_contributor(self):
        url = api_url_for('search_contributor')
        res = self.app.get(url, {'query': self.contrib.fullname})
        assert_equal(res.status_code, 200)
        result = res.json['users']
        assert_equal(len(result), 1)
        brian = result[0]
        assert_equal(brian['fullname'], self.contrib.fullname)
        assert_in('gravatar_url', brian)
        assert_equal(brian['registered'], self.contrib.is_registered)
        assert_equal(brian['active'], self.contrib.is_active())

    def test_search_pagination_default(self):
        url = api_url_for('search_contributor')
        res = self.app.get(url, {'query': 'fr'})
        assert_equal(res.status_code, 200)
        result = res.json['users']
        pages = res.json['pages']
        page = res.json['page']
        assert_equal(len(result), 10)
        assert_equal(pages, 2)
        assert_equal(page, 0)

    def test_search_pagination_default_page_1(self):
        url = api_url_for('search_contributor')
        res = self.app.get(url, {'query': 'fr', 'page': 1})
        assert_equal(res.status_code, 200)
        result = res.json['users']
        page = res.json['page']
        assert_equal(len(result), 2)
        assert_equal(page, 1)

    def test_search_pagination_smaller_pages(self):
        url = api_url_for('search_contributor')
        res = self.app.get(url, {'query': 'fr', 'size': 5})
        assert_equal(res.status_code, 200)
        result = res.json['users']
        pages = res.json['pages']
        page = res.json['page']
        assert_equal(len(result), 5)
        assert_equal(page, 0)
        assert_equal(pages, 3)

    def test_search_pagination_smaller_pages_page_2(self):
        url = api_url_for('search_contributor')
        res = self.app.get(url, {'query': 'fr', 'page': 2, 'size': 5, })
        assert_equal(res.status_code, 200)
        result = res.json['users']
        pages = res.json['pages']
        page = res.json['page']
        assert_equal(len(result), 2)
        assert_equal(page, 2)
        assert_equal(pages, 3)

    def test_search_projects(self):
        url = web_url_for('search_search')
        res = self.app.get(url, {'q': self.project.title})
        assert_equal(res.status_code, 200)


class TestODMTitleSearch(OsfTestCase):
    """ Docs from original method:
    :arg term: The substring of the title.
    :arg category: Category of the node.
    :arg isDeleted: yes, no, or either. Either will not add a qualifier for that argument in the search.
    :arg isFolder: yes, no, or either. Either will not add a qualifier for that argument in the search.
    :arg isRegistration: yes, no, or either. Either will not add a qualifier for that argument in the search.
    :arg includePublic: yes or no. Whether the projects listed should include public projects.
    :arg includeContributed: yes or no. Whether the search should include projects the current user has
        contributed to.
    :arg ignoreNode: a list of nodes that should not be included in the search.
    :return: a list of dictionaries of projects
    """
    def setUp(self):
        super(TestODMTitleSearch, self).setUp()

        self.user = AuthUserFactory()
        self.user_two = AuthUserFactory()
        self.project = ProjectFactory(creator=self.user, title="foo")
        self.project_two = ProjectFactory(creator=self.user_two, title="bar")
        self.public_project = ProjectFactory(creator=self.user_two, is_public=True, title="baz")
        self.registration_project = RegistrationFactory(creator=self.user, title="qux")
        self.folder = FolderFactory(creator=self.user, title="quux")
        self.dashboard = DashboardFactory(creator=self.user, title="Dashboard")
        self.url = api_url_for('search_projects_by_title')

    def test_search_projects_by_title(self):
        res = self.app.get(self.url, {'term': self.project.title}, auth=self.user.auth)
        assert_equal(res.status_code, 200)
        assert_equal(len(res.json), 1)
        res = self.app.get(self.url,
                           {
                               'term': self.public_project.title,
                               'includePublic': 'yes',
                               'includeContributed': 'no'
                           }, auth=self.user.auth)
        assert_equal(res.status_code, 200)
        assert_equal(len(res.json), 1)
        res = self.app.get(self.url,
                           {
                               'term': self.project.title,
                               'includePublic': 'no',
                               'includeContributed': 'yes'
                           }, auth=self.user.auth)
        assert_equal(res.status_code, 200)
        assert_equal(len(res.json), 1)
        res = self.app.get(self.url,
                           {
                               'term': self.project.title,
                               'includePublic': 'no',
                               'includeContributed': 'yes',
                               'isRegistration': 'no'
                           }, auth=self.user.auth)
        assert_equal(res.status_code, 200)
        assert_equal(len(res.json), 1)
        res = self.app.get(self.url,
                           {
                               'term': self.project.title,
                               'includePublic': 'yes',
                               'includeContributed': 'yes',
                               'isRegistration': 'either'
                           }, auth=self.user.auth)
        assert_equal(res.status_code, 200)
        assert_equal(len(res.json), 1)
        res = self.app.get(self.url,
                           {
                               'term': self.public_project.title,
                               'includePublic': 'yes',
                               'includeContributed': 'yes',
                               'isRegistration': 'either'
                           }, auth=self.user.auth)
        assert_equal(res.status_code, 200)
        assert_equal(len(res.json), 1)
        res = self.app.get(self.url,
                           {
                               'term': self.registration_project.title,
                               'includePublic': 'yes',
                               'includeContributed': 'yes',
                               'isRegistration': 'either'
                           }, auth=self.user.auth)
        assert_equal(res.status_code, 200)
        assert_equal(len(res.json), 2)
        res = self.app.get(self.url,
                           {
                               'term': self.registration_project.title,
                               'includePublic': 'yes',
                               'includeContributed': 'yes',
                               'isRegistration': 'no'
                           }, auth=self.user.auth)
        assert_equal(res.status_code, 200)
        assert_equal(len(res.json), 1)
        res = self.app.get(self.url,
                           {
                               'term': self.folder.title,
                               'includePublic': 'yes',
                               'includeContributed': 'yes',
                               'isFolder': 'yes'
                           }, auth=self.user.auth)
        assert_equal(res.status_code, 200)
        assert_equal(len(res.json), 1)
        res = self.app.get(self.url,
                           {
                               'term': self.folder.title,
                               'includePublic': 'yes',
                               'includeContributed': 'yes',
                               'isFolder': 'no'
                           }, auth=self.user.auth)
        assert_equal(res.status_code, 200)
        assert_equal(len(res.json), 0)
        res = self.app.get(self.url,
                           {
                               'term': self.dashboard.title,
                               'includePublic': 'yes',
                               'includeContributed': 'yes',
                               'isFolder': 'no'
                           }, auth=self.user.auth)
        assert_equal(res.status_code, 200)
        assert_equal(len(res.json), 0)
        res = self.app.get(self.url,
                           {
                               'term': self.dashboard.title,
                               'includePublic': 'yes',
                               'includeContributed': 'yes',
                               'isFolder': 'yes'
                           }, auth=self.user.auth)
        assert_equal(res.status_code, 200)
        assert_equal(len(res.json), 1)


class TestReorderComponents(OsfTestCase):

    def setUp(self):
        super(TestReorderComponents, self).setUp()
        self.creator = AuthUserFactory()
        self.contrib = AuthUserFactory()
        # Project is public
        self.project = ProjectFactory.build(creator=self.creator, public=True)
        self.project.add_contributor(self.contrib, auth=Auth(self.creator))

        # subcomponent that only creator can see
        self.public_component = NodeFactory(creator=self.creator, public=True)
        self.private_component = NodeFactory(creator=self.creator, public=False)
        self.project.nodes.append(self.public_component)
        self.project.nodes.append(self.private_component)

        self.project.save()

    # https://github.com/CenterForOpenScience/openscienceframework.org/issues/489
    def test_reorder_components_with_private_component(self):

        # contrib tries to reorder components
        payload = {
            'new_list': [
                '{0}:node'.format(self.private_component._primary_key),
                '{0}:node'.format(self.public_component._primary_key),
            ]
        }
        url = self.project.api_url_for('project_reorder_components')
        res = self.app.post_json(url, payload, auth=self.contrib.auth)
        assert_equal(res.status_code, 200)


class TestDashboardViews(OsfTestCase):

    def setUp(self):
        super(TestDashboardViews, self).setUp()
        self.creator = AuthUserFactory()
        self.contrib = AuthUserFactory()
        self.dashboard = DashboardFactory(creator=self.creator)

    # https://github.com/CenterForOpenScience/openscienceframework.org/issues/571
    def test_components_with__are_accessible_from_dashboard(self):
        project = ProjectFactory(creator=self.creator, public=False)
        component = NodeFactory(creator=self.creator, project=project)
        component.add_contributor(self.contrib, auth=Auth(self.creator))
        component.save()
        # Get the All My Projects smart folder from the dashboard
        url = api_url_for('get_dashboard', nid=ALL_MY_PROJECTS_ID)
        res = self.app.get(url, auth=self.contrib.auth)

        assert_equal(len(res.json), 1)

    def test_registered_components_with__are_accessible_from_dashboard(self):
        project = ProjectFactory(creator=self.creator, public=False)
        component = NodeFactory(creator=self.creator, project=project)
        component.add_contributor(self.contrib, auth=Auth(self.creator))
        component.save()
        project.register_node(
            None, Auth(self.creator), '', '',
        )
        # Get the All My Registrations smart folder from the dashboard
        url = api_url_for('get_dashboard', nid=ALL_MY_REGISTRATIONS_ID)
        res = self.app.get(url, auth=self.contrib.auth)

        assert_equal(len(res.json), 1)

    def test_untouched_node_is_collapsed(self):
        found_item = False
        folder = FolderFactory(creator=self.creator, public=True)
        self.dashboard.add_pointer(folder, auth=Auth(self.creator))
        url = api_url_for('get_dashboard', nid=self.dashboard._id)
        dashboard_data = self.app.get(url, auth=self.creator.auth)
        dashboard_json = dashboard_data.json[u'data']
        for dashboard_item in dashboard_json:
            if dashboard_item[u'node_id'] == folder._id:
                found_item = True
                assert_false(dashboard_item[u'expand'], "Expand state was not set properly.")
        assert_true(found_item, "Did not find the folder in the dashboard.")

    def test_expand_node_sets_expand_to_true(self):
        found_item = False
        folder = FolderFactory(creator=self.creator, public=True)
        self.dashboard.add_pointer(folder, auth=Auth(self.creator))
        url = api_url_for('expand', pid=folder._id)
        self.app.post(url, auth=self.creator.auth)
        url = api_url_for('get_dashboard', nid=self.dashboard._id)
        dashboard_data = self.app.get(url, auth=self.creator.auth)
        dashboard_json = dashboard_data.json[u'data']
        for dashboard_item in dashboard_json:
            if dashboard_item[u'node_id'] == folder._id:
                found_item = True
                assert_true(dashboard_item[u'expand'], "Expand state was not set properly.")
        assert_true(found_item, "Did not find the folder in the dashboard.")

    def test_collapse_node_sets_expand_to_true(self):
        found_item = False
        folder = FolderFactory(creator=self.creator, public=True)
        self.dashboard.add_pointer(folder, auth=Auth(self.creator))

        # Expand the folder
        url = api_url_for('expand', pid=folder._id)
        self.app.post(url, auth=self.creator.auth)

        # Serialize the dashboard and test
        url = api_url_for('get_dashboard', nid=self.dashboard._id)
        dashboard_data = self.app.get(url, auth=self.creator.auth)
        dashboard_json = dashboard_data.json[u'data']
        for dashboard_item in dashboard_json:
            if dashboard_item[u'node_id'] == folder._id:
                found_item = True
                assert_true(dashboard_item[u'expand'], "Expand state was not set properly.")
        assert_true(found_item, "Did not find the folder in the dashboard.")

        # Collapse the folder
        found_item = False
        url = api_url_for('collapse', pid=folder._id)
        self.app.post(url, auth=self.creator.auth)

        # Serialize the dashboard and test
        url = api_url_for('get_dashboard', nid=self.dashboard._id)
        dashboard_data = self.app.get(url, auth=self.creator.auth)
        dashboard_json = dashboard_data.json[u'data']
        for dashboard_item in dashboard_json:
            if dashboard_item[u'node_id'] == folder._id:
                found_item = True
                assert_false(dashboard_item[u'expand'], "Expand state was not set properly.")
        assert_true(found_item, "Did not find the folder in the dashboard.")

    def test_folder_new_post(self):
        url = api_url_for('folder_new_post', nid=self.dashboard._id)
        found_item = False

        # Make the folder
        title = 'New test folder'
        payload = {'title': title, }
        self.app.post_json(url, payload, auth=self.creator.auth)

        # Serialize the dashboard and test
        url = api_url_for('get_dashboard', nid=self.dashboard._id)
        dashboard_data = self.app.get(url, auth=self.creator.auth)
        dashboard_json = dashboard_data.json[u'data']
        for dashboard_item in dashboard_json:
            if dashboard_item[u'name'] == title:
                found_item = True
        assert_true(found_item, "Did not find the folder in the dashboard.")


class TestForkViews(OsfTestCase):

    def setUp(self):
        super(TestForkViews, self).setUp()
        self.user = AuthUserFactory()
        self.project = ProjectFactory.build(creator=self.user, is_public=True)
        self.consolidated_auth = Auth(user=self.project.creator)
        self.user.save()
        self.project.save()

    def test_fork_private_project_non_contributor(self):
        self.project.set_privacy("private")
        self.project.save()

        url = self.project.api_url_for('node_fork_page')
        non_contributor = AuthUserFactory()
        res = self.app.post_json(url,
                                 auth=non_contributor.auth,
                                 expect_errors=True)
        assert_equal(res.status_code, http.FORBIDDEN)

    def test_fork_public_project_non_contributor(self):
        url = self.project.api_url_for('node_fork_page')
        non_contributor = AuthUserFactory()
        res = self.app.post_json(url, auth=non_contributor.auth)
        assert_equal(res.status_code, 200)

    def test_fork_project_contributor(self):
        contributor = AuthUserFactory()
        self.project.set_privacy("private")
        self.project.add_contributor(contributor)
        self.project.save()

        url = self.project.api_url_for('node_fork_page')
        res = self.app.post_json(url, auth=contributor.auth)
        assert_equal(res.status_code, 200)

    def test_registered_forks_dont_show_in_fork_list(self):
        fork = self.project.fork_node(self.consolidated_auth)
        RegistrationFactory(project=fork)

        url = self.project.api_url_for('get_forks')
        res = self.app.get(url, auth=self.user.auth)

        assert_equal(len(res.json['nodes']), 1)
        assert_equal(res.json['nodes'][0]['id'], fork._id)


class TestProjectCreation(OsfTestCase):

    def setUp(self):
        super(TestProjectCreation, self).setUp()
        self.creator = AuthUserFactory()
        self.url = api_url_for('project_new_post')

    def test_needs_title(self):
        res = self.app.post_json(self.url, {}, auth=self.creator.auth, expect_errors=True)
        assert_equal(res.status_code, 400)

    def test_only_needs_title(self):
        payload = {
            'title': 'Im a real title'
        }
        res = self.app.post_json(self.url, payload, auth=self.creator.auth)
        assert_equal(res.status_code, 201)

    def test_title_must_be_one_long(self):
        payload = {
            'title': ''
        }
        res = self.app.post_json(
            self.url, payload, auth=self.creator.auth, expect_errors=True)
        assert_equal(res.status_code, 400)

    def test_title_must_be_less_than_200(self):
        payload = {
            'title': ''.join([str(x) for x in xrange(0, 250)])
        }
        res = self.app.post_json(
            self.url, payload, auth=self.creator.auth, expect_errors=True)
        assert_equal(res.status_code, 400)

    def test_creates_a_project(self):
        payload = {
            'title': 'Im a real title'
        }
        res = self.app.post_json(self.url, payload, auth=self.creator.auth)
        assert_equal(res.status_code, 201)
        node = Node.load(res.json['projectUrl'].replace('/', ''))
        assert_true(node)
        assert_true(node.title, 'Im a real title')

    def test_description_works(self):
        payload = {
            'title': 'Im a real title',
            'description': 'I describe things!'
        }
        res = self.app.post_json(self.url, payload, auth=self.creator.auth)
        assert_equal(res.status_code, 201)
        node = Node.load(res.json['projectUrl'].replace('/', ''))
        assert_true(node)
        assert_true(node.description, 'I describe things!')

    def test_can_template(self):
        other_node = ProjectFactory(creator=self.creator)
        payload = {
            'title': 'Im a real title',
            'template': other_node._id
        }
        res = self.app.post_json(self.url, payload, auth=self.creator.auth)
        assert_equal(res.status_code, 201)
        node = Node.load(res.json['projectUrl'].replace('/', ''))
        assert_true(node)
        assert_true(node.template_node, other_node)

    def test_project_before_template_no_addons(self):
        project = ProjectFactory()
        res = self.app.get(project.api_url_for('project_before_template'), auth=project.creator.auth)
        assert_equal(res.json['prompts'], [])

    def test_project_before_template_with_addons(self):
        project = ProjectWithAddonFactory(addon='github')
        res = self.app.get(project.api_url_for('project_before_template'), auth=project.creator.auth)
        assert_in('GitHub', res.json['prompts'])

    def test_project_new_from_template_non_user(self):
        project = ProjectFactory()
        url = api_url_for('project_new_from_template', nid=project._id)
        res = self.app.post(url, auth = None)
        assert_equal(res.status_code, 302)
        res2 = res.maybe_follow()
        assert_in("Sign up or Log in", res2.body)

    def test_project_new_from_template_public_non_contributor(self):
        non_contributor = AuthUserFactory()
        project = ProjectFactory(is_public=True)
        url = api_url_for('project_new_from_template', nid=project._id)
        res = self.app.post(url, auth = non_contributor.auth)
        assert_equal(res.status_code, 201)

    def test_project_new_from_template_contributor(self):
        contributor = AuthUserFactory()
        project = ProjectFactory(is_public=False)
        project.add_contributor(contributor)
        project.save()

        url = api_url_for('project_new_from_template', nid=project._id)
        res = self.app.post(url, auth = contributor.auth)
        assert_equal(res.status_code, 201)


class TestUnconfirmedUserViews(OsfTestCase):

    def test_can_view_profile(self):
        user = UnconfirmedUserFactory()
        url = web_url_for('profile_view_id', uid=user._id)
        res = self.app.get(url)
        assert_equal(res.status_code, 200)


if __name__ == '__main__':
    unittest.main()<|MERGE_RESOLUTION|>--- conflicted
+++ resolved
@@ -8,9 +8,11 @@
 import mock
 import httplib as http
 
+
 from nose.tools import *  # noqa PEP8 asserts
 from tests.test_features import requires_search
 from webtest.app import AppError
+from werkzeug.wrappers import Response
 
 from modularodm import Q
 
@@ -19,7 +21,7 @@
 from framework.auth import User, Auth
 from framework.auth.utils import impute_names_model
 
-# import website.app
+import website.app
 from website.models import Node, Pointer, NodeLog
 from website.project.model import ensure_schemas, has_anonymous_link
 from website.project.views.contributor import (
@@ -31,15 +33,9 @@
 from website.util import api_url_for, web_url_for
 from website import mails
 from website.util import rubeus
-<<<<<<< HEAD
-from website.project.views.node import _view_project
+from website.project.views.node import _view_project, abbrev_authors
 from website.project.views.comment import serialize_comment, n_unread_comments
-=======
-from website.project.views.node import _view_project, abbrev_authors
-from website.project.views.comment import serialize_comment
->>>>>>> 9300e3d6
 from website.project.decorators import check_can_access
-
 
 from tests.base import OsfTestCase, fake, capture_signals, assert_is_redirect
 from tests.factories import (
@@ -2088,7 +2084,6 @@
 
         assert_equal(comment.content, 'edited')
 
-
     def test_edit_comment_short(self):
         self._configure_project(self.project, 'public')
         comment = CommentFactory(node=self.project, content='short')
