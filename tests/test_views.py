#!/usr/bin/env python
# -*- coding: utf-8 -*-
'''Views tests for the OSF.'''
from __future__ import absolute_import
import unittest
import json
import datetime as dt
import mock
import httplib as http


from nose.tools import *  # noqa PEP8 asserts
from tests.test_features import requires_search
from webtest.app import AppError
from werkzeug.wrappers import Response

from modularodm import Q

from framework import auth
from framework.exceptions import HTTPError
from framework.auth import User, Auth
from framework.auth.utils import impute_names_model

import website.app
from website.models import Node, Pointer, NodeLog
from website.project.model import ensure_schemas, has_anonymous_link
from website.project.views.contributor import (
    send_claim_email,
    deserialize_contributors
)
from website.profile.utils import add_contributor_json, serialize_unregistered
from website.util import api_url_for, web_url_for
from website import settings, mails
from website.util import rubeus
from website.project.views.node import _view_project
<<<<<<< HEAD
from website.project.views.comment import serialize_comment, n_unread_comments
from website.project.decorators import choose_key, check_can_access
=======
from website.project.views.comment import serialize_comment
from website.project.decorators import check_can_access
>>>>>>> 46fa27d0

from tests.base import OsfTestCase, fake, capture_signals, assert_is_redirect
from tests.factories import (
    UserFactory, ApiKeyFactory, ProjectFactory, WatchConfigFactory,
    NodeFactory, NodeLogFactory, AuthUserFactory, UnregUserFactory,
    CommentFactory, PrivateLinkFactory
)


app = website.app.init_app(
    routes=True, set_backends=False, settings_module='website.settings',
)


class TestViewingProjectWithPrivateLink(OsfTestCase):

    def setUp(self):
        super(TestViewingProjectWithPrivateLink, self).setUp()
        self.user = AuthUserFactory()  # Is NOT a contributor
        self.project = ProjectFactory(is_public=False)
        self.link = PrivateLinkFactory()
        self.link.nodes.append(self.project)
        self.link.save()
        self.project_url = self.project.web_url_for('view_project')

    def test_not_anonymous_for_public_project(self):
        anonymous_link = PrivateLinkFactory(anonymous=True)
        anonymous_link.nodes.append(self.project)
        anonymous_link.save()
        self.project.set_privacy('public')
        self.project.save()
        self.project.reload()
        assert_false(has_anonymous_link(self.project, anonymous_link.key))

    def test_has_private_link_key(self):
        res = self.app.get(self.project_url, {'view_only': self.link.key})
        assert_equal(res.status_code, 200)

    def test_not_logged_in_no_key(self):
        res = self.app.get(self.project_url, {'view_only': None})
        assert_is_redirect(res)
        res = res.follow()
        assert_equal(
            res.request.path,
            web_url_for('auth_login')
        )

    def test_logged_in_no_private_key(self):
        res = self.app.get(self.project_url, {'view_only': None}, auth=self.user.auth,
            expect_errors=True)
        assert_equal(res.status_code, http.FORBIDDEN)

    def test_logged_in_has_key(self):
        res = self.app.get(self.project_url, {'view_only': self.link.key}, auth=self.user.auth)
        assert_equal(res.status_code, 200)

    @unittest.skip('Skipping for now until we find a way to mock/set the referrer')
    def test_prepare_private_key(self):
        res = self.app.get(self.project_url, {'key': self.link.key})

        res = res.click('Registrations')

        assert_is_redirect(res)
        res = res.follow()

        assert_equal(res.status_code, 200)
        assert_equal(res.request.GET['key'], self.link.key)

    def test_check_can_access_valid(self):
        contributor = AuthUserFactory()
        self.project.add_contributor(contributor, auth=Auth(self.project.creator))
        self.project.save()
        assert_true(check_can_access(self.project, contributor))

    def test_check_user_access_invalid(self):
        noncontrib = AuthUserFactory()
        with assert_raises(HTTPError):
            check_can_access(self.project, noncontrib)

    def test_check_user_access_if_user_is_None(self):
        assert_false(check_can_access(self.project, None))


class TestProjectViews(OsfTestCase):

    def setUp(self):
        super(TestProjectViews, self).setUp()
        ensure_schemas()
        self.user1 = UserFactory.build()
        # Add an API key for quicker authentication
        api_key = ApiKeyFactory()
        self.user1.api_keys.append(api_key)
        self.user1.save()
        self.consolidate_auth1 = Auth(user=self.user1, api_key=api_key)
        self.auth = ('test', api_key._primary_key)
        self.user2 = UserFactory()
        # A project has 2 contributors
        self.project = ProjectFactory(
            title="Ham",
            description='Honey-baked',
            creator=self.user1
        )
        self.project.add_contributor(self.user1)
        self.project.add_contributor(self.user2)
        self.project.api_keys.append(api_key)
        self.project.save()

    def test_edit_description(self):
        url = "/api/v1/project/{0}/edit/".format(self.project._id)
        self.app.post_json(url,
                            {"name": "description", "value": "Deep-fried"},
                            auth=self.auth)
        self.project.reload()
        assert_equal(self.project.description, "Deep-fried")

    def test_project_api_url(self):
        url = self.project.api_url
        res = self.app.get(url, auth=self.auth)
        data = res.json
        assert_equal(data['node']['category'], 'Project')
        assert_equal(data['node']['node_type'], 'project')

        assert_equal(data['node']['title'], self.project.title)
        assert_equal(data['node']['is_public'], self.project.is_public)
        assert_equal(data['node']['is_registration'], False)
        assert_equal(data['node']['id'], self.project._primary_key)
        assert_equal(data['node']['watched_count'], 0)
        assert_true(data['user']['is_contributor'])
        assert_equal(data['node']['logs'][-1]['action'], 'project_created')
        assert_equal(data['node']['children_ids'],
                        [str(n._primary_key) for n in self.project.nodes])
        assert_equal(data['node']['description'], self.project.description)
        assert_equal(data['node']['url'], self.project.url)
        assert_equal(data['node']['tags'], [t._primary_key for t in self.project.tags])
        assert_in('forked_date', data['node'])
        assert_in('watched_count', data['node'])
        assert_in('registered_from_url', data['node'])
        # TODO: Test "parent" and "user" output

    def test_add_contributor_post(self):
        # Two users are added as a contributor via a POST request
        project = ProjectFactory(creator=self.user1, is_public=True)
        user2 = UserFactory()
        user3 = UserFactory()
        url = "/api/v1/project/{0}/contributors/".format(project._id)

        dict2 = add_contributor_json(user2)
        dict3 = add_contributor_json(user3)
        dict2.update({
            'permission': 'admin',
            'visible': True,
        })
        dict3.update({
            'permission': 'write',
            'visible': False,
        })

        self.app.post_json(
            url,
            {
                'users': [dict2, dict3],
                'node_ids': [project._id],
            },
            content_type="application/json",
            auth=self.auth,
        ).maybe_follow()
        project.reload()
        assert_in(user2._id, project.contributors)
        # A log event was added
        assert_equal(project.logs[-1].action, "contributor_added")
        assert_equal(len(project.contributors), 3)
        assert_in(user2._id, project.permissions)
        assert_in(user3._id, project.permissions)
        assert_equal(project.permissions[user2._id], ['read', 'write', 'admin'])
        assert_equal(project.permissions[user3._id], ['read', 'write'])

    def test_manage_permissions(self):

        url = self.project.api_url + 'contributors/manage/'
        self.app.post_json(
            url,
            {
                'contributors': [
                    {'id': self.project.creator._id, 'permission': 'admin', 'registered': True, 'visible': True},
                    {'id': self.user1._id, 'permission': 'read', 'registered': True, 'visible': True},
                    {'id': self.user2._id, 'permission': 'admin', 'registered': True, 'visible': True},
                ]
            },
            auth=self.auth,
        )

        self.project.reload()

        assert_equal(self.project.get_permissions(self.user1), ['read'])
        assert_equal(self.project.get_permissions(self.user2), ['read', 'write', 'admin'])

    def test_contributor_manage_reorder(self):

        # Two users are added as a contributor via a POST request
        project = ProjectFactory(creator=self.user1, is_public=True)
        reg_user1, reg_user2 = UserFactory(), UserFactory()
        project.add_contributors(
            [
                {'user': reg_user1, 'permissions': ['read', 'write', 'admin'], 'visible': True},
                {'user': reg_user2, 'permissions': ['read', 'write', 'admin'], 'visible': False},
            ]
        )
        # Add a non-registered user
        unregistered_user = project.add_unregistered_contributor(
            fullname=fake.name(), email=fake.email(),
            auth=self.consolidate_auth1,
            save=True,
        )

        url = project.api_url + 'contributors/manage/'
        self.app.post_json(
            url,
            {
                'contributors': [
                    {'id': reg_user2._id, 'permission': 'admin', 'registered': True, 'visible': False},
                    {'id': project.creator._id, 'permission': 'admin', 'registered': True, 'visible': True},
                    {'id': unregistered_user._id, 'permission': 'admin', 'registered': False, 'visible': True},
                    {'id': reg_user1._id, 'permission': 'admin', 'registered': True, 'visible': True},
                ]
            },
            auth=self.auth,
        )

        project.reload()

        assert_equal(
            # Note: Cast ForeignList to list for comparison
            list(project.contributors),
            [reg_user2, project.creator, unregistered_user, reg_user1]
        )

        assert_equal(
            project.visible_contributors,
            [project.creator, unregistered_user, reg_user1]
        )

    def test_project_remove_contributor(self):
        url = "/api/v1/project/{0}/removecontributors/".format(self.project._id)
        # User 1 removes user2
        self.app.post(url, json.dumps({"id": self.user2._id}),
                            content_type="application/json",
                            auth=self.auth).maybe_follow()
        self.project.reload()
        assert_not_in(self.user2._id, self.project.contributors)
        # A log event was added
        assert_equal(self.project.logs[-1].action, "contributor_removed")

    def test_edit_node_title(self):
        url = "/api/v1/project/{0}/edit/".format(self.project._id)
        # The title is changed though posting form data
        self.app.post_json(url, {"name": "title", "value": "Bacon"},
                            auth=self.auth).maybe_follow()
        self.project.reload()
        # The title was changed
        assert_equal(self.project.title, "Bacon")
        # A log event was saved
        assert_equal(self.project.logs[-1].action, "edit_title")

    def test_make_public(self):
        self.project.is_public = False
        self.project.save()
        url = "/api/v1/project/{0}/permissions/public/".format(self.project._id)
        res = self.app.post_json(url, {}, auth=self.auth)
        self.project.reload()
        assert_true(self.project.is_public)
        assert_equal(res.json['status'], 'success')

    def test_make_private(self):
        self.project.is_public = True
        self.project.save()
        url = "/api/v1/project/{0}/permissions/private/".format(self.project._id)
        res = self.app.post_json(url, {}, auth=self.auth)
        self.project.reload()
        assert_false(self.project.is_public)
        assert_equal(res.json['status'], 'success')

    def test_cant_make_public_if_not_admin(self):
        non_admin = AuthUserFactory()
        self.project.add_contributor(non_admin, permissions=['read', 'write'])
        self.project.is_public = False
        self.project.save()
        url = "/api/v1/project/{0}/permissions/public/".format(self.project._id)
        res = self.app.post_json(
            url, {}, auth=non_admin.auth,
            expect_errors=True,
        )
        assert_equal(res.status_code, http.FORBIDDEN)
        assert_false(self.project.is_public)

    def test_cant_make_private_if_not_admin(self):
        non_admin = AuthUserFactory()
        self.project.add_contributor(non_admin, permissions=['read', 'write'])
        self.project.is_public = True
        self.project.save()
        url = "/api/v1/project/{0}/permissions/private/".format(self.project._id)
        res = self.app.post_json(
            url, {}, auth=non_admin.auth,
            expect_errors=True,
        )
        assert_equal(res.status_code, http.FORBIDDEN)
        assert_true(self.project.is_public)

    def test_add_tag(self):
        url = "/api/v1/project/{0}/addtag/{tag}/".format(
            self.project._primary_key,
            tag="footag",
        )
        self.app.post_json(url, {}, auth=self.auth)
        self.project.reload()
        assert_in("footag", self.project.tags)

    def test_remove_tag(self):
        self.project.add_tag("footag", auth=self.consolidate_auth1, save=True)
        assert_in("footag", self.project.tags)
        url = "/api/v1/project/{0}/removetag/{tag}/".format(
            self.project._primary_key,
            tag="footag",
        )
        self.app.post_json(url, {}, auth=self.auth)
        self.project.reload()
        assert_not_in("footag", self.project.tags)

    def test_register_template_page(self):
        url = "/api/v1/project/{0}/register/Replication_Recipe_(Brandt_et_al.,_2013):_Post-Completion/".format(self.project._primary_key)
        self.app.post_json(url, {}, auth=self.auth)
        self.project.reload()
        # A registration was added to the project's registration list
        assert_equal(len(self.project.registration_list), 1)
        # A log event was saved
        assert_equal(self.project.logs[-1].action, "project_registered")
        # Most recent node is a registration
        reg = Node.load(self.project.registration_list[-1])
        assert_true(reg.is_registration)

    def test_get_logs(self):
        # Add some logs
        for _ in range(5):
            self.project.logs.append(
                NodeLogFactory(
                    user=self.user1,
                    action='file_added',
                    params={'project': self.project._id}
                )
            )
        self.project.save()
        url = '/api/v1/project/{0}/log/'.format(self.project._primary_key)
        res = self.app.get(url, auth=self.auth)
        self.project.reload()
        data = res.json
        assert_equal(len(data['logs']), len(self.project.logs))
        assert_false(data['has_more_logs'])
        most_recent = data['logs'][0]
        assert_equal(most_recent['action'], 'file_added')

    def test_get_logs_with_count_param(self):
        # Add some logs
        for _ in range(5):
            self.project.logs.append(
                NodeLogFactory(
                    user=self.user1,
                    action='file_added',
                    params={'project': self.project._id}
                )
            )
        self.project.save()
        url = '/api/v1/project/{0}/log/'.format(self.project._primary_key)
        res = self.app.get(url, {'count': 3}, auth=self.auth)
        assert_equal(len(res.json['logs']), 3)
        assert_true(res.json['has_more_logs'])

    def test_get_logs_defaults_to_ten(self):
        # Add some logs
        for _ in range(12):
            self.project.logs.append(
                NodeLogFactory(
                    user=self.user1,
                    action='file_added',
                    params={'project': self.project._id}
                )
            )
        self.project.save()
        url = '/api/v1/project/{0}/log/'.format(self.project._primary_key)
        res = self.app.get(url, auth=self.auth)
        assert_equal(len(res.json['logs']), 10)
        assert_true(res.json['has_more_logs'])

    def test_get_more_logs(self):
        # Add some logs
        for _ in range(12):
            self.project.logs.append(
                NodeLogFactory(
                    user=self.user1,
                    action="file_added",
                    params={"project": self.project._id}
                )
            )
        self.project.save()
        url = "/api/v1/project/{0}/log/".format(self.project._primary_key)
        res = self.app.get(url, {"pageNum": 1}, auth=self.auth)
        assert_equal(len(res.json['logs']), 4)
        assert_false(res.json['has_more_logs'])

    def test_logs_private(self):
        """Add logs to a public project, then to its private component. Get
        the ten most recent logs; assert that ten logs are returned and that
        all belong to the project and not its component.

        """
        # Add some logs
        for _ in range(15):
            self.project.add_log(
                auth=self.consolidate_auth1,
                action='file_added',
                params={'project': self.project._id}
            )
        self.project.is_public = True
        self.project.save()
        child = NodeFactory(project=self.project)
        for _ in range(5):
            child.add_log(
                auth=self.consolidate_auth1,
                action='file_added',
                params={'project': child._id}
            )
        url = '/api/v1/project/{0}/log/'.format(self.project._primary_key)
        res = self.app.get(url).maybe_follow()
        assert_equal(len(res.json['logs']), 10)
        assert_true(res.json['has_more_logs'])
        assert_equal(
            [self.project._id] * 10,
            [
                log['params']['project']
                for log in res.json['logs']
            ]
        )

    def test_logs_from_api_url(self):
        # Add some logs
        for _ in range(12):
            self.project.logs.append(
                NodeLogFactory(
                    user=self.user1,
                    action="file_added",
                    params={"project": self.project._id}
                )
            )
        self.project.save()
        url = "/api/v1/project/{0}/".format(self.project._primary_key)
        res = self.app.get(url, auth=self.auth)
        assert_equal(len(res.json['node']['logs']), 10)
        assert_true(res.json['node']['has_more_logs'])

    def test_remove_project(self):
        url = self.project.api_url
        res = self.app.delete_json(url, {}, auth=self.auth).maybe_follow()
        self.project.reload()
        assert_equal(self.project.is_deleted, True)
        assert_in('url', res.json)
        assert_equal(res.json['url'], '/dashboard/')

    def test_private_link_edit_name(self):
        link = PrivateLinkFactory()
        link.nodes.append(self.project)
        link.save()
        assert_equal(link.name, "link")
        url = self.project.api_url + 'private_link/edit/'
        self.app.put_json(
            url,
            {'pk': link._id, "value": "new name"},
            auth=self.auth,
        ).maybe_follow()
        self.project.reload()
        link.reload()
        assert_equal(link.name, "new name")

    def test_remove_private_link(self):
        link = PrivateLinkFactory()
        link.nodes.append(self.project)
        link.save()
        url = self.project.api_url_for('remove_private_link')
        self.app.delete_json(
            url,
            {'private_link_id': link._id},
            auth=self.auth,
        ).maybe_follow()
        self.project.reload()
        link.reload()
        assert_true(link.is_deleted)

    def test_remove_component(self):
        node = NodeFactory(project=self.project, creator=self.user1)
        url = node.api_url
        res = self.app.delete_json(url, {}, auth=self.auth).maybe_follow()
        node.reload()
        assert_equal(node.is_deleted, True)
        assert_in('url', res.json)
        assert_equal(res.json['url'], self.project.url)

    def test_cant_remove_component_if_not_admin(self):
        node = NodeFactory(project=self.project, creator=self.user1)
        non_admin = AuthUserFactory()
        node.add_contributor(
            non_admin,
            permissions=['read', 'write'],
            save=True,
        )

        url = node.api_url
        res = self.app.delete_json(
            url, {}, auth=non_admin.auth,
            expect_errors=True,
        ).maybe_follow()

        assert_equal(res.status_code, http.FORBIDDEN)
        assert_false(node.is_deleted)

    def test_watch_and_unwatch(self):
        url = self.project.api_url_for('togglewatch_post')
        self.app.post_json(url, {}, auth=self.auth)
        res = self.app.get(self.project.api_url, auth=self.auth)
        assert_equal(res.json['node']['watched_count'], 1)
        self.app.post_json(url, {}, auth=self.auth)
        res = self.app.get(self.project.api_url, auth=self.auth)
        assert_equal(res.json['node']['watched_count'], 0)


class TestUserProfile(OsfTestCase):

    def setUp(self):
        super(TestUserProfile, self).setUp()
        self.user = AuthUserFactory()

    def test_unserialize_social(self):
        url = api_url_for('unserialize_social')
        payload = {
            'personal': 'http://frozen.pizza.com/reviews',
            'twitter': 'howtopizza',
            'github': 'frozenpizzacode',
        }
        self.app.put_json(
            url,
            payload,
            auth=self.user.auth,
        )
        self.user.reload()
        for key, value in payload.iteritems():
            assert_equal(self.user.social[key], value)
        assert_true(self.user.social['researcherId'] is None)

    def test_serialize_social_editable(self):
        self.user.social['twitter'] = 'howtopizza'
        self.user.save()
        url = api_url_for('serialize_social')
        res = self.app.get(
            url,
            auth=self.user.auth,
        )
        assert_equal(res.json.get('twitter'), 'howtopizza')
        assert_true(res.json.get('github') is None)
        assert_true(res.json['editable'])

    def test_serialize_social_not_editable(self):
        user2 = AuthUserFactory()
        self.user.social['twitter'] = 'howtopizza'
        self.user.save()
        url = api_url_for('serialize_social', uid=self.user._id)
        res = self.app.get(
            url,
            auth=user2.auth,
        )
        assert_equal(res.json.get('twitter'), 'howtopizza')
        assert_true(res.json.get('github') is None)
        assert_false(res.json['editable'])

    def test_serialize_social_addons_editable(self):
        self.user.add_addon('github')
        user_github = self.user.get_addon('github')
        user_github.github_user = 'howtogithub'
        user_github.save()
        url = api_url_for('serialize_social')
        res = self.app.get(
            url,
            auth=self.user.auth,
        )
        assert_equal(
            res.json['addons']['github'],
            'howtogithub'
        )

    def test_serialize_social_addons_not_editable(self):
        user2 = AuthUserFactory()
        self.user.add_addon('github')
        user_github = self.user.get_addon('github')
        user_github.github_user = 'howtogithub'
        user_github.save()
        url = api_url_for('serialize_social', uid=self.user._id)
        res = self.app.get(
            url,
            auth=user2.auth,
        )
        assert_not_in('addons', res.json)


class TestAddingContributorViews(OsfTestCase):

    def setUp(self):
        super(TestAddingContributorViews, self).setUp()
        ensure_schemas()
        self.creator = AuthUserFactory()
        self.project = ProjectFactory(creator=self.creator)
        # Authenticate all requests
        self.app.authenticate(*self.creator.auth)

    def test_serialize_unregistered_without_record(self):
        name, email = fake.name(), fake.email()
        res = serialize_unregistered(fullname=name, email=email)
        assert_equal(res['fullname'], name)
        assert_equal(res['email'], email)
        assert_equal(res['id'], None)
        assert_false(res['registered'])
        assert_true(res['gravatar'])
        assert_false(res['active'])

    def test_deserialize_contributors(self):
        contrib = UserFactory()
        unreg = UnregUserFactory()
        name, email = fake.name(), fake.email()
        unreg_no_record = serialize_unregistered(name, email)
        contrib_data = [
            add_contributor_json(contrib),
            serialize_unregistered(fake.name(), unreg.username),
            unreg_no_record
        ]
        contrib_data[0]['permission'] = 'admin'
        contrib_data[1]['permission'] = 'write'
        contrib_data[2]['permission'] = 'read'
        contrib_data[0]['visible'] = True
        contrib_data[1]['visible'] = True
        contrib_data[2]['visible'] = True
        res = deserialize_contributors(
            self.project,
            contrib_data,
            auth=Auth(self.creator))
        assert_equal(len(res), len(contrib_data))
        assert_true(res[0]['user'].is_registered)

        assert_false(res[1]['user'].is_registered)
        assert_true(res[1]['user']._id)

        assert_false(res[2]['user'].is_registered)
        assert_true(res[2]['user']._id)

    def test_deserialize_contributors_sends_unreg_contributor_added_signal(self):
        unreg = UnregUserFactory()
        from website.project.model import unreg_contributor_added
        serialized = [serialize_unregistered(fake.name(), unreg.username)]
        serialized[0]['visible'] = True
        with capture_signals() as mock_signals:
            deserialize_contributors(self.project, serialized,
                auth=Auth(self.creator))
        assert_equal(mock_signals.signals_sent(), set([unreg_contributor_added]))

    def test_serialize_unregistered_with_record(self):
        name, email = fake.name(), fake.email()
        user = self.project.add_unregistered_contributor(fullname=name,
            email=email, auth=Auth(self.project.creator))
        self.project.save()
        res = serialize_unregistered(
            fullname=name,
            email=email
        )
        assert_false(res['active'])
        assert_false(res['registered'])
        assert_equal(res['id'], user._primary_key)
        assert_true(res['gravatar_url'])
        assert_equal(res['fullname'], name)
        assert_equal(res['email'], email)

    def test_add_contributor_with_unreg_contribs_and_reg_contribs(self):
        n_contributors_pre = len(self.project.contributors)
        reg_user = UserFactory()
        name, email = fake.name(), fake.email()
        pseudouser = {
            'id': None,
            'registered': False,
            'fullname': name,
            'email': email,
            'permission': 'admin',
            'visible': True,
        }
        reg_dict = add_contributor_json(reg_user)
        reg_dict['permission'] = 'admin'
        reg_dict['visible'] = True
        payload = {
            'users': [reg_dict, pseudouser],
            'node_ids': []
        }
        url = self.project.api_url_for('project_contributors_post')
        self.app.post_json(url, payload).maybe_follow()
        self.project.reload()
        assert_equal(len(self.project.contributors),
            n_contributors_pre + len(payload['users']))

        new_unreg = auth.get_user(username=email)
        assert_false(new_unreg.is_registered)
        # unclaimed record was added
        new_unreg.reload()
        assert_in(self.project._primary_key, new_unreg.unclaimed_records)
        rec = new_unreg.get_unclaimed_record(self.project._primary_key)
        assert_equal(rec['name'], name)
        assert_equal(rec['email'], email)

    @mock.patch('website.project.views.contributor.send_claim_email')
    def test_add_contributors_post_only_sends_one_email_to_unreg_user(
            self, mock_send_claim_email):
        # Project has components
        comp1, comp2 = NodeFactory(creator=self.creator), NodeFactory(creator=self.creator)
        self.project.nodes.append(comp1)
        self.project.nodes.append(comp2)
        self.project.save()

        # An unreg user is added to the project AND its components
        unreg_user = {  # dict because user has not previous unreg record
            'id': None,
            'registered': False,
            'fullname': fake.name(),
            'email': fake.email(),
            'permission': 'admin',
            'visible': True,
        }
        payload = {
            'users': [unreg_user],
            'node_ids': [comp1._primary_key, comp2._primary_key]
        }

        # send request
        url = self.project.api_url_for('project_contributors_post')
        assert self.project.can_edit(user=self.creator)
        self.app.post_json(url, payload, auth=self.creator.auth)

        # finalize_invitation should only have been called once
        assert_equal(mock_send_claim_email.call_count, 1)

    @mock.patch('website.project.views.contributor.send_claim_email')
    def test_email_sent_when_unreg_user_is_added(self, send_mail):
        name, email = fake.name(), fake.email()
        pseudouser = {
            'id': None,
            'registered': False,
            'fullname': name,
            'email': email,
            'permission': 'admin',
            'visible': True,
        }
        payload = {
            'users': [pseudouser],
            'node_ids': []
        }
        url = self.project.api_url_for('project_contributors_post')
        self.app.post_json(url, payload).maybe_follow()
        assert_true(send_mail.called)
        assert_true(send_mail.called_with(email=email))

    def test_add_multiple_contributors_only_adds_one_log(self):
        n_logs_pre = len(self.project.logs)
        reg_user = UserFactory()
        name = fake.name()
        pseudouser = {
            'id': None,
            'registered': False,
            'fullname': name,
            'email': fake.email(),
            'permission': 'write',
            'visible': True,
        }
        reg_dict = add_contributor_json(reg_user)
        reg_dict['permission'] = 'admin'
        reg_dict['visible'] = True
        payload = {
            'users': [reg_dict, pseudouser],
            'node_ids': []
        }
        url = self.project.api_url_for('project_contributors_post')
        self.app.post_json(url, payload).maybe_follow()
        self.project.reload()
        assert_equal(len(self.project.logs), n_logs_pre + 1)

    def test_add_contribs_to_multiple_nodes(self):
        child = NodeFactory(project=self.project, creator=self.creator)
        n_contributors_pre = len(child.contributors)
        reg_user = UserFactory()
        name, email = fake.name(), fake.email()
        pseudouser = {
            'id': None,
            'registered': False,
            'fullname': name,
            'email': email,
            'permission': 'admin',
            'visible': True,
        }
        reg_dict = add_contributor_json(reg_user)
        reg_dict['permission'] = 'admin'
        reg_dict['visible'] = True
        payload = {
            'users': [reg_dict, pseudouser],
            'node_ids': [self.project._primary_key, child._primary_key]
        }
        url = "/api/v1/project/{0}/contributors/".format(self.project._id)
        self.app.post_json(url, payload).maybe_follow()
        child.reload()
        assert_equal(len(child.contributors),
            n_contributors_pre + len(payload['users']))


class TestUserInviteViews(OsfTestCase):

    def setUp(self):
        super(TestUserInviteViews, self).setUp()
        ensure_schemas()
        self.user = AuthUserFactory()
        self.project = ProjectFactory(creator=self.user)
        self.invite_url = '/api/v1/project/{0}/invite_contributor/'.format(self.project._primary_key)

    def test_invite_contributor_post_if_not_in_db(self):
        name, email = fake.name(), fake.email()
        res = self.app.post_json(
            self.invite_url,
            {'fullname': name, 'email': email},
            auth=self.user.auth,
        )
        contrib = res.json['contributor']
        assert_true(contrib['id'] is None)
        assert_equal(contrib['fullname'], name)
        assert_equal(contrib['email'], email)

    def test_invite_contributor_post_if_unreg_already_in_db(self):
        # A n unreg user is added to a different project
        name, email = fake.name(), fake.email()
        project2 = ProjectFactory()
        unreg_user = project2.add_unregistered_contributor(fullname=name, email=email,
            auth=Auth(project2.creator))
        project2.save()
        res = self.app.post_json(self.invite_url,
            {'fullname': name, 'email': email}, auth=self.user.auth)
        expected = add_contributor_json(unreg_user)
        expected['fullname'] = name
        expected['email'] = email
        assert_equal(res.json['contributor'], expected)

    def test_invite_contributor_post_if_emaiL_already_registered(self):
        reg_user = UserFactory()
        # Tries to invite user that is already regiestered
        res = self.app.post_json(self.invite_url,
            {'fullname': fake.name(), 'email': reg_user.username},
            auth=self.user.auth, expect_errors=True)
        assert_equal(res.status_code, http.BAD_REQUEST)

    def test_invite_contributor_post_if_user_is_already_contributor(self):
        unreg_user = self.project.add_unregistered_contributor(
            fullname=fake.name(), email=fake.email(),
            auth=Auth(self.project.creator)
        )
        self.project.save()
        # Tries to invite unreg user that is already a contributor
        res = self.app.post_json(self.invite_url,
            {'fullname': fake.name(), 'email': unreg_user.username},
            auth=self.user.auth, expect_errors=True)
        assert_equal(res.status_code, http.BAD_REQUEST)

    def test_invite_contributor_with_no_email(self):
        name = fake.name()
        res = self.app.post_json(self.invite_url,
            {'fullname': name, 'email': None}, auth=self.user.auth)
        assert_equal(res.status_code, http.OK)
        data = res.json
        assert_equal(data['status'], 'success')
        assert_equal(data['contributor']['fullname'], name)
        assert_true(data['contributor']['email'] is None)
        assert_false(data['contributor']['registered'])

    def test_invite_contributor_requires_fullname(self):
        res = self.app.post_json(self.invite_url,
            {'email': 'brian@queen.com', 'fullname': ''}, auth=self.user.auth,
            expect_errors=True)
        assert_equal(res.status_code, http.BAD_REQUEST)

    @mock.patch('website.project.views.contributor.mails.send_mail')
    def test_send_claim_email_to_given_email(self, send_mail):
        project = ProjectFactory()
        given_email = fake.email()
        unreg_user = project.add_unregistered_contributor(
            fullname=fake.name(),
            email=given_email,
            auth=Auth(project.creator),
        )
        project.save()
        send_claim_email(email=given_email, user=unreg_user, node=project)

        assert_true(send_mail.called)
        assert_true(send_mail.called_with(
            to_addr=given_email,
            mail=mails.INVITE
        ))

    @mock.patch('website.project.views.contributor.mails.send_mail')
    def test_send_claim_email_to_referrer(self, send_mail):
        project = ProjectFactory()
        referrer = project.creator
        given_email, real_email = fake.email(), fake.email()
        unreg_user = project.add_unregistered_contributor(fullname=fake.name(),
            email=given_email, auth=Auth(referrer)
        )
        project.save()
        send_claim_email(email=real_email, user=unreg_user, node=project)

        assert_true(send_mail.called)
        # email was sent to referrer
        assert_true(send_mail.called_with(
            to_addr=referrer.username,
            mail=mails.FORWARD_INVITE
        ))


class TestClaimViews(OsfTestCase):

    def setUp(self):
        super(TestClaimViews, self).setUp()
        self.referrer = AuthUserFactory()
        self.project = ProjectFactory(creator=self.referrer, is_public=True)
        self.given_name = fake.name()
        self.given_email = fake.email()
        self.user = self.project.add_unregistered_contributor(
            fullname=self.given_name,
            email=self.given_email,
            auth=Auth(user=self.referrer)
        )
        self.project.save()

    @mock.patch('website.project.views.contributor.mails.send_mail')
    def test_claim_user_post_with_registered_user_id(self, send_mail):
        # registered user who is attempting to claim the unclaimed contributor
        reg_user = UserFactory()
        payload = {
            # pk of unreg user record
            'pk': self.user._primary_key,
            'claimerId': reg_user._primary_key
        }
        url = '/api/v1/user/{uid}/{pid}/claim/email/'.format(
            uid=self.user._primary_key,
            pid=self.project._primary_key,
        )

        res = self.app.post_json(url, payload)

        # mail was sent
        assert_true(send_mail.called)
        # ... to the correct address
        assert_true(send_mail.called_with(to_addr=self.given_email))

        # view returns the correct JSON
        assert_equal(res.json, {
            'status': 'success',
            'email': reg_user.username,
            'fullname': self.given_name,
        })

    @mock.patch('website.project.views.contributor.send_claim_registered_email')
    def test_claim_user_post_with_email_already_registered_sends_correct_email(
            self, send_claim_registered_email):
        reg_user = UserFactory()
        payload = {
            'value': reg_user.username,
            'pk': self.user._primary_key
        }
        url = self.project.api_url_for('claim_user_post', uid=self.user._id)
        self.app.post_json(url, payload)
        assert_true(send_claim_registered_email.called)

    def test_user_with_removed_unclaimed_url_claiming(self):
        """ Tests that when an unclaimed user is removed from a project, the
        unregistered user object does not retain the token.
        """
        self.project.remove_contributor(self.user, Auth(user=self.referrer))

        assert_not_in(
            self.project._primary_key,
            self.user.unclaimed_records.keys()
        )

    def test_user_with_claim_url_cannot_claim_twice(self):
        """ Tests that when an unclaimed user is replaced on a project with a
        claimed user, the unregistered user object does not retain the token.
        """
        reg_user = AuthUserFactory()

        self.project.replace_contributor(self.user, reg_user)

        assert_not_in(
            self.project._primary_key,
            self.user.unclaimed_records.keys()
        )

    def test_claim_user_form_redirects_to_password_confirm_page_if_user_is_logged_in(self):
        reg_user = AuthUserFactory()
        url = self.user.get_claim_url(self.project._primary_key)
        res = self.app.get(url, auth=reg_user.auth)
        assert_equal(res.status_code, 302)
        res = res.follow(auth=reg_user.auth)
        token = self.user.get_unclaimed_record(self.project._primary_key)['token']
        expected = self.project.web_url_for(
            'claim_user_registered',
            uid=self.user._id,
            token=token,
        )
        assert_equal(res.request.path, expected)

    def test_get_valid_form(self):
        url = self.user.get_claim_url(self.project._primary_key)
        res = self.app.get(url).maybe_follow()
        assert_equal(res.status_code, 200)

    def test_invalid_claim_form_redirects_to_register_page(self):
        uid = self.user._primary_key
        pid = self.project._primary_key
        url = '/user/{uid}/{pid}/claim/?token=badtoken'.format(**locals())
        res = self.app.get(url, expect_errors=True).maybe_follow()
        assert_equal(res.status_code, 200)
        assert_equal(res.request.path, '/account/')

    def test_posting_to_claim_form_with_valid_data(self):
        url = self.user.get_claim_url(self.project._primary_key)
        res = self.app.post(url, {
            'username': self.user.username,
            'password': 'killerqueen',
            'password2': 'killerqueen'
        }).maybe_follow()
        assert_equal(res.status_code, 200)
        self.user.reload()
        assert_true(self.user.is_registered)
        assert_true(self.user.is_active())
        assert_not_in(self.project._primary_key, self.user.unclaimed_records)

    def test_posting_to_claim_form_removes_all_unclaimed_data(self):
        # user has multiple unclaimed records
        p2 = ProjectFactory(creator=self.referrer)
        self.user.add_unclaimed_record(node=p2, referrer=self.referrer,
            given_name=fake.name())
        self.user.save()
        assert_true(len(self.user.unclaimed_records.keys()) > 1)  # sanity check
        url = self.user.get_claim_url(self.project._primary_key)
        self.app.post(url, {
            'username': self.given_email,
            'password': 'bohemianrhap',
            'password2': 'bohemianrhap'
        })
        self.user.reload()
        assert_equal(self.user.unclaimed_records, {})

    def test_posting_to_claim_form_sets_fullname_to_given_name(self):
        # User is created with a full name
        original_name = fake.name()
        unreg = UnregUserFactory(fullname=original_name)
        # User invited with a different name
        different_name = fake.name()
        new_user = self.project.add_unregistered_contributor(
            email=unreg.username,
            fullname=different_name,
            auth=Auth(self.project.creator),
        )
        self.project.save()
        # Goes to claim url
        claim_url = new_user.get_claim_url(self.project._id)
        self.app.post(claim_url, {
            'username': unreg.username,
            'password': 'killerqueen', 'password2': 'killerqueen'
        })
        unreg.reload()
        # Full name was set correctly
        assert_equal(unreg.fullname, different_name)
        # CSL names were set correctly
        parsed_name = impute_names_model(different_name)
        assert_equal(unreg.given_name, parsed_name['given_name'])
        assert_equal(unreg.family_name, parsed_name['family_name'])

    @mock.patch('website.project.views.contributor.mails.send_mail')
    def test_claim_user_post_returns_fullname(self, send_mail):
        url = '/api/v1/user/{0}/{1}/claim/email/'.format(self.user._primary_key,
            self.project._primary_key)
        res = self.app.post_json(url,
            {'value': self.given_email, 'pk': self.user._primary_key},
            auth=self.referrer.auth)
        assert_equal(res.json['fullname'], self.given_name)
        assert_true(send_mail.called)
        assert_true(send_mail.called_with(to_addr=self.given_email))

    @mock.patch('website.project.views.contributor.mails.send_mail')
    def test_claim_user_post_if_email_is_different_from_given_email(self, send_mail):
        email = fake.email()  # email that is different from the one the referrer gave
        url = '/api/v1/user/{0}/{1}/claim/email/'.format(self.user._primary_key,
            self.project._primary_key)
        self.app.post_json(url,
            {'value': email, 'pk': self.user._primary_key}
        )
        assert_true(send_mail.called)
        assert_equal(send_mail.call_count, 2)
        call_to_invited = send_mail.mock_calls[0]
        assert_true(call_to_invited.called_with(
            to_addr=email
        ))
        call_to_referrer = send_mail.mock_calls[1]
        assert_true(call_to_referrer.called_with(
            to_addr=self.given_email
        ))

    def test_claim_url_with_bad_token_returns_400(self):
        url = self.project.web_url_for(
            'claim_user_registered',
            uid=self.user._id,
            token='badtoken',
        )
        res = self.app.get(url, auth=self.referrer.auth, expect_errors=400)
        assert_equal(res.status_code, 400)

    def test_cannot_claim_user_with_user_who_is_already_contributor(self):
        # user who is already a contirbutor to the project
        contrib = AuthUserFactory.build()
        contrib.set_password('underpressure')
        contrib.save()
        self.project.add_contributor(contrib, auth=Auth(self.project.creator))
        self.project.save()
        # Claiming user goes to claim url, but contrib is already logged in
        url = self.user.get_claim_url(self.project._primary_key)
        res = self.app.get(
            url,
            auth=contrib.auth,
        ).follow(
            auth=contrib.auth,
            expect_errors=True,
        )
        # Response is a 400
        assert_equal(res.status_code, 400)


class TestWatchViews(OsfTestCase):

    def setUp(self):
        super(TestWatchViews, self).setUp()
        self.user = UserFactory.build()
        api_key = ApiKeyFactory()
        self.user.api_keys.append(api_key)
        self.user.save()
        self.consolidate_auth = Auth(user=self.user, api_key=api_key)
        self.auth = ('test', self.user.api_keys[0]._id)  # used for requests auth
        # A public project
        self.project = ProjectFactory(is_public=True)
        self.project.save()
        # Manually reset log date to 100 days ago so it won't show up in feed
        self.project.logs[0].date = dt.datetime.utcnow() - dt.timedelta(days=100)
        self.project.logs[0].save()
        # A log added now
        self.last_log = self.project.add_log(
            NodeLog.TAG_ADDED, params={'project': self.project._primary_key},
            auth=self.consolidate_auth, log_date=dt.datetime.utcnow(),
            save=True,
        )
        # Clear watched list
        self.user.watched = []
        self.user.save()

    def test_watching_a_project_appends_to_users_watched_list(self):
        n_watched_then = len(self.user.watched)
        url = '/api/v1/project/{0}/watch/'.format(self.project._id)
        res = self.app.post_json(url,
                                 params={"digest": True},
                                 auth=self.auth)
        assert_equal(res.json['watchCount'], 1)
        self.user.reload()
        n_watched_now = len(self.user.watched)
        assert_equal(res.status_code, 200)
        assert_equal(n_watched_now, n_watched_then + 1)
        assert_true(self.user.watched[-1].digest)

    def test_watching_project_twice_returns_400(self):
        url = "/api/v1/project/{0}/watch/".format(self.project._id)
        res = self.app.post_json(url,
                            params={},
                            auth=self.auth)
        assert_equal(res.status_code, 200)
        # User tries to watch a node she's already watching
        res2 = self.app.post_json(url,
                            params={},
                            auth=self.auth,
                            expect_errors=True)
        assert_equal(res2.status_code, http.BAD_REQUEST)

    def test_unwatching_a_project_removes_from_watched_list(self):
        # The user has already watched a project
        watch_config = WatchConfigFactory(node=self.project)
        self.user.watch(watch_config)
        self.user.save()
        n_watched_then = len(self.user.watched)
        url = '/api/v1/project/{0}/unwatch/'.format(self.project._id)
        res = self.app.post_json(url, {}, auth=self.auth)
        self.user.reload()
        n_watched_now = len(self.user.watched)
        assert_equal(res.status_code, 200)
        assert_equal(n_watched_now, n_watched_then - 1)
        assert_false(self.user.is_watching(self.project))

    def test_toggle_watch(self):
        # The user is not watching project
        assert_false(self.user.is_watching(self.project))
        url = "/api/v1/project/{0}/togglewatch/".format(self.project._id)
        res = self.app.post_json(url, {}, auth=self.auth)
        # The response json has a watchcount and watched property
        assert_equal(res.json['watchCount'], 1)
        assert_true(res.json['watched'])
        assert_equal(res.status_code, 200)
        self.user.reload()
        # The user is now watching the project
        assert_true(res.json['watched'])
        assert_true(self.user.is_watching(self.project))

    def test_toggle_watch_node(self):
        # The project has a public sub-node
        node = NodeFactory(creator=self.user, project=self.project, is_public=True)
        url = "/api/v1/project/{}/node/{}/togglewatch/".format(self.project._id,
                                                                node._id)
        res = self.app.post_json(url, {}, auth=self.auth)
        assert_equal(res.status_code, 200)
        self.user.reload()
        # The user is now watching the sub-node
        assert_true(res.json['watched'])
        assert_true(self.user.is_watching(node))

    def test_get_watched_logs(self):
        project = ProjectFactory()
        # Add some logs
        for _ in range(12):
            project.logs.append(NodeLogFactory(user=self.user, action="file_added"))
        project.save()
        watch_cfg = WatchConfigFactory(node=project)
        self.user.watch(watch_cfg)
        self.user.save()
        url = "/api/v1/watched/logs/"
        res = self.app.get(url, auth=self.auth)
        assert_equal(len(res.json['logs']), 10)
        assert_equal(res.json['logs'][0]['action'], 'file_added')

    def test_get_more_watched_logs(self):
        project = ProjectFactory()
        # Add some logs
        for _ in range(12):
            project.logs.append(NodeLogFactory(user=self.user, action="file_added"))
        project.save()
        watch_cfg = WatchConfigFactory(node=project)
        self.user.watch(watch_cfg)
        self.user.save()
        url = "/api/v1/watched/logs/"
        res = self.app.get(url, {"pageNum": 1}, auth=self.auth)
        assert_equal(len(res.json['logs']), 3)
        assert_equal(res.json['logs'][0]['action'], 'file_added')


class TestPointerViews(OsfTestCase):

    def setUp(self):
        super(TestPointerViews, self).setUp()
        self.user = AuthUserFactory()
        self.consolidate_auth = Auth(user=self.user)
        self.project = ProjectFactory(creator=self.user)

    def test_add_pointers(self):

        url = self.project.api_url + 'pointer/'
        node_ids = [
            NodeFactory()._id
            for _ in range(5)
        ]
        self.app.post_json(
            url,
            {'nodeIds': node_ids},
            auth=self.user.auth,
        ).maybe_follow()

        self.project.reload()
        assert_equal(
            len(self.project.nodes),
            5
        )

    def test_add_pointers_not_provided(self):
        url = self.project.api_url + 'pointer/'
        with assert_raises(AppError):
            self.app.post_json(url, {}, auth=self.user.auth)

    def test_remove_pointer(self):
        url = self.project.api_url + 'pointer/'
        node = NodeFactory()
        pointer = self.project.add_pointer(node, auth=self.consolidate_auth)
        self.app.delete_json(
            url,
            {'pointerId': pointer._id},
            auth=self.user.auth,
        )
        self.project.reload()
        assert_equal(
            len(self.project.nodes),
            0
        )

    def test_remove_pointer_not_provided(self):
        url = self.project.api_url + 'pointer/'
        with assert_raises(AppError):
            self.app.delete_json(url, {}, auth=self.user.auth)

    def test_remove_pointer_not_found(self):
        url = self.project.api_url + 'pointer/'
        with assert_raises(AppError):
            self.app.delete_json(
                url,
                {'pointerId': None},
                auth=self.user.auth
            )

    def test_remove_pointer_not_in_nodes(self):
        url = self.project.api_url + 'pointer/'
        node = NodeFactory()
        pointer = Pointer(node=node)
        with assert_raises(AppError):
            self.app.delete_json(
                url,
                {'pointerId': pointer._id},
                auth=self.user.auth,
            )

    def test_fork_pointer(self):
        url = self.project.api_url + 'pointer/fork/'
        node = NodeFactory(creator=self.user)
        pointer = self.project.add_pointer(node, auth=self.consolidate_auth)
        self.app.post_json(
            url,
            {'pointerId': pointer._id},
            auth=self.user.auth
        )

    def test_fork_pointer_not_provided(self):
        url = self.project.api_url + 'pointer/fork/'
        with assert_raises(AppError):
            self.app.post_json(url, {}, auth=self.user.auth)

    def test_fork_pointer_not_found(self):
        url = self.project.api_url + 'pointer/fork/'
        with assert_raises(AppError):
            self.app.post_json(
                url,
                {'pointerId': None},
                auth=self.user.auth
            )

    def test_fork_pointer_not_in_nodes(self):
        url = self.project.api_url + 'pointer/fork/'
        node = NodeFactory()
        pointer = Pointer(node=node)
        with assert_raises(AppError):
            self.app.post_json(
                url,
                {'pointerId': pointer._id},
                auth=self.user.auth
            )

    def test_before_register_with_pointer(self):
        "Assert that link warning appears in before register callback."
        node = NodeFactory()
        self.project.add_pointer(node, auth=self.consolidate_auth)
        url = self.project.api_url + 'fork/before/'
        res = self.app.get(url, auth=self.user.auth).maybe_follow()
        prompts = [
            prompt
            for prompt in res.json['prompts']
            if 'Links will be copied into your fork' in prompt
        ]
        assert_equal(len(prompts), 1)

    def test_before_fork_with_pointer(self):
        "Assert that link warning appears in before fork callback."
        node = NodeFactory()
        self.project.add_pointer(node, auth=self.consolidate_auth)
        url = self.project.api_url + 'beforeregister/'
        res = self.app.get(url, auth=self.user.auth).maybe_follow()
        prompts = [
            prompt
            for prompt in res.json['prompts']
            if 'Links will be copied into your registration' in prompt
        ]
        assert_equal(len(prompts), 1)

    def test_before_register_no_pointer(self):
        "Assert that link warning does not appear in before register callback."
        url = self.project.api_url + 'fork/before/'
        res = self.app.get(url, auth=self.user.auth).maybe_follow()
        prompts = [
            prompt
            for prompt in res.json['prompts']
            if 'Links will be copied into your fork' in prompt
        ]
        assert_equal(len(prompts), 0)

    def test_before_fork_no_pointer(self):
        """Assert that link warning does not appear in before fork callback.

        """
        url = self.project.api_url + 'beforeregister/'
        res = self.app.get(url, auth=self.user.auth).maybe_follow()
        prompts = [
            prompt
            for prompt in res.json['prompts']
            if 'Links will be copied into your registration' in prompt
        ]
        assert_equal(len(prompts), 0)


class TestPublicViews(OsfTestCase):

    def test_explore(self):
        res = self.app.get("/explore/").maybe_follow()
        assert_equal(res.status_code, 200)


class TestAuthViews(OsfTestCase):

    def setUp(self):
        super(TestAuthViews, self).setUp()
        self.user = AuthUserFactory()
        self.auth = self.user.auth

    def test_merge_user(self):
        dupe = UserFactory(username="copy@cat.com",
                            emails=['copy@cat.com'])
        dupe.set_password("copycat")
        dupe.save()
        url = "/api/v1/user/merge/"
        self.app.post_json(
            url,
            {
                "merged_username": "copy@cat.com",
                "merged_password": "copycat"
            },
            auth=self.auth,
        )
        self.user.reload()
        dupe.reload()
        assert_true(dupe.is_merged)

    @mock.patch('framework.auth.views.mails.send_mail')
    def test_register_sends_confirm_email(self, send_mail):
        url = '/register/'
        self.app.post(url, {
            'register-fullname': 'Freddie Mercury',
            'register-username': 'fred@queen.com',
            'register-password': 'killerqueen',
            'register-username2': 'fred@queen.com',
            'register-password2': 'killerqueen',
        })
        assert_true(send_mail.called)
        assert_true(send_mail.called_with(
            to_addr='fred@queen.com'
        ))

    def test_register_ok(self):
        url = api_url_for('register_user')
        name, email, password = fake.name(), fake.email(), 'underpressure'
        self.app.post_json(
            url,
            {
                'fullName': name,
                'email1': email,
                'email2': email,
                'password': password,
            }
        )
        user = User.find_one(Q('username', 'eq', email))
        assert_equal(user.fullname, name)

    def test_register_email_mismatch(self):
        url = api_url_for('register_user')
        name, email, password = fake.name(), fake.email(), 'underpressure'
        res = self.app.post_json(
            url,
            {
                'fullName': name,
                'email1': email,
                'email2': email + 'lol',
                'password': password,
            },
            expect_errors=True,
        )
        assert_equal(res.status_code, http.BAD_REQUEST)
        users = User.find(Q('username', 'eq', email))
        assert_equal(users.count(), 0)

    def test_register_sends_user_registered_signal(self):
        url = api_url_for('register_user')
        name, email, password = fake.name(), fake.email(), 'underpressure'
        with capture_signals() as mock_signals:
            self.app.post_json(
                url,
                {
                    'fullName': name,
                    'email1': email,
                    'email2': email,
                    'password': password,
                }
            )
        assert_equal(mock_signals.signals_sent(), set([auth.signals.user_registered]))

    def test_register_post_sends_user_registered_signal(self):
        url = web_url_for('auth_register_post')
        name, email, password = fake.name(), fake.email(), 'underpressure'
        with capture_signals() as mock_signals:
            self.app.post(url, {
                'register-fullname': name,
                'register-username': email,
                'register-password': password,
                'register-username2': email,
                'register-password2': password
            })
        assert_equal(mock_signals.signals_sent(), set([auth.signals.user_registered]))

    def test_resend_confirmation_get(self):
        res = self.app.get('/resend/')
        assert_equal(res.status_code, 200)

    @mock.patch('framework.auth.views.mails.send_mail')
    def test_resend_confirmation_post_sends_confirm_email(self, send_mail):
        # Make sure user has a confirmation token for their primary email
        self.user.add_email_verification(self.user.username)
        self.user.save()
        self.app.post('/resend/', {'email': self.user.username})
        assert_true(send_mail.called)
        assert_true(send_mail.called_with(
            to_addr=self.user.username
        ))

    @mock.patch('framework.auth.views.mails.send_mail')
    def test_resend_confirmation_post_if_user_not_in_database(self, send_mail):
        self.app.post('/resend/', {'email': 'norecord@norecord.no'})
        assert_false(send_mail.called)

    def test_confirmation_link_registers_user(self):
        user = User.create_unconfirmed('brian@queen.com', 'bicycle123', 'Brian May')
        assert_false(user.is_registered)  # sanity check
        user.save()
        confirmation_url = user.get_confirmation_url('brian@queen.com', external=False)
        res = self.app.get(confirmation_url)
        assert_equal(res.status_code, 302, 'redirects to settings page')
        res = res.follow()
        user.reload()
        assert_true(user.is_registered)

    def test_expired_link_returns_400(self):
        user = User.create_unconfirmed(
            'brian1@queen.com',
            'bicycle123',
            'Brian May',
        )
        user.save()
        token = user.get_confirmation_token('brian1@queen.com')
        url = user.get_confirmation_url('brian1@queen.com', external=False)
        user.confirm_email(token)
        user.save()
        res = self.app.get(url, expect_errors=True)
        assert_equal(res.status_code, http.BAD_REQUEST)


# TODO: Use mock add-on
class TestAddonUserViews(OsfTestCase):

    def setUp(self):
        super(TestAddonUserViews, self).setUp()
        self.user = AuthUserFactory()


    def test_choose_addons_add(self):
        """Add add-ons; assert that add-ons are attached to project.

        """
        url = '/api/v1/settings/addons/'
        self.app.post_json(
            url,
            {'github': True},
            auth=self.user.auth,
        ).maybe_follow()
        self.user.reload()
        assert_true(self.user.get_addon('github'))

    def test_choose_addons_remove(self):
        """Add, then delete, add-ons; assert that add-ons are not attached to
        project.

        """
        url = '/api/v1/settings/addons/'
        self.app.post_json(
            url,
            {'github': True},
            auth=self.user.auth,
        ).maybe_follow()
        self.app.post_json(
            url,
            {'github': False},
            auth=self.user.auth
        ).maybe_follow()
        self.user.reload()
        assert_false(self.user.get_addon('github'))


# TODO: Move to OSF Storage
class TestFileViews(OsfTestCase):

    def setUp(self):
        super(TestFileViews, self).setUp()
        self.user = AuthUserFactory()
        self.project = ProjectFactory.build(creator=self.user, is_public=True)
        self.project.add_contributor(self.user)
        self.project.save()

    def test_files_get(self):
        url = '/api/v1/{0}/files/'.format(self.project._primary_key)
        res = self.app.get(url, auth=self.user.auth).maybe_follow()
        expected = _view_project(self.project, auth=Auth(user=self.user))
        assert_equal(res.status_code, http.OK)
        assert_equal(res.json['node'], expected['node'])
        assert_in('tree_js', res.json)
        assert_in('tree_css', res.json)

    def test_grid_data(self):
        url = '/api/v1/{0}/files/grid/'.format(self.project._primary_key)
        res = self.app.get(url, auth=self.user.auth).maybe_follow()
        assert_equal(res.status_code, http.OK)
        expected = rubeus.to_hgrid(self.project, auth=Auth(self.user))
        data = res.json['data']
        assert_equal(len(data), len(expected))


class TestComments(OsfTestCase):

    def setUp(self):
        super(TestComments, self).setUp()
        self.project = ProjectFactory(is_public=True)
        self.consolidated_auth = Auth(user=self.project.creator)
        self.non_contributor = AuthUserFactory()
<<<<<<< HEAD
        self.app = TestApp(app)
        self.user = AuthUserFactory()
        self.user.save()
=======

>>>>>>> 46fa27d0

    def _configure_project(self, project, comment_level):

        project.comment_level = comment_level
        project.save()

    def _add_comment(self, project, content=None, **kwargs):

        content = content if content is not None else 'hammer to fall'
        url = project.api_url + 'comment/'
        return self.app.post_json(
            url,
            {
                'content': content,
                'isPublic': 'public',
            },
            **kwargs
        )

    def test_add_comment_public_contributor(self):

        self._configure_project(self.project, 'public')
        res = self._add_comment(
            self.project, auth=self.project.creator.auth,
        )

        self.project.reload()

        assert_equal(len(self.project.commented), 1)
        assert_equal(
            res.json['comment'],
            serialize_comment(
                self.project.commented[0], self.consolidated_auth
            )
        )

    def test_add_comment_public_non_contributor(self):

        self._configure_project(self.project, 'public')
        res = self._add_comment(
            self.project, auth=self.non_contributor.auth,
        )

        self.project.reload()

        assert_equal(len(self.project.commented), 1)
        assert_equal(
            res.json['comment'],
            serialize_comment(
                self.project.commented[0], Auth(user=self.non_contributor)
            )
        )

    def test_add_comment_private_contributor(self):

        self._configure_project(self.project, 'private')
        res = self._add_comment(
            self.project, auth=self.project.creator.auth,
        )

        self.project.reload()

        assert_equal(len(self.project.commented), 1)
        assert_equal(
            res.json['comment'],
            serialize_comment(
                self.project.commented[0], self.consolidated_auth
            )
        )

    def test_add_comment_private_non_contributor(self):

        self._configure_project(self.project, 'private')
        res = self._add_comment(
            self.project, auth=self.non_contributor.auth, expect_errors=True,
        )

        assert_equal(res.status_code, http.FORBIDDEN)

    def test_add_comment_logged_out(self):

        self._configure_project(self.project, 'public')
        res = self._add_comment(self.project)

        assert_equal(res.status_code, 302)
        assert_in('next=', res.headers.get('location'))

    def test_add_comment_off(self):

        self._configure_project(self.project, None)
        res = self._add_comment(
            self.project, auth=self.project.creator.auth, expect_errors=True,
        )

        assert_equal(res.status_code, http.BAD_REQUEST)

    def test_add_comment_empty(self):
        self._configure_project(self.project, 'public')
        res = self._add_comment(
            self.project, content='',
            auth=self.project.creator.auth,
            expect_errors=True,
        )
        assert_equal(res.status_code, http.BAD_REQUEST)
        assert_false(getattr(self.project, 'commented', []))

    def test_add_comment_toolong(self):
        self._configure_project(self.project, 'public')
        res = self._add_comment(
            self.project, content='toolong' * 500,
            auth=self.project.creator.auth,
            expect_errors=True,
        )
        assert_equal(res.status_code, http.BAD_REQUEST)
        assert_false(getattr(self.project, 'commented', []))

    def test_add_comment_whitespace(self):
        self._configure_project(self.project, 'public')
        res = self._add_comment(
            self.project, content='  ',
            auth=self.project.creator.auth,
            expect_errors=True
        )
        assert_equal(res.status_code, http.BAD_REQUEST)
        assert_false(getattr(self.project, 'commented', []))

    def test_edit_comment(self):

        self._configure_project(self.project, 'public')
        comment = CommentFactory(node=self.project)

        url = self.project.api_url + 'comment/{0}/'.format(comment._id)
        res = self.app.put_json(
            url,
            {
                'content': 'edited',
                'isPublic': 'private',
            },
            auth=self.project.creator.auth,
        )

        comment.reload()

        assert_equal(res.json['content'], 'edited')

        assert_equal(comment.content, 'edited')


    def test_edit_comment_short(self):
        self._configure_project(self.project, 'public')
        comment = CommentFactory(node=self.project, content='short')
        url = self.project.api_url + 'comment/{0}/'.format(comment._id)
        res = self.app.put_json(
            url,
            {
                'content': '',
                'isPublic': 'private',
            },
            auth=self.project.creator.auth,
            expect_errors=True,
        )
        comment.reload()
        assert_equal(res.status_code, http.BAD_REQUEST)
        assert_equal(comment.content, 'short')

    def test_edit_comment_toolong(self):
        self._configure_project(self.project, 'public')
        comment = CommentFactory(node=self.project, content='short')
        url = self.project.api_url + 'comment/{0}/'.format(comment._id)
        res = self.app.put_json(
            url,
            {
                'content': 'toolong' * 500,
                'isPublic': 'private',
            },
            auth=self.project.creator.auth,
            expect_errors=True,
        )
        comment.reload()
        assert_equal(res.status_code, http.BAD_REQUEST)
        assert_equal(comment.content, 'short')

    def test_edit_comment_non_author(self):
        "Contributors who are not the comment author cannot edit."
        self._configure_project(self.project, 'public')
        comment = CommentFactory(node=self.project)
        non_author = AuthUserFactory()
        self.project.add_contributor(non_author, auth=self.consolidated_auth)

        url = self.project.api_url + 'comment/{0}/'.format(comment._id)
        res = self.app.put_json(
            url,
            {
                'content': 'edited',
                'isPublic': 'private',
            },
            auth=non_author.auth,
            expect_errors=True,
        )

        assert_equal(res.status_code, http.FORBIDDEN)

    def test_edit_comment_non_contributor(self):
        "Non-contributors who are not the comment author cannot edit."
        self._configure_project(self.project, 'public')
        comment = CommentFactory(node=self.project)

        url = self.project.api_url + 'comment/{0}/'.format(comment._id)
        res = self.app.put_json(
            url,
            {
                'content': 'edited',
                'isPublic': 'private',
            },
            auth=self.non_contributor.auth,
            expect_errors=True,
        )

        assert_equal(res.status_code, http.FORBIDDEN)

    def test_delete_comment_author(self):

        self._configure_project(self.project, 'public')
        comment = CommentFactory(node=self.project)

        url = self.project.api_url + 'comment/{0}/'.format(comment._id)
        self.app.delete_json(
            url,
            auth=self.project.creator.auth,
        )

        comment.reload()

        assert_true(comment.is_deleted)

    def test_delete_comment_non_author(self):

        self._configure_project(self.project, 'public')
        comment = CommentFactory(node=self.project)

        url = self.project.api_url + 'comment/{0}/'.format(comment._id)
        res = self.app.delete_json(
            url,
            auth=self.non_contributor.auth,
            expect_errors=True,
        )

        assert_equal(res.status_code, http.FORBIDDEN)

        comment.reload()

        assert_false(comment.is_deleted)

    def test_report_abuse(self):

        self._configure_project(self.project, 'public')
        comment = CommentFactory(node=self.project)
        reporter = AuthUserFactory()

        url = self.project.api_url + 'comment/{0}/report/'.format(comment._id)

        self.app.post_json(
            url,
            {
                'category': 'spam',
                'text': 'ads',
            },
            auth=reporter.auth,
        )

        comment.reload()
        assert_in(reporter._id, comment.reports)
        assert_equal(
            comment.reports[reporter._id],
            {'category': 'spam', 'text': 'ads'}
        )

    def test_can_view_private_comments_if_contributor(self):

        self._configure_project(self.project, 'public')
        CommentFactory(node=self.project, user=self.project.creator, is_public=False)

        url = self.project.api_url + 'comments/'
        res = self.app.get(url, auth=self.project.creator.auth)

        assert_equal(len(res.json['comments']), 1)

    def test_view_comments_with_anonymous_link(self):
        self.project.set_privacy('private')
        self.project.save()
        self.project.reload()
        user = AuthUserFactory()
        link = PrivateLinkFactory(anonymous=True)
        link.nodes.append(self.project)
        link.save()

        CommentFactory(node=self.project, user=self.project.creator, is_public=False)

        url = self.project.api_url + 'comments/'
        res = self.app.get(url, {"view_only": link.key}, auth=user.auth)
        comment = res.json['comments'][0]
        author = comment['author']
        assert_in('A user', author['name'])
        assert_false(author['gravatarUrl'])
        assert_false(author['url'])
        assert_false(author['id'])

    def test_discussion_recursive(self):

        self._configure_project(self.project, 'public')
        comment_l0 = CommentFactory(node=self.project)

        user_l1 = UserFactory()
        user_l2 = UserFactory()
        comment_l1 = CommentFactory(node=self.project, target=comment_l0, user=user_l1)
        CommentFactory(node=self.project, target=comment_l1, user=user_l2)

        url = self.project.api_url + 'comments/discussion/'
        res = self.app.get(url)

        assert_equal(len(res.json['discussion']), 3)

    def test_discussion_no_repeats(self):

        self._configure_project(self.project, 'public')
        comment_l0 = CommentFactory(node=self.project)

        comment_l1 = CommentFactory(node=self.project, target=comment_l0)
        CommentFactory(node=self.project, target=comment_l1)

        url = self.project.api_url + 'comments/discussion/'
        res = self.app.get(url)

        assert_equal(len(res.json['discussion']), 1)

    def test_discussion_sort(self):

        self._configure_project(self.project, 'public')

        user1 = UserFactory()
        user2 = UserFactory()

        CommentFactory(node=self.project)
        for _ in range(3):
            CommentFactory(node=self.project, user=user1)
        for _ in range(2):
            CommentFactory(node=self.project, user=user2)

        url = self.project.api_url + 'comments/discussion/'
        res = self.app.get(url)

        assert_equal(len(res.json['discussion']), 3)
        observed = [user['id'] for user in res.json['discussion']]
        expected = [user1._id, user2._id, self.project.creator._id]
        assert_equal(observed, expected)

    def test_view_comments(self):
        """user.comments_view_timestamp is updated for contributors when post request is made to /viewComments"""
        self.project.add_contributor(self.user)
        view_timestamp = dt.datetime.utcnow().strftime('%Y-%m-%dT%H:%M:%S')
        CommentFactory(node=self.project)

        url = self.project.api_url + 'viewComments/'
        res = self.app.post_json(url, auth=self.user.auth)
        self.user.reload()

        user_timestamp = str(self.user.comments_viewed_timestamp[self.project._id]).split('.')[0]
        assert_equal(user_timestamp, view_timestamp)

    def test_view_comments_non_contrib_viewer(self):
        """viewers do not have a comments_view_timestamp for projects/components if they are not contributors"""
        url = self.project.api_url + 'viewComments/'
        res = self.app.post_json(url, auth=self.user.auth)

        self.non_contributor.reload()
        assert_false(self.non_contributor.comments_viewed_timestamp)

    def test_n_unread_comments_new_comment(self):
        """when comment is added, n_unread_comments += 1
           when user views comments, n_unread_comments equals 0"""
        self._add_comment(self.project, auth=self.project.creator.auth)
        self.project.reload()

        url = self.project.api_url + 'comments/'
        res = self.app.get(url, auth=self.project.creator.auth)
        comments = res.json.get('comments')

        view_timestamp = dt.datetime.strptime('01/01/70 17:00:00', '%m/%d/%y %H:%M:%S').isoformat()
        assert_equal(n_unread_comments(view_timestamp, comments), 1)

        self.test_view_comments()
        view_timestamp = self.user.comments_viewed_timestamp[self.project._id]
        assert_equal(n_unread_comments(view_timestamp, comments), 0)

    def test_n_unread_comments_edit_comment(self):
        """if comment is edited, n_unread_comments += 1"""
        self.test_edit_comment()
        self.project.reload()

        url = self.project.api_url + 'comments/'
        res = self.app.get(url, auth=self.project.creator.auth)
        comments = res.json.get('comments')

        view_timestamp = dt.datetime.strptime('01/01/70 17:00:00', '%m/%d/%y %H:%M:%S').isoformat()
        assert_equal(n_unread_comments(view_timestamp, comments), 1)

    def test_n_unread_comments_no_comments(self):
        url = self.project.api_url + 'comments/'
        res = self.app.get(url, auth=self.project.creator.auth)
        comments = res.json.get('comments')

        view_timestamp = dt.datetime.strptime('01/01/70 17:00:00', '%m/%d/%y %H:%M:%S').isoformat()
        assert_equal(n_unread_comments(view_timestamp, comments), 0)


class TestTagViews(OsfTestCase):

    def setUp(self):
        super(TestTagViews, self).setUp()
        self.user = AuthUserFactory()
        self.project = ProjectFactory(creator=self.user)

    def test_tag_get_returns_200(self):
        url = web_url_for('project_tag', tag='foo')
        res = self.app.get(url)
        assert_equal(res.status_code, 200)


@requires_search
class TestSearchViews(OsfTestCase):

    def setUp(self):
        super(TestSearchViews, self).setUp()
        import website.search.search as search
        search.delete_all()

        self.project = ProjectFactory(creator=UserFactory(fullname='Robbie Williams'))
        self.contrib1 = UserFactory(fullname='Freddie Mercury')
        self.contrib2 = UserFactory(fullname='Brian May')

    def tearDown(self):
        super(TestSearchViews, self).tearDown()
        import website.search.search as search
        search.delete_all()

    def test_search_contributor(self):
        url = api_url_for('search_contributor')
        res = self.app.get(url, {'query': self.contrib1.fullname})
        assert_equal(res.status_code, 200)
        result = res.json['users']
        assert_equal(len(result), 1)
        freddie = result[0]
        assert_equal(freddie['fullname'], self.contrib1.fullname)
        assert_in('gravatar_url', freddie)
        assert_equal(freddie['registered'], self.contrib1.is_registered)
        assert_equal(freddie['active'], self.contrib1.is_active())

    def test_search_projects(self):
        url = web_url_for('search_search')
        res = self.app.get(url, {'q': self.project.title})
        assert_equal(res.status_code, 200)


class TestReorderComponents(OsfTestCase):

    def setUp(self):
        super(TestReorderComponents, self).setUp()
        self.creator = AuthUserFactory()
        self.contrib = AuthUserFactory()
        # Project is public
        self.project = ProjectFactory.build(creator=self.creator, public=True)
        self.project.add_contributor(self.contrib, auth=Auth(self.creator))

        # subcomponent that only creator can see
        self.public_component = NodeFactory(creator=self.creator, public=True)
        self.private_component = NodeFactory(creator=self.creator, public=False)
        self.project.nodes.append(self.public_component)
        self.project.nodes.append(self.private_component)

        self.project.save()

    # https://github.com/CenterForOpenScience/openscienceframework.org/issues/489
    def test_reorder_components_with_private_component(self):

        # contrib tries to reorder components
        payload = {
            'new_list': [
                '{0}:node'.format(self.private_component._primary_key),
                '{0}:node'.format(self.public_component._primary_key),
            ]
        }
        url = self.project.api_url_for('project_reorder_components')
        res = self.app.post_json(url, payload, auth=self.contrib.auth)
        assert_equal(res.status_code, 200)


class TestDashboardViews(OsfTestCase):

    def setUp(self):
        super(TestDashboardViews, self).setUp()
        self.creator = AuthUserFactory()
        self.contrib = AuthUserFactory()

    # https://github.com/CenterForOpenScience/openscienceframework.org/issues/571
    def test_components_with__are_accessible_from_dashboard(self):
        project = ProjectFactory(creator=self.creator, public=False)
        component = NodeFactory(creator=self.creator, project=project)
        component.add_contributor(self.contrib, auth=Auth(self.creator))
        component.save()

        url = api_url_for('get_dashboard_nodes')
        res = self.app.get(url, auth=self.contrib.auth)

        assert_equal(len(res.json['nodes']), 1)


if __name__ == '__main__':
    unittest.main()<|MERGE_RESOLUTION|>--- conflicted
+++ resolved
@@ -12,6 +12,7 @@
 from nose.tools import *  # noqa PEP8 asserts
 from tests.test_features import requires_search
 from webtest.app import AppError
+from webtest_plus import TestApp
 from werkzeug.wrappers import Response
 
 from modularodm import Q
@@ -33,13 +34,11 @@
 from website import settings, mails
 from website.util import rubeus
 from website.project.views.node import _view_project
-<<<<<<< HEAD
 from website.project.views.comment import serialize_comment, n_unread_comments
 from website.project.decorators import choose_key, check_can_access
-=======
 from website.project.views.comment import serialize_comment
 from website.project.decorators import check_can_access
->>>>>>> 46fa27d0
+
 
 from tests.base import OsfTestCase, fake, capture_signals, assert_is_redirect
 from tests.factories import (
@@ -1696,13 +1695,9 @@
         self.project = ProjectFactory(is_public=True)
         self.consolidated_auth = Auth(user=self.project.creator)
         self.non_contributor = AuthUserFactory()
-<<<<<<< HEAD
         self.app = TestApp(app)
         self.user = AuthUserFactory()
         self.user.save()
-=======
-
->>>>>>> 46fa27d0
 
     def _configure_project(self, project, comment_level):
 
