#!/usr/bin/env python
# -*- coding: utf-8 -*-
'''Views tests for the OSF.'''
from __future__ import absolute_import
import json
import unittest
import datetime as dt
import mock
import httplib as http

from nose.tools import *  # PEP8 asserts
from webtest_plus import TestApp
from webtest.app import AppError
from framework import Q, auth, url_for
from framework.auth.model import User

import website.app
from website.models import Node, Pointer, NodeLog, Comment
from website.project.model import ensure_schemas
from framework.auth.decorators import Auth
from website.project.views.contributor import (
    _add_contributor_json, send_claim_email,
    serialize_unregistered, deserialize_contributors
)
from website.routes import api_url_for, web_url_for
from website import settings, mails
from website.util import rubeus
from website.project.views.node import _view_project
from website.project.views.comment import serialize_comment


from tests.base import DbTestCase, fake
from tests.factories import (
    UserFactory, ApiKeyFactory, ProjectFactory, WatchConfigFactory,
    NodeFactory, NodeLogFactory, AuthUserFactory, UnregUserFactory,
    RegistrationFactory
)


app = website.app.init_app(
    routes=True, set_backends=False, settings_module='website.settings',
)


class TestProjectViews(DbTestCase):

    def setUp(self):
        ensure_schemas()
        self.app = TestApp(app)
        self.user1 = UserFactory.build()
        # Add an API key for quicker authentication
        api_key = ApiKeyFactory()
        self.user1.api_keys.append(api_key)
        self.user1.save()
        self.consolidate_auth1 = Auth(user=self.user1, api_key=api_key)
        self.auth = ('test', api_key._primary_key)
        self.user2 = UserFactory()
        # A project has 2 contributors
        self.project = ProjectFactory(
            title="Ham",
            description='Honey-baked',
            creator=self.user1
        )
        self.project.add_contributor(self.user1)
        self.project.add_contributor(self.user2)
        self.project.api_keys.append(api_key)
        self.project.save()

    def test_edit_description(self):
        url = "/api/v1/project/{0}/edit/".format(self.project._id)
        self.app.post_json(url,
                            {"name": "description", "value": "Deep-fried"},
                            auth=self.auth)
        self.project.reload()
        assert_equal(self.project.description, "Deep-fried")

    def test_project_api_url(self):
        url = self.project.api_url
        res = self.app.get(url, auth=self.auth)
        data = res.json
        assert_equal(data['node']['category'], 'project')
        assert_equal(data['node']['title'], self.project.title)
        assert_equal(data['node']['is_public'], self.project.is_public)
        assert_equal(data['node']['is_registration'], False)
        assert_equal(data['node']['id'], self.project._primary_key)
        assert_equal(data['node']['watched_count'], 0)
        assert_true(data['user']['is_contributor'])
        assert_equal(data['node']['logs'][-1]['action'], 'project_created')
        assert_equal(data['node']['children_ids'],
                        [str(n._primary_key) for n in self.project.nodes])
        assert_equal(data['node']['description'], self.project.description)
        assert_equal(data['node']['url'], self.project.url)
        assert_equal(data['node']['tags'], [t._primary_key for t in self.project.tags])
        assert_in('forked_date', data['node'])
        assert_in('watched_count', data['node'])
        assert_in('registered_from_url', data['node'])
        # TODO: Test "parent" and "user" output

    def test_add_contributor_post(self):
        # Two users are added as a contributor via a POST request
        project = ProjectFactory(creator=self.user1, is_public=True)
        user2 = UserFactory()
        user3 = UserFactory()
        url = "/api/v1/project/{0}/contributors/".format(project._id)
        payload =  {"users": [_add_contributor_json(user2),
            _add_contributor_json(user3)]}
        res = self.app.post_json(url, payload,
                            auth=self.auth).maybe_follow()
        project.reload()
        assert_in(user2._id, project.contributors)
        # A log event was added
        assert_equal(project.logs[-1].action, "contributor_added")
        assert_equal(len(project.contributors), 3)

    def test_project_remove_contributor(self):
        url = "/api/v1/project/{0}/removecontributors/".format(self.project._id)
        # User 1 removes user2
        res = self.app.post(url, json.dumps({"id": self.user2._id}),
                            content_type="application/json",
                            auth=self.auth).maybe_follow()
        self.project.reload()
        assert_not_in(self.user2._id, self.project.contributors)
        # A log event was added
        assert_equal(self.project.logs[-1].action, "contributor_removed")

    def test_edit_node_title(self):
        url = "/api/v1/project/{0}/edit/".format(self.project._id)
        # The title is changed though posting form data
        res = self.app.post_json(url, {"name": "title", "value": "Bacon"},
                            auth=self.auth).maybe_follow()
        self.project.reload()
        # The title was changed
        assert_equal(self.project.title, "Bacon")
        # A log event was saved
        assert_equal(self.project.logs[-1].action, "edit_title")

    def test_make_public(self):
        self.project.is_public = False
        self.project.save()
        url = "/api/v1/project/{0}/permissions/public/".format(self.project._id)
        res = self.app.post_json(url, {}, auth=self.auth)
        self.project.reload()
        assert_true(self.project.is_public)
        assert_equal(res.json['status'], 'success')

    def test_make_private(self):
        self.project.is_public = True
        self.project.save()
        url = "/api/v1/project/{0}/permissions/private/".format(self.project._id)
        res = self.app.post_json(url, {}, auth=self.auth)
        self.project.reload()
        assert_false(self.project.is_public)
        assert_equal(res.json['status'], 'success')

    def test_add_tag(self):
        url = "/api/v1/project/{0}/addtag/{tag}/".format(self.project._primary_key,
                                                        tag="footag")
        res = self.app.post_json(url, {}, auth=self.auth)
        self.project.reload()
        assert_in("footag", self.project.tags)

    def test_remove_tag(self):
        self.project.add_tag("footag", auth=self.consolidate_auth1, save=True)
        assert_in("footag", self.project.tags)
        url = "/api/v1/project/{0}/removetag/{tag}/".format(self.project._primary_key,
                                                        tag="footag")
        res = self.app.post_json(url, {}, auth=self.auth)
        self.project.reload()
        assert_not_in("footag", self.project.tags)

    def test_register_template_page(self):
        url = "/api/v1/project/{0}/register/Replication_Recipe_(Brandt_et_al.,_2013):_Post-Completion/".format(self.project._primary_key)
        res = self.app.post_json(url, {}, auth=self.auth)
        self.project.reload()
        # A registration was added to the project's registration list
        assert_equal(len(self.project.registration_list), 1)
        # A log event was saved
        assert_equal(self.project.logs[-1].action, "project_registered")
        # Most recent node is a registration
        reg = Node.load(self.project.registration_list[-1])
        assert_true(reg.is_registration)

    def test_get_logs(self):
        # Add some logs
        for _ in range(5):
            self.project.logs.append(
                NodeLogFactory(
                    user=self.user1,
                    action='file_added',
                    params={'project': self.project._id}
                )
            )
        self.project.save()
        url = '/api/v1/project/{0}/log/'.format(self.project._primary_key)
        res = self.app.get(url, auth=self.auth)
        self.project.reload()
        data = res.json
        assert_equal(len(data['logs']), len(self.project.logs))
        most_recent = data['logs'][0]
        assert_equal(most_recent['action'], 'file_added')

    def test_get_logs_with_count_param(self):
        # Add some logs
        for _ in range(5):
            self.project.logs.append(
                NodeLogFactory(
                    user=self.user1,
                    action='file_added',
                    params={'project': self.project._id}
                )
            )
        self.project.save()
        url = '/api/v1/project/{0}/log/'.format(self.project._primary_key)
        res = self.app.get(url, {'count': 3}, auth=self.auth)
        assert_equal(len(res.json['logs']), 3)

    def test_get_logs_defaults_to_ten(self):
        # Add some logs
        for _ in range(12):
            self.project.logs.append(
                NodeLogFactory(
                    user=self.user1,
                    action='file_added',
                    params={'project': self.project._id}
                )
            )
        self.project.save()
        url = '/api/v1/project/{0}/log/'.format(self.project._primary_key)
        res = self.app.get(url, auth=self.auth)
        assert_equal(len(res.json['logs']), 10)

    def test_logs_private(self):
        """Add logs to a public project, then to its private component. Get
        the ten most recent logs; assert that ten logs are returned and that
        all belong to the project and not its component.

        """
        # Add some logs
        for _ in range(15):
            self.project.add_log(
                auth=self.consolidate_auth1,
                action='file_added',
                params={'project': self.project._id}
            )
        self.project.is_public = True
        self.project.save()
        child = NodeFactory(project=self.project)
        for _ in range(5):
            child.add_log(
                auth=self.consolidate_auth1,
                action='file_added',
                params={'project': child._id}
            )
        url = '/api/v1/project/{0}/log/'.format(self.project._primary_key)
        res = self.app.get(url).maybe_follow()
        assert_equal(len(res.json['logs']), 10)
        assert_equal(
            [self.project._id] * 10,
            [
                log['params']['project']
                for log in res.json['logs']
            ]
        )

    def test_logs_from_api_url(self):
        # Add some logs
        for _ in range(12):
            self.project.logs.append(
                NodeLogFactory(
                    user=self.user1,
                    action="file_added",
                    params={"project": self.project._id}
                )
            )
        self.project.save()
        url = "/api/v1/project/{0}/".format(self.project._primary_key)
        res = self.app.get(url, auth=self.auth)
        assert_equal(len(res.json['node']['logs']), 10)

    def test_remove_project(self):
        url = self.project.api_url + 'remove/'
        res = self.app.delete_json(url, {}, auth=self.auth).maybe_follow()
        self.project.reload()
        assert_equal(self.project.is_deleted, True)
        assert_in('url', res.json)
        assert_equal(res.json['url'], '/dashboard/')

    def test_remove_project_with_component(self):
        node = NodeFactory(project=self.project, creator=self.user1)
        url = self.project.api_url + 'remove/'
        self.app.delete_json(url, {}, auth=self.auth).maybe_follow()
        node.reload()
        assert_equal(node.is_deleted, True)

    def test_remove_component(self):
        node = NodeFactory(project=self.project, creator=self.user1)
        url = node.api_url + 'remove/'
        res = self.app.delete_json(url, {}, auth=self.auth).maybe_follow()
        node.reload()
        assert_equal(node.is_deleted, True)
        assert_in('url', res.json)
        assert_equal(res.json['url'], self.project.url)


    def test_get_recently_added_contributors(self):
        project = ProjectFactory(creator=self.consolidate_auth1.user)
        contrib1 = UserFactory()
        contrib2 = UserFactory()
        project.add_contributor(contrib1, auth=self.consolidate_auth1)
        project.add_contributor(contrib2, auth=self.consolidate_auth1)
        # has one unregistered contributor
        project.add_unregistered_contributor(fullname=fake.name(),
            email=fake.email(), auth=self.consolidate_auth1)
        project.save()
        url = '{0}get_recently_added_contributors/'.format(self.project.api_url)
        res = self.app.get(url, auth=self.auth)
        project.reload()
        recent = [c for c in self.user1.recently_added if c.is_active()]
        assert_equal(len(res.json['contributors']), len(recent))

class TestAddingContributorViews(DbTestCase):

    def setUp(self):
        ensure_schemas()
        self.app = TestApp(app)
        self.creator = AuthUserFactory()
        self.project = ProjectFactory(creator=self.creator)
        # Authenticate all requests
        self.app.authenticate(*self.creator.auth)

    def test_serialize_unregistered_without_record(self):
        name, email = fake.name(), fake.email()
        res = serialize_unregistered(fullname=name, email=email)
        assert_equal(res['fullname'], name)
        assert_equal(res['email'], email)
        assert_equal(res['id'], None)
        assert_false(res['registered'])
        assert_true(res['gravatar'])
        assert_false(res['active'])

    def test_deserialize_contributors(self):
        contrib = UserFactory()
        unreg = UnregUserFactory()
        name, email = fake.name(), fake.email()
        unreg_no_record = serialize_unregistered(name, email)
        contrib_data = [
            _add_contributor_json(contrib),
            serialize_unregistered(fake.name(), unreg.username),
            unreg_no_record
        ]
        res = deserialize_contributors(
            self.project,
            contrib_data,
            auth=Auth(self.creator),
            email_unregistered=True)
        assert_equal(len(res), len(contrib_data))
        assert_true(res[0].is_registered)

        assert_false(res[1].is_registered)
        assert_true(res[1]._primary_key)

        assert_false(res[2].is_registered)
        assert_true(res[2]._primary_key)

    def test_serialize_unregistered_with_record(self):
        name, email = fake.name(), fake.email()
        user = self.project.add_unregistered_contributor(fullname=name,
            email=email, auth=Auth(self.project.creator))
        self.project.save()
        res = serialize_unregistered(
            fullname=name,
            email=email
        )
        assert_false(res['active'])
        assert_false(res['registered'])
        assert_equal(res['id'], user._primary_key)
        assert_true(res['gravatar'])
        assert_equal(res['fullname'], name)
        assert_equal(res['email'], email)

    def test_add_contributor_with_unreg_contribs_and_reg_contribs(self):
        n_contributors_pre = len(self.project.contributors)
        reg_user = UserFactory()
        name, email = fake.name(), fake.email()
        pseudouser = {'id': None, 'registered': False, 'fullname': name,
                        'email': email}
        payload = {
            'users': [_add_contributor_json(reg_user), pseudouser],
            'node_ids': []
        }
        with app.test_request_context():
            url = api_url_for('project_contributors_post',
                pid=self.project._primary_key)
        self.app.post_json(url, payload).maybe_follow()
        self.project.reload()
        assert_equal(len(self.project.contributors),
            n_contributors_pre + len(payload['users']))

        new_unreg = auth.get_user(username=email)
        assert_false(new_unreg.is_registered)
        # unclaimed record was added
        new_unreg.reload()
        assert_in(self.project._primary_key, new_unreg.unclaimed_records)
        rec = new_unreg.get_unclaimed_record(self.project._primary_key)
        assert_equal(rec['name'], name)
        assert_equal(rec['email'], email)

    @mock.patch('website.project.views.contributor.send_claim_email')
    def test_email_sent_when_unreg_user_is_added(self, send_mail):
        name, email = fake.name(), fake.email()
        pseudouser = {'id': None, 'registered': False, 'fullname': name,
                        'email': email}
        payload = {
            'users': [pseudouser],
            'node_ids': []
        }
        with app.test_request_context():
            url = api_url_for('project_contributors_post',
                pid=self.project._primary_key)
        self.app.post_json(url, payload).maybe_follow()
        assert_true(send_mail.called)
        assert_true(send_mail.called_with(email=email))

    def test_add_multiple_contributors_only_adds_one_log(self):
        n_logs_pre = len(self.project.logs)
        reg_user = UserFactory()
        name, email = fake.name(), fake.email()
        pseudouser = {'id': None, 'registered': False, 'fullname': name,
                        'email': fake.email()}
        payload = {
            'users': [_add_contributor_json(reg_user), pseudouser],
            'node_ids': []
        }
        with app.test_request_context():
            url = api_url_for('project_contributors_post',
                pid=self.project._primary_key)
        res = self.app.post_json(url, payload).maybe_follow()
        self.project.reload()
        assert_equal(len(self.project.logs), n_logs_pre + 1)

    def test_add_contribs_to_multiple_nodes(self):
        child = NodeFactory(project=self.project, creator=self.creator)
        n_contributors_pre = len(child.contributors)
        reg_user = UserFactory()
        name, email = fake.name(), fake.email()
        pseudouser = {'id': None, 'registered': False, 'fullname': name,
                        'email': email}
        payload = {
            'users': [_add_contributor_json(reg_user), pseudouser],
            'node_ids': [self.project._primary_key, child._primary_key]
        }
        url = "/api/v1/project/{0}/contributors/".format(self.project._id)
        res = self.app.post_json(url, payload).maybe_follow()
        child.reload()
        assert_equal(len(child.contributors),
            n_contributors_pre + len(payload['users']))


@unittest.skipIf(not settings.ALLOW_CLAIMING, 'skipping until claiming is fully implemented')
class TestUserInviteViews(DbTestCase):

    def setUp(self):
        ensure_schemas()
        self.app = TestApp(app)
        self.user = AuthUserFactory()
        self.project = ProjectFactory(creator=self.user)
        self.invite_url = '/api/v1/project/{0}/invite_contributor/'.format(self.project._primary_key)

    def test_invite_contributor_post_if_not_in_db(self):
        name, email = fake.name(), fake.email()
        res = self.app.post_json(self.invite_url,
            {'fullname': name, 'email': email}, auth=self.user.auth)
        contrib = res.json['contributor']
        assert_true(contrib['id'] is None)
        assert_equal(contrib['fullname'], name)
        assert_equal(contrib['email'], email)

    def test_invite_contributor_post_if_unreg_already_in_db(self):
        # A n unreg user is added to a different project
        name, email = fake.name(), fake.email()
        project2 = ProjectFactory()
        unreg_user = project2.add_unregistered_contributor(fullname=name, email=email,
            auth=Auth(project2.creator))
        project2.save()
        res = self.app.post_json(self.invite_url,
            {'fullname': name, 'email': email}, auth=self.user.auth)
        expected = _add_contributor_json(unreg_user)
        expected['fullname'] = name
        expected['email'] = email
        assert_equal(res.json['contributor'], expected)

    def test_invite_contributor_post_if_emaiL_already_registered(self):
        reg_user = UserFactory()
        # Tries to invite user that is already regiestered
        res = self.app.post_json(self.invite_url,
            {'fullname': fake.name(), 'email': reg_user.username},
            auth=self.user.auth, expect_errors=True)
        assert_equal(res.status_code, 400)

    def test_invite_contributor_post_if_user_is_already_contributor(self):
        unreg_user = self.project.add_unregistered_contributor(
            fullname=fake.name(), email=fake.email(),
            auth=Auth(self.project.creator)
        )
        self.project.save()
        # Tries to invite unreg user that is already a contributor
        res = self.app.post_json(self.invite_url,
            {'fullname': fake.name(), 'email': unreg_user.username},
            auth=self.user.auth, expect_errors=True)
        assert_equal(res.status_code, 400)

    def test_invite_contributor_with_no_email(self):
        name = fake.name()
        res = self.app.post_json(self.invite_url,
            {'fullname': name, 'email': None}, auth=self.user.auth)
        assert_equal(res.status_code, 200)
        data =res.json
        assert_equal(data['status'], 'success')
        assert_equal(data['contributor']['fullname'], name)
        assert_true(data['contributor']['email'] is None)
        assert_false(data['contributor']['registered'])

    def test_invite_contributor_requires_fullname(self):
        res = self.app.post_json(self.invite_url,
            {'email': 'brian@queen.com', 'fullname': ''}, auth=self.user.auth,
            expect_errors=True)
        assert_equal(res.status_code, 400)

    @mock.patch('website.project.views.contributor.mails.send_mail')
    def test_send_claim_email_to_given_email(self, send_mail):
        project = ProjectFactory()
        given_email = fake.email()
        unreg_user = project.add_unregistered_contributor(fullname=fake.name(),
            email=given_email, auth=Auth(project.creator))
        project.save()
        send_claim_email(email=given_email, user=unreg_user, node=project)

        assert_true(send_mail.called)
        assert_true(send_mail.called_with(
            to_addr=given_email,
            mail=mails.INVITE
        ))

    @mock.patch('website.project.views.contributor.mails.send_mail')
    def test_send_claim_email_to_referrer(self, send_mail):
        project = ProjectFactory()
        referrer = project.creator
        given_email, real_email = fake.email(), fake.email()
        unreg_user = project.add_unregistered_contributor(fullname=fake.name(),
            email=given_email, auth=Auth(referrer)
        )
        project.save()
        send_claim_email(email=real_email, user=unreg_user, node=project)

        assert_true(send_mail.called)
        # email was sent to referrer
        assert_true(send_mail.called_with(
            to_addr=referrer.username,
            mail=mails.FORWARD_INVITE
        ))


@unittest.skipIf(not settings.ALLOW_CLAIMING, 'skipping until claiming is fully implemented')
class TestClaimViews(DbTestCase):

    def setUp(self):
        self.app = TestApp(app)
        self.referrer = AuthUserFactory()
        self.project = ProjectFactory(creator=self.referrer, is_public=True)
        self.given_name = fake.name()
        self.given_email = fake.email()
        self.user = self.project.add_unregistered_contributor(
            fullname=self.given_name,
            email=self.given_email,
            auth=Auth(user=self.referrer)
        )
        self.project.save()

    def test_get_valid_form(self):
        url = self.user.get_claim_url(self.project._primary_key)
        res = self.app.get(url).maybe_follow()
        assert_equal(res.status_code, 200)

    def test_invalid_claim_form_responds_with_400(self):
        uid = self.user._primary_key
        pid = self.project._primary_key
        url = '/user/{uid}/{pid}/claim/?token=badtoken'.format(**locals())
        res = self.app.get(url, expect_errors=True).maybe_follow()
        assert_equal(res.status_code, 400)

    def test_posting_to_claim_form_with_valid_data(self):
        url = self.user.get_claim_url(self.project._primary_key)
        res = self.app.post(url, {
            'username': self.user.username,
            'password': 'killerqueen',
            'password2': 'killerqueen'
        }).maybe_follow()
        assert_equal(res.status_code, 200)
        self.user.reload()
        assert_true(self.user.is_registered)
        assert_true(self.user.is_active())
        assert_not_in(self.project._primary_key, self.user.unclaimed_records)

    def test_posting_to_claim_form_removes_all_unclaimed_data(self):
        # user has multiple unclaimed records
        p2 = ProjectFactory(creator=self.referrer)
        self.user.add_unclaimed_record(node=p2, referrer=self.referrer,
            given_name=fake.name())
        self.user.save()
        assert_true(len(self.user.unclaimed_records.keys()) > 1)  # sanity check
        url = self.user.get_claim_url(self.project._primary_key)
        res = self.app.post(url, {
            'username': self.given_email,
            'password': 'bohemianrhap',
            'password2': 'bohemianrhap'
        })
        self.user.reload()
        assert_equal(self.user.unclaimed_records, {})

    def test_posting_to_claim_form_sets_fullname_to_given_name(self):
        # User is created with a full name
        original_name = fake.name()
        unreg = UnregUserFactory(fullname=original_name)
        # User invited with a different name
        different_name= fake.name()
        new_user = self.project.add_unregistered_contributor(email=unreg.username,
            fullname=different_name,
            auth=Auth(self.referrer))
        self.project.save()
        # Goes to claim url
        claim_url = new_user.get_claim_url(self.project._primary_key)
        res = self.app.post(claim_url, {
            'username': unreg.username,
            'password': 'killerqueen', 'password2': 'killerqueen'
        })
        unreg.reload()
        # Full name was set correctly
        assert_equal(unreg.fullname, different_name)
        # CSL names were set correctly
        parsed_name = auth.utils.parse_name(different_name)
        assert_equal(unreg.given_name, parsed_name['given_name'])
        assert_equal(unreg.family_name, parsed_name['family_name'])

    @mock.patch('website.project.views.contributor.mails.send_mail')
    def test_claim_user_post_returns_fullname(self, send_mail):
        url = '/api/v1/user/{0}/{1}/claim/verify/'.format(self.user._primary_key,
            self.project._primary_key)
        res = self.app.post_json(url,
            {'value': self.given_email, 'pk': self.user._primary_key},
            auth=self.referrer.auth)
        assert_equal(res.json['fullname'], self.given_name)
        assert_true(send_mail.called)
        assert_true(send_mail.called_with(to_addr=self.given_email))

    @mock.patch('website.project.views.contributor.mails.send_mail')
    def test_claim_user_post_if_email_is_different_from_given_email(self, send_mail):
        email = fake.email()  # email that is different from the one the referrer gave
        url = '/api/v1/user/{0}/{1}/claim/verify/'.format(self.user._primary_key,
            self.project._primary_key)
        res = self.app.post_json(url,
            {'value': email, 'pk': self.user._primary_key}
        )
        assert_true(send_mail.called)
        assert_equal(send_mail.call_count, 2)
        call_to_invited = send_mail.mock_calls[0]
        assert_true(call_to_invited.called_with(
            to_addr=email
        ))
        call_to_referrer = send_mail.mock_calls[1]
        assert_true(call_to_referrer.called_with(
            to_addr=self.given_email
        ))

class TestWatchViews(DbTestCase):

    def setUp(self):
        self.app = TestApp(app)
        self.user = UserFactory.build()
        api_key = ApiKeyFactory()
        self.user.api_keys.append(api_key)
        self.user.save()
        self.consolidate_auth = Auth(user=self.user, api_key=api_key)
        self.auth = ('test', self.user.api_keys[0]._id)  # used for requests auth
        # A public project
        self.project = ProjectFactory(is_public=True)
        self.project.save()
        # Manually reset log date to 100 days ago so it won't show up in feed
        self.project.logs[0].date = dt.datetime.utcnow() - dt.timedelta(days=100)
        self.project.logs[0].save()
        # A log added now
        self.last_log = self.project.add_log(
            NodeLog.TAG_ADDED, params={'project': self.project._primary_key},
            auth=self.consolidate_auth, log_date=dt.datetime.utcnow(),
            save=True,
        )
        # Clear watched list
        self.user.watched = []
        self.user.save()

    def test_watching_a_project_appends_to_users_watched_list(self):
        n_watched_then = len(self.user.watched)
        url = '/api/v1/project/{0}/watch/'.format(self.project._id)
        res = self.app.post_json(url,
                                 params={"digest": True},
                                 auth=self.auth)
        assert_equal(res.json['watchCount'], 1)
        self.user.reload()
        n_watched_now = len(self.user.watched)
        assert_equal(res.status_code, 200)
        assert_equal(n_watched_now, n_watched_then + 1)
        assert_true(self.user.watched[-1].digest)

    def test_watching_project_twice_returns_400(self):
        url = "/api/v1/project/{0}/watch/".format(self.project._id)
        res = self.app.post_json(url,
                            params={},
                            auth=self.auth)
        assert_equal(res.status_code, 200)
        # User tries to watch a node she's already watching
        res2 = self.app.post_json(url,
                            params={},
                            auth=self.auth,
                            expect_errors=True)
        assert_equal(res2.status_code, 400)

    def test_unwatching_a_project_removes_from_watched_list(self):
        # The user has already watched a project
        watch_config = WatchConfigFactory(node=self.project)
        self.user.watch(watch_config)
        self.user.save()
        n_watched_then = len(self.user.watched)
        url = '/api/v1/project/{0}/unwatch/'.format(self.project._id)
        res = self.app.post_json(url, {}, auth=self.auth)
        self.user.reload()
        n_watched_now = len(self.user.watched)
        assert_equal(res.status_code, 200)
        assert_equal(n_watched_now, n_watched_then - 1)
        assert_false(self.user.is_watching(self.project))

    def test_toggle_watch(self):
        # The user is not watching project
        assert_false(self.user.is_watching(self.project))
        url = "/api/v1/project/{0}/togglewatch/".format(self.project._id)
        res = self.app.post_json(url, {}, auth=self.auth)
        # The response json has a watchcount and watched property
        assert_equal(res.json['watchCount'], 1)
        assert_true(res.json['watched'])
        assert_equal(res.status_code, 200)
        self.user.reload()
        # The user is now watching the project
        assert_true(res.json['watched'])
        assert_true(self.user.is_watching(self.project))

    def test_toggle_watch_node(self):
        # The project has a public sub-node
        node = NodeFactory(creator=self.user, project=self.project, is_public=True)
        url = "/api/v1/project/{}/node/{}/togglewatch/".format(self.project._id,
                                                                node._id)
        res = self.app.post_json(url, {}, auth=self.auth)
        assert_equal(res.status_code, 200)
        self.user.reload()
        # The user is now watching the sub-node
        assert_true(res.json['watched'])
        assert_true(self.user.is_watching(node))

    def test_get_watched_logs(self):
        project = ProjectFactory()
        # Add some logs
        for _ in range(12):
            project.logs.append(NodeLogFactory(user=self.user, action="file_added"))
        project.save()
        watch_cfg = WatchConfigFactory(node=project)
        self.user.watch(watch_cfg)
        self.user.save()
        url = "/api/v1/watched/logs/"
        res = self.app.get(url, auth=self.auth)
        assert_equal(len(res.json['logs']), len(project.logs))
        assert_equal(res.json['logs'][0]['action'], 'file_added')


class TestPointerViews(DbTestCase):

    def setUp(self):
        self.app = TestApp(app)
        self.user = AuthUserFactory()
        self.consolidate_auth = Auth(user=self.user)
        self.project = ProjectFactory(creator=self.user)

    def test_add_pointers(self):

        url = self.project.api_url + 'pointer/'
        node_ids = [
            NodeFactory()._id
            for _ in range(5)
        ]
        self.app.post_json(
            url,
            {'nodeIds': node_ids},
            auth=self.user.auth,
        ).maybe_follow()

        self.project.reload()
        assert_equal(
            len(self.project.nodes),
            5
        )

    def test_add_pointers_not_provided(self):
        url = self.project.api_url + 'pointer/'
        with assert_raises(AppError):
            self.app.post_json(url, {}, auth=self.user.auth)

    def test_remove_pointer(self):
        url = self.project.api_url + 'pointer/'
        node = NodeFactory()
        pointer = self.project.add_pointer(node, auth=self.consolidate_auth)
        self.app.delete_json(
            url,
            {'pointerId': pointer._id},
            auth=self.user.auth,
        )
        self.project.reload()
        assert_equal(
            len(self.project.nodes),
            0
        )

    def test_remove_pointer_not_provided(self):
        url = self.project.api_url + 'pointer/'
        with assert_raises(AppError):
            self.app.delete_json(url, {}, auth=self.user.auth)

    def test_remove_pointer_not_found(self):
        url = self.project.api_url + 'pointer/'
        with assert_raises(AppError):
            self.app.delete_json(
                url,
                {'pointerId': None},
                auth=self.user.auth
            )

    def test_remove_pointer_not_in_nodes(self):
        url = self.project.api_url + 'pointer/'
        node = NodeFactory()
        pointer = Pointer(node=node)
        with assert_raises(AppError):
            self.app.delete_json(
                url,
                {'pointerId': pointer._id},
                auth=self.user.auth,
            )

    def test_fork_pointer(self):
        url = self.project.api_url + 'pointer/fork/'
        node = NodeFactory(creator=self.user)
        pointer = self.project.add_pointer(node, auth=self.consolidate_auth)
        self.app.post_json(
            url,
            {'pointerId': pointer._id},
            auth=self.user.auth
        )

    def test_fork_pointer_not_provided(self):
        url = self.project.api_url + 'pointer/fork/'
        with assert_raises(AppError):
            self.app.post_json(url, {}, auth=self.user.auth)

    def test_fork_pointer_not_found(self):
        url = self.project.api_url + 'pointer/fork/'
        with assert_raises(AppError):
            self.app.post_json(
                url,
                {'pointerId': None},
                auth=self.user.auth
            )

    def test_fork_pointer_not_in_nodes(self):
        url = self.project.api_url + 'pointer/fork/'
        node = NodeFactory()
        pointer = Pointer(node=node)
        with assert_raises(AppError):
            self.app.post_json(
                url,
                {'pointerId': pointer._id},
                auth=self.user.auth
            )

    def test_before_register_with_pointer(self):
        "Assert that link warning appears in before register callback."
        node = NodeFactory()
        self.project.add_pointer(node, auth=self.consolidate_auth)
        url = self.project.api_url + 'fork/before/'
        res = self.app.get(url, auth=self.user.auth).maybe_follow()
        prompts = [
            prompt
            for prompt in res.json['prompts']
            if 'Links will be copied into your fork' in prompt
        ]
        assert_equal(len(prompts), 1)

    def test_before_fork_with_pointer(self):
        "Assert that link warning appears in before fork callback."
        node = NodeFactory()
        self.project.add_pointer(node, auth=self.consolidate_auth)
        url = self.project.api_url + 'beforeregister/'
        res = self.app.get(url, auth=self.user.auth).maybe_follow()
        prompts = [
            prompt
            for prompt in res.json['prompts']
            if 'Links will be copied into your registration' in prompt
        ]
        assert_equal(len(prompts), 1)

    def test_before_register_no_pointer(self):
        "Assert that link warning does not appear in before register callback."
        url = self.project.api_url + 'fork/before/'
        res = self.app.get(url, auth=self.user.auth).maybe_follow()
        prompts = [
            prompt
            for prompt in res.json['prompts']
            if 'Links will be copied into your fork' in prompt
        ]
        assert_equal(len(prompts), 0)

    def test_before_fork_no_pointer(self):
        "Assert that link warning does not appear in before fork callback."
        url = self.project.api_url + 'beforeregister/'
        res = self.app.get(url, auth=self.user.auth).maybe_follow()
        prompts = [
            prompt
            for prompt in res.json['prompts']
            if 'Links will be copied into your registration' in prompt
        ]
        assert_equal(len(prompts), 0)


class TestPublicViews(DbTestCase):

    def setUp(self):
        self.app = TestApp(app)

    def test_explore(self):
        res = self.app.get("/explore/").maybe_follow()
        assert_equal(res.status_code, 200)


class TestAuthViews(DbTestCase):

    def setUp(self):
        self.app = TestApp(app)
        self.user = UserFactory.build()
        # Add an API key for quicker authentication
        api_key = ApiKeyFactory()
        self.user.api_keys.append(api_key)
        self.user.save()
        self.auth = ('test', api_key._primary_key)

    def test_merge_user(self):
        dupe = UserFactory(username="copy@cat.com",
                            emails=['copy@cat.com'])
        dupe.set_password("copycat")
        dupe.save()
        url = "/api/v1/user/merge/"
        res = self.app.post_json(url, {"merged_username": "copy@cat.com",
                                        "merged_password": "copycat"}, auth=self.auth)
        self.user.reload()
        dupe.reload()
        assert_true(dupe.is_merged)

    @mock.patch('framework.auth.views.mails.send_mail')
    def test_register_sends_confirm_email(self, send_mail):
        url = '/register/'
        self.app.post(url, {
            'register-fullname': 'Freddie Mercury',
            'register-username': 'fred@queen.com',
            'register-password': 'killerqueen',
            'register-username2': 'fred@queen.com',
            'register-password2': 'killerqueen',
        })
        assert_true(send_mail.called)
        assert_true(send_mail.called_with(
            to_addr='fred@queen.com'
        ))

    def test_resend_confirmation_get(self):
        res = self.app.get('/resend/')
        assert_equal(res.status_code, 200)

    @mock.patch('framework.auth.views.mails.send_mail')
    def test_resend_confirmation_post_sends_confirm_email(self, send_mail):
        # Make sure user has a confirmation token for their primary email
        self.user.add_email_verification(self.user.username)
        self.user.save()
        res = self.app.post('/resend/', {'email': self.user.username})
        assert_true(send_mail.called)
        assert_true(send_mail.called_with(
            to_addr=self.user.username
        ))

    @mock.patch('framework.auth.views.mails.send_mail')
    def test_resend_confirmation_post_if_user_not_in_database(self, send_mail):
        res = self.app.post('/resend/', {'email': 'norecord@norecord.no'})
        assert_false(send_mail.called)

    def test_confirmation_link_registers_user(self):
        user = User.create_unconfirmed('brian@queen.com', 'bicycle123', 'Brian May')
        assert_false(user.is_registered)  # sanity check
        user.save()
        confirmation_url = user.get_confirmation_url('brian@queen.com', external=False)
        res = self.app.get(confirmation_url)
        assert_equal(res.status_code, 302, 'redirects to settings page')
        res = res.follow()
        user.reload()
        assert_true(user.is_registered)

    def test_expired_link_returns_400(self):
        user = User.create_unconfirmed('brian1@queen.com', 'bicycle123', 'Brian May')
        user.save()
        token = user.get_confirmation_token('brian1@queen.com')
        url = user.get_confirmation_url('brian1@queen.com', external=False)
        user.confirm_email(token)
        user.save()
        res = self.app.get(url, expect_errors=True)
        assert_equal(res.status_code, 400)

    def test_change_names(self):
        self.app.post(
            '/api/v1/settings/names/',
            json.dumps({
                'fullname': 'Lyndon Baines Johnson',
                'given_name': 'Lyndon',
                'middle_names': 'Baines',
                'family_name': 'Johnson',
                'suffix': '',
            }),
            content_type='application/json',
            auth=self.auth
        ).maybe_follow()
        self.user.reload()
        assert_equal(self.user.given_name, 'Lyndon')
        assert_equal(self.user.middle_names, 'Baines')
        assert_equal(self.user.family_name, 'Johnson')


# TODO: Use mock add-on
class TestAddonUserViews(DbTestCase):

    def setUp(self):
        self.user = AuthUserFactory()
        self.app = TestApp(app)

    def test_choose_addons_add(self):
        """Add add-ons; assert that add-ons are attached to project.

        """
        url = '/api/v1/settings/addons/'
        self.app.post_json(
            url,
            {'github': True},
            auth=self.user.auth,
        ).maybe_follow()
        self.user.reload()
        assert_true(self.user.get_addon('github'))

    def test_choose_addons_remove(self):
        """Add, then delete, add-ons; assert that add-ons are not attached to
        project.

        """
        url = '/api/v1/settings/addons/'
        self.app.post_json(
            url,
            {'github': True},
            auth=self.user.auth,
        ).maybe_follow()
        self.app.post_json(
            url,
            {'github': False},
            auth=self.user.auth
        ).maybe_follow()
        self.user.reload()
        assert_false(self.user.get_addon('github'))


# TODO: Move to OSF Storage
class TestFileViews(DbTestCase):

    def setUp(self):
        self.app = TestApp(app)
        self.user = AuthUserFactory()
        self.project = ProjectFactory.build(creator=self.user, is_public=True)
        self.project.add_contributor(self.user)
        self.project.save()

    def test_files_get(self):
        url = '/api/v1/{0}/files/'.format(self.project._primary_key)
        res = self.app.get(url, auth=self.user.auth).maybe_follow()
        assert_equal(res.status_code, 200)
        expected = _view_project(self.project, auth=Auth(user=self.user))
        assert_equal(res.json['node'], expected['node'])
        assert_in('tree_js', res.json)
        assert_in('tree_css', res.json)

    def test_grid_data(self):
        url = '/api/v1/{0}/files/grid/'.format(self.project._primary_key)
        res = self.app.get(url, auth=self.user.auth).maybe_follow()
        assert_equal(res.status_code, 200)
        expected = rubeus.to_hgrid(self.project, auth=Auth(self.user))
        data = res.json['data']
        assert_equal(len(data), len(expected))

<<<<<<< HEAD
class TestComments(DbTestCase):

    def setUp(self):
        self.project = ProjectFactory(is_public=True)
        self.consolidated_auth = Auth(user=self.project.creator)
        self.non_contributor = AuthUserFactory()
        self.app = TestApp(app)

    def _configure_project(self, project, comment_level):

        project.comment_level = comment_level
        project.save()

    def _add_comment(self, project, **kwargs):

        url = project.api_url + 'comment/'
        return self.app.post_json(
            url,
            {
                'content': 'hammer to fall',
                'isPublic': 'public',
            },
            **kwargs
        )

    def _add_comment_database(self, project):

        comment = Comment.create(
            auth=Auth(user=project.creator),
            user=project.creator,
            node=project,
            target=self.project,
            is_public=True,
        )
        comment.save()

        return comment

    def test_add_comment_public_contributor(self):

        self._configure_project(self.project, 'public')
        res = self._add_comment(
            self.project, auth=self.project.creator.auth,
        )

        self.project.reload()

        assert_equal(len(self.project.commented), 1)
        assert_equal(
            res.json['comment'],
            serialize_comment(
                self.project.commented[0], self.project,
                self.consolidated_auth
            )
        )

    def test_add_comment_public_non_contributor(self):

        self._configure_project(self.project, 'public')
        res = self._add_comment(
            self.project, auth=self.non_contributor.auth,
        )

        self.project.reload()

        assert_equal(len(self.project.commented), 1)
        assert_equal(
            res.json['comment'],
            serialize_comment(
                self.project.commented[0], self.project,
                Auth(user=self.non_contributor)
            )
        )

    def test_add_comment_private_contributor(self):

        self._configure_project(self.project, 'private')
        res = self._add_comment(
            self.project, auth=self.project.creator.auth,
        )

        self.project.reload()

        assert_equal(len(self.project.commented), 1)
        assert_equal(
            res.json['comment'],
            serialize_comment(
                self.project.commented[0], self.project,
                self.consolidated_auth
            )
        )

    def test_add_comment_private_non_contributor(self):

        self._configure_project(self.project, 'private')
        res = self._add_comment(
            self.project, auth=self.non_contributor.auth, expect_errors=True,
        )

        assert_equal(res.status_code, http.FORBIDDEN)

    def test_add_comment_logged_out(self):

        self._configure_project(self.project, 'public')
        res = self._add_comment(self.project)

        assert_equal(res.status_code, 302)
        assert_in('next=', res.headers.get('location'))

    def test_add_comment_off(self):

        self._configure_project(self.project, None)
        res = self._add_comment(
            self.project, auth=self.project.creator.auth, expect_errors=True,
        )

        assert_equal(res.status_code, 400)

    def test_edit_comment(self):

        self._configure_project(self.project, 'public')
        comment = self._add_comment_database(self.project)

        url = self.project.api_url + 'comment/{0}/'.format(comment._id)
        res = self.app.post_json(
            url,
            {
                'content': 'edited',
                'isPublic': 'private',
            },
            auth=self.project.creator.auth,
        )

        comment.reload()

        assert_equal(res.json['content'], 'edited')
        assert_equal(res.json['isPublic'], 'private')

        assert_equal(comment.content, 'edited')
        assert_false(comment.is_public)

    def test_edit_comment_non_author(self):

        self._configure_project(self.project, 'public')
        comment = self._add_comment_database(self.project)

        url = self.project.api_url + 'comment/{0}/'.format(comment._id)
        res = self.app.post_json(
            url,
            {
                'content': 'edited',
                'isPublic': 'private',
            },
            auth=self.non_contributor.auth,
            expect_errors=True,
        )

        assert_equal(res.status_code, http.FORBIDDEN)

    def test_delete_comment_author(self):

        self._configure_project(self.project, 'public')
        comment = self._add_comment_database(self.project)

        url = self.project.api_url + 'comment/{0}/'.format(comment._id)
        self.app.delete_json(
            url,
            auth=self.project.creator.auth,
        )

        comment.reload()

        assert_true(comment.is_deleted)

    @unittest.skip('Write me after merging in permissions branch')
    def test_delete_comment_admin(self):
        pass

    def test_delete_comment_non_author(self):

        self._configure_project(self.project, 'public')
        comment = self._add_comment_database(self.project)

        url = self.project.api_url + 'comment/{0}/'.format(comment._id)
        res = self.app.delete_json(
            url,
            auth=self.non_contributor.auth,
            expect_errors=True,
        )

        assert_equal(res.status_code, 403)

        comment.reload()

        assert_false(comment.is_deleted)

    def test_report_spam(self):

        self._configure_project(self.project, 'public')
        comment = self._add_comment_database(self.project)

        url = self.project.api_url + 'comment/{0}/report/spam/'.format(comment._id)

        self.app.post_json(url, auth=self.project.creator.auth)

        comment.reload()
        assert_in(self.project.creator._id, comment.reports)
        assert_equal(
            comment.reports[self.project.creator._id],
            {'type': 'spam'}
        )
=======
class TestSearchViews(DbTestCase):

    def setUp(self):
        self.app = TestApp(app)
        self.project = ProjectFactory()
        self.contrib1 = UserFactory(fullname='Freddie Mercury')
        self.contrib2 = UserFactory(fullname='Brian May')

    def test_search_contributor(self):
        with app.test_request_context():
            url = api_url_for('search_contributor')
        res = self.app.get(url, {'query': self.contrib1.fullname})
        assert_equal(res.status_code, 200)
        result = res.json['users']
        assert_equal(len(result), 1)
        freddie = result[0]
        assert_equal(freddie['fullname'], self.contrib1.fullname)
        assert_equal(freddie['email'], self.contrib1.username)
        assert_in('gravatar', freddie)
        assert_equal(freddie['registered'], self.contrib1.is_registered)
        assert_equal(freddie['active'], self.contrib1.is_active())
>>>>>>> 783c78a4

if __name__ == '__main__':
    unittest.main()<|MERGE_RESOLUTION|>--- conflicted
+++ resolved
@@ -1109,7 +1109,7 @@
         data = res.json['data']
         assert_equal(len(data), len(expected))
 
-<<<<<<< HEAD
+
 class TestComments(DbTestCase):
 
     def setUp(self):
@@ -1321,7 +1321,8 @@
             comment.reports[self.project.creator._id],
             {'type': 'spam'}
         )
-=======
+
+
 class TestSearchViews(DbTestCase):
 
     def setUp(self):
@@ -1343,7 +1344,7 @@
         assert_in('gravatar', freddie)
         assert_equal(freddie['registered'], self.contrib1.is_registered)
         assert_equal(freddie['active'], self.contrib1.is_active())
->>>>>>> 783c78a4
+
 
 if __name__ == '__main__':
     unittest.main()