--- conflicted
+++ resolved
@@ -614,9 +614,8 @@
         assert_true(registration.is_registration)
         assert_true(registration.is_public)
 
-<<<<<<< HEAD
-    @mock.patch('website.archiver.tasks.archive.si')
-    def test_POST_register_make_public_immediately_makes_children_public(self, mock_archive):
+    @mock.patch('framework.tasks.handlers.enqueue_task')
+    def test_POST_register_make_public_immediately_makes_children_public(self, mock_enqueue):
         component = NodeFactory(
             creator=self.user,
             parent=self.project,
@@ -647,12 +646,8 @@
             assert_true(node.is_registration)
             assert_true(node.is_public)
 
-    @mock.patch('website.archiver.tasks.archive.si')
-    def test_POST_register_embargo_is_not_public(self, mock_archive):
-=======
     @mock.patch('framework.tasks.handlers.enqueue_task')
     def test_POST_register_embargo_is_not_public(self, mock_enqueue):
->>>>>>> bab80410
         res = self.app.post(
             self.project.api_url_for('node_register_template_page_post', template=u'Open-Ended_Registration'),
             self.valid_embargo_payload,
