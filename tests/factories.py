# -*- coding: utf-8 -*-
"""Factories for the OSF models, including an abstract ModularOdmFactory.

Example usage: ::

    >>> from tests.factories import UserFactory
    >>> user1 = UserFactory()
    >>> user1.username
    fred0@example.com
    >>> user2 = UserFactory()
    fred1@example.com

Factory boy docs: http://factoryboy.readthedocs.org/

"""
import datetime
from factory import base, Sequence, SubFactory, post_generation, LazyAttribute

from mock import patch, Mock

from framework.mongo import StoredObject
from framework.auth import User, Auth
from framework.auth.utils import impute_names_model
from framework.sessions.model import Session
from website.addons import base as addons_base
from website.oauth.models import (
   ApiOAuth2Application,
   ExternalAccount,
   ExternalProvider
)
from website.project.model import (
    Node, NodeLog, WatchConfig, Tag, Pointer, Comment, PrivateLink,
<<<<<<< HEAD
    Retraction, Embargo, MetaSchema, DraftRegistration
)
from website.notifications.model import NotificationSubscription, NotificationDigest
from website.archiver import utils as archiver_utils
=======
    Retraction, Embargo, Sanction, RegistrationApproval, DraftRegistration, MetaSchema
)
from website.notifications.model import NotificationSubscription, NotificationDigest
>>>>>>> bad6651d
from website.archiver.model import ArchiveTarget, ArchiveJob
from website.project import utils as project_utils

from website.addons.wiki.model import NodeWikiPage
from tests.base import fake


# TODO: This is a hack. Check whether FactoryBoy can do this better
def save_kwargs(**kwargs):
    for value in kwargs.itervalues():
        if isinstance(value, StoredObject) and not value._is_loaded:
            value.save()


def FakerAttribute(provider, **kwargs):
    """Attribute that lazily generates a value using the Faker library.
    Example: ::

        class UserFactory(ModularOdmFactory):
            name = FakerAttribute('name')
    """
    fake_gen = getattr(fake, provider)
    if not fake_gen:
        raise ValueError('{0!r} is not a valid faker provider.'.format(provider))
    return LazyAttribute(lambda x: fake_gen(**kwargs))


class ModularOdmFactory(base.Factory):
    """Base factory for modular-odm objects.
    """

    ABSTRACT_FACTORY = True

    @classmethod
    def _build(cls, target_class, *args, **kwargs):
        """Build an object without saving it."""
        save_kwargs(**kwargs)
        return target_class(*args, **kwargs)

    @classmethod
    def _create(cls, target_class, *args, **kwargs):
        save_kwargs(**kwargs)
        instance = target_class(*args, **kwargs)
        instance.save()
        return instance


class UserFactory(ModularOdmFactory):
    FACTORY_FOR = User

    username = Sequence(lambda n: "fred{0}@example.com".format(n))
    # Don't use post generation call to set_password because
    # It slows down the tests dramatically
    password = "password"
    fullname = Sequence(lambda n: "Freddie Mercury{0}".format(n))
    is_registered = True
    is_claimed = True
    date_confirmed = datetime.datetime(2014, 2, 21)
    merged_by = None
    email_verifications = {}
    verification_key = None

    @post_generation
    def set_names(self, create, extracted):
        parsed = impute_names_model(self.fullname)
        for key, value in parsed.items():
            setattr(self, key, value)
        if create:
            self.save()

    @post_generation
    def set_emails(self, create, extracted):
        if self.username not in self.emails:
            self.emails.append(self.username)
            self.save()


class AuthUserFactory(UserFactory):
    """A user that automatically has an api key, for quick authentication.

    Example: ::
        user = AuthUserFactory()
        res = self.app.get(url, auth=user.auth)  # user is "logged in"
    """

    @post_generation
    def add_auth(self, create, extracted):
        self.set_password('password')
        self.save()
        self.auth = (self.username, 'password')


class TagFactory(ModularOdmFactory):
    FACTORY_FOR = Tag

    _id = Sequence(lambda n: "scientastic-{}".format(n))


class ApiOAuth2ApplicationFactory(ModularOdmFactory):
    FACTORY_FOR = ApiOAuth2Application

    owner = SubFactory(UserFactory)

    name = Sequence(lambda n: 'Example OAuth2 Application #{}'.format(n))

    home_url = 'ftp://ftp.ncbi.nlm.nimh.gov/'
    callback_url = 'http://example.uk'


class PrivateLinkFactory(ModularOdmFactory):
    FACTORY_FOR = PrivateLink

    name = "link"
    key = "foobarblaz"
    anonymous = False
    creator = SubFactory(AuthUserFactory)

class AbstractNodeFactory(ModularOdmFactory):
    FACTORY_FOR = Node

    title = 'The meaning of life'
    description = 'The meaning of life is 42.'
    creator = SubFactory(AuthUserFactory)


class ProjectFactory(AbstractNodeFactory):
    category = 'project'


class FolderFactory(ProjectFactory):
    is_folder = True


class DashboardFactory(FolderFactory):
    is_dashboard = True


class NodeFactory(AbstractNodeFactory):
    category = 'hypothesis'
    parent = SubFactory(ProjectFactory)


class RegistrationFactory(AbstractNodeFactory):

    # Default project is created if not provided
    category = 'project'

    @classmethod
    def _build(cls, target_class, *args, **kwargs):
        raise Exception("Cannot build registration without saving.")

    @classmethod
    def _create(cls, target_class, project=None, schema=None, user=None,
                template=None, data=None, archive=False, embargo=None, registration_approval=None, retraction=None, *args, **kwargs):
        save_kwargs(**kwargs)

        # Original project to be registered
        project = project or target_class(*args, **kwargs)
        project.save()

        # Default registration parameters
        #schema = schema or MetaSchema.find_one(
        #    Q('name', 'eq', 'Open-Ended_Registration')
        #)
        schema = None
        user = user or project.creator
        data = data or "Some words"
        auth = Auth(user=user)
        register = lambda: project.register_node(
            schema=schema,
            auth=auth,
            data=data,
        )

        def add_approval_step(reg):
            if embargo:
                reg.embargo = embargo
            elif registration_approval:
                reg.registration_approval = registration_approval
            elif retraction:
                reg.retraction = retraction
            else:
                reg.require_approval(reg.creator)
            reg.save()
            reg.sanction.add_authorizer(reg.creator)
            reg.sanction.save()

        if archive:
            reg = register()
            add_approval_step(reg)
        else:
            with patch('framework.tasks.handlers.enqueue_task'):
                reg = register()
                add_approval_step(reg)
            with patch.object(reg.archive_job, 'archive_tree_finished', Mock(return_value=True)):
                reg.archive_job.status = ARCHIVER_SUCCESS
                reg.archive_job.save()
                reg.sanction.state = Sanction.APPROVED
                reg.sanction.save()
        ArchiveJob(
            src_node=project,
            dst_node=reg,
            initiator=user,
        )
        reg.save()
        return reg


class PointerFactory(ModularOdmFactory):
    FACTORY_FOR = Pointer
    node = SubFactory(NodeFactory)


class NodeLogFactory(ModularOdmFactory):
    FACTORY_FOR = NodeLog
    action = 'file_added'
    user = SubFactory(UserFactory)


class WatchConfigFactory(ModularOdmFactory):
    FACTORY_FOR = WatchConfig
    node = SubFactory(NodeFactory)


class SanctionFactory(ModularOdmFactory):

    ABSTRACT_FACTORY = True

    @classmethod
    def _create(cls, target_class, approve=False, *args, **kwargs):
        user = UserFactory()
        sanction = ModularOdmFactory._create(target_class, initiated_by=user, *args, **kwargs)
        reg_kwargs = {
            'owner': user,
            sanction.SHORT_NAME: sanction
        }
        RegistrationFactory(**reg_kwargs)
        if not approve:
            sanction.state = Sanction.UNAPPROVED
            sanction.save()
        return sanction

class RetractionFactory(SanctionFactory):
    FACTORY_FOR = Retraction
    user = SubFactory(UserFactory)


class EmbargoFactory(SanctionFactory):
    FACTORY_FOR = Embargo
    user = SubFactory(UserFactory)

class RegistrationApprovalFactory(SanctionFactory):
    FACTORY_FOR = RegistrationApproval
    user = SubFactory(UserFactory)

class NodeWikiFactory(ModularOdmFactory):
    FACTORY_FOR = NodeWikiPage

    page_name = 'home'
    content = 'Some content'
    version = 1
    user = SubFactory(UserFactory)
    node = SubFactory(NodeFactory)

    @post_generation
    def set_node_keys(self, create, extracted):
        self.node.wiki_pages_current[self.page_name] = self._id
        self.node.wiki_pages_versions[self.page_name] = [self._id]
        self.node.save()


class UnregUserFactory(ModularOdmFactory):
    """Factory for an unregistered user. Uses User.create_unregistered()
    to create an instance.

    """
    FACTORY_FOR = User
    email = Sequence(lambda n: "brian{0}@queen.com".format(n))
    fullname = Sequence(lambda n: "Brian May{0}".format(n))

    @classmethod
    def _build(cls, target_class, *args, **kwargs):
        '''Build an object without saving it.'''
        return target_class.create_unregistered(*args, **kwargs)

    @classmethod
    def _create(cls, target_class, *args, **kwargs):
        instance = target_class.create_unregistered(*args, **kwargs)
        instance.save()
        return instance

class UnconfirmedUserFactory(ModularOdmFactory):
    """Factory for a user that has not yet confirmed their primary email
    address (username).
    """

    FACTORY_FOR = User
    username = Sequence(lambda n: 'roger{0}@queen.com'.format(n))
    fullname = Sequence(lambda n: 'Roger Taylor{0}'.format(n))
    password = 'killerqueen'

    @classmethod
    def _build(cls, target_class, username, password, fullname):
        '''Build an object without saving it.'''
        return target_class.create_unconfirmed(
            username=username, password=password, fullname=fullname
        )

    @classmethod
    def _create(cls, target_class, username, password, fullname):
        instance = target_class.create_unconfirmed(
            username=username, password=password, fullname=fullname
        )
        instance.save()
        return instance


class AuthFactory(base.Factory):
    FACTORY_FOR = Auth
    user = SubFactory(UserFactory)


class ProjectWithAddonFactory(ProjectFactory):
    """Factory for a project that has an addon. The addon will be added to
    both the Node and the creator records. ::

        p = ProjectWithAddonFactory(addon='github')
        p.get_addon('github') # => github node settings object
        p.creator.get_addon('github') # => github user settings object

    """

    # TODO: Should use mock addon objects
    @classmethod
    def _build(cls, target_class, addon='s3', *args, **kwargs):
        '''Build an object without saving it.'''
        instance = ProjectFactory._build(target_class, *args, **kwargs)
        auth = Auth(user=instance.creator)
        instance.add_addon(addon, auth)
        instance.creator.add_addon(addon)
        return instance

    @classmethod
    def _create(cls, target_class, addon='s3', *args, **kwargs):
        instance = ProjectFactory._create(target_class, *args, **kwargs)
        auth = Auth(user=instance.creator)
        instance.add_addon(addon, auth)
        instance.creator.add_addon(addon)
        instance.save()
        return instance

# Deprecated unregistered user factory, used mainly for testing migration

class DeprecatedUnregUser(object):
    '''A dummy "model" for an unregistered user.'''
    def __init__(self, nr_name, nr_email):
        self.nr_name = nr_name
        self.nr_email = nr_email

    def to_dict(self):
        return {"nr_name": self.nr_name, "nr_email": self.nr_email}


class DeprecatedUnregUserFactory(base.Factory):
    """Generates a dictonary represenation of an unregistered user, in the
    format expected by the OSF.
    ::

        >>> from tests.factories import UnregUserFactory
        >>> UnregUserFactory()
        {'nr_name': 'Tom Jones0', 'nr_email': 'tom0@example.com'}
        >>> UnregUserFactory()
        {'nr_name': 'Tom Jones1', 'nr_email': 'tom1@example.com'}
    """
    FACTORY_FOR = DeprecatedUnregUser

    nr_name = Sequence(lambda n: "Tom Jones{0}".format(n))
    nr_email = Sequence(lambda n: "tom{0}@example.com".format(n))

    @classmethod
    def _create(cls, target_class, *args, **kwargs):
        return target_class(*args, **kwargs).to_dict()

    _build = _create


class CommentFactory(ModularOdmFactory):

    FACTORY_FOR = Comment
    content = Sequence(lambda n: 'Comment {0}'.format(n))
    is_public = True

    @classmethod
    def _build(cls, target_class, *args, **kwargs):
        node = kwargs.pop('node', None) or NodeFactory()
        user = kwargs.pop('user', None) or node.creator
        target = kwargs.pop('target', None) or node
        instance = target_class(
            node=node,
            user=user,
            target=target,
            *args, **kwargs
        )
        return instance

    @classmethod
    def _create(cls, target_class, *args, **kwargs):
        node = kwargs.pop('node', None) or NodeFactory()
        user = kwargs.pop('user', None) or node.creator
        target = kwargs.pop('target', None) or node
        instance = target_class(
            node=node,
            user=user,
            target=target,
            *args, **kwargs
        )
        instance.save()
        return instance


class NotificationSubscriptionFactory(ModularOdmFactory):
    FACTORY_FOR = NotificationSubscription


class NotificationDigestFactory(ModularOdmFactory):
    FACTORY_FOR = NotificationDigest


class ExternalAccountFactory(ModularOdmFactory):
    FACTORY_FOR = ExternalAccount

    provider = 'mock2'
    provider_id = Sequence(lambda n: 'user-{0}'.format(n))
    provider_name = 'Fake Provider'
    display_name = Sequence(lambda n: 'user-{0}'.format(n))


class SessionFactory(ModularOdmFactory):
    FACTORY_FOR = Session

    @classmethod
    def _build(cls, target_class, *args, **kwargs):
        user = kwargs.pop('user', None)
        instance = target_class(*args, **kwargs)

        if user:
            instance.data['auth_user_username'] = user.username
            instance.data['auth_user_id'] = user._primary_key
            instance.data['auth_user_fullname'] = user.fullname

        return instance

    @classmethod
    def _create(cls, target_class, *args, **kwargs):
        instance = cls._build(target_class, *args, **kwargs)
        instance.save()
        return instance


class MockOAuth2Provider(ExternalProvider):
    name = "Mock OAuth 2.0 Provider"
    short_name = "mock2"

    client_id = "mock2_client_id"
    client_secret = "mock2_client_secret"

    auth_url_base = "https://mock2.com/auth"
    callback_url = "https://mock2.com/callback"

    def handle_callback(self, response):
        return {
            'provider_id': 'mock_provider_id'
        }


class MockAddonNodeSettings(addons_base.AddonNodeSettingsBase):
    pass


class MockAddonUserSettings(addons_base.AddonUserSettingsBase):
    pass


class MockAddonUserSettingsMergeable(addons_base.AddonUserSettingsBase):
    def merge(self):
        pass


class MockOAuthAddonUserSettings(addons_base.AddonOAuthUserSettingsBase):
    oauth_provider = MockOAuth2Provider


class MockOAuthAddonNodeSettings(addons_base.AddonOAuthNodeSettingsBase):
    oauth_provider = MockOAuth2Provider


class ArchiveTargetFactory(ModularOdmFactory):
    FACTORY_FOR = ArchiveTarget


class ArchiveJobFactory(ModularOdmFactory):
    FACTORY_FOR = ArchiveJob

class DraftRegistrationFactory(ModularOdmFactory):
    FACTORY_FOR = DraftRegistration

    @classmethod
    def _create(cls, *args, **kwargs):
        branched_from = kwargs.get('branched_from')
        initiator = kwargs.get('initiator')
        registration_schema = kwargs.get('registration_schema')
        registration_metadata = kwargs.get('registration_metadata')
        if not branched_from:
            project_params = {}
            if initiator:
                project_params['creator'] = initiator
            branched_from = ProjectFactory(**project_params)
        initiator = branched_from.creator
        registration_schema = registration_schema or MetaSchema.find()[0]
        registration_metadata = registration_metadata or {}
        draft = branched_from.create_draft_registration(initiator, registration_schema, registration_metadata, save=True)
        return draft<|MERGE_RESOLUTION|>--- conflicted
+++ resolved
@@ -30,17 +30,11 @@
 )
 from website.project.model import (
     Node, NodeLog, WatchConfig, Tag, Pointer, Comment, PrivateLink,
-<<<<<<< HEAD
-    Retraction, Embargo, MetaSchema, DraftRegistration
-)
-from website.notifications.model import NotificationSubscription, NotificationDigest
-from website.archiver import utils as archiver_utils
-=======
     Retraction, Embargo, Sanction, RegistrationApproval, DraftRegistration, MetaSchema
 )
 from website.notifications.model import NotificationSubscription, NotificationDigest
->>>>>>> bad6651d
 from website.archiver.model import ArchiveTarget, ArchiveJob
+from website.archiver import ARCHIVER_SUCCESS
 from website.project import utils as project_utils
 
 from website.addons.wiki.model import NodeWikiPage
