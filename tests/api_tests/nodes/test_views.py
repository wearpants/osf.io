--- conflicted
+++ resolved
@@ -609,7 +609,6 @@
         url = res.json['data']['relationships']['contributors']['links']['related']['href']
         expected_url = self.public_url + 'contributors/'
         assert_equal(urlparse(url).path, expected_url)
-<<<<<<< HEAD
 
     def test_node_has_pointers_link(self):
         res = self.app.get(self.public_url)
@@ -646,44 +645,6 @@
         )
         assert_equal(res.status_code, 404)
 
-=======
-
-    def test_node_has_pointers_link(self):
-        res = self.app.get(self.public_url)
-        url = res.json['data']['relationships']['node_links']['links']['related']['href']
-        expected_url = self.public_url + 'node_links/'
-        assert_equal(urlparse(url).path, expected_url)
-
-    def test_node_has_registrations_link(self):
-        res = self.app.get(self.public_url)
-        url = res.json['data']['relationships']['registrations']['links']['related']['href']
-        expected_url = self.public_url + 'registrations/'
-        assert_equal(urlparse(url).path, expected_url)
-
-    def test_node_has_files_link(self):
-        res = self.app.get(self.public_url)
-        url = res.json['data']['relationships']['files']['links']['related']['href']
-        expected_url = self.public_url + 'files/'
-        assert_equal(urlparse(url).path, expected_url)
-
-    def test_node_properties(self):
-        res = self.app.get(self.public_url)
-        assert_equal(res.json['data']['attributes']['public'], True)
-        assert_equal(res.json['data']['attributes']['registration'], False)
-        assert_equal(res.json['data']['attributes']['collection'], False)
-        assert_equal(res.json['data']['attributes']['dashboard'], False)
-        assert_equal(res.json['data']['attributes']['tags'], [])
-
-    def test_requesting_folder_returns_error(self):
-        folder = NodeFactory(is_folder=True, creator=self.user)
-        res = self.app.get(
-            '/{}nodes/{}/'.format(API_BASE, folder._id),
-            auth=self.user.auth,
-            expect_errors=True
-        )
-        assert_equal(res.status_code, 404)
-
->>>>>>> 3bedc2ed
 
 class NodeCRUDTestCase(ApiTestCase):
 
@@ -716,8 +677,6 @@
 
         self.fake_url = '/{}nodes/{}/'.format(API_BASE, '12345')
 
-<<<<<<< HEAD
-=======
 def make_node_payload(node, attributes):
     return {
         'data': {
@@ -726,7 +685,6 @@
             'attributes': attributes,
         }
     }
->>>>>>> 3bedc2ed
 
 class TestNodeUpdate(NodeCRUDTestCase):
 
@@ -739,8 +697,6 @@
         assert_equal(res.status_code, 400)
         assert_equal(res.json['errors'][0]['detail'], "Malformed request.")
 
-<<<<<<< HEAD
-=======
     @assert_not_logs(NodeLog.MADE_PUBLIC, 'private_project')
     def test_cannot_make_project_public_if_non_contributor(self):
         non_contrib = AuthUserFactory()
@@ -786,7 +742,6 @@
         assert_equal(res.status_code, 200)
         self.private_project.reload()
         assert_true(self.private_project.is_public)
->>>>>>> 3bedc2ed
 
     def test_update_project_properties_not_nested(self):
         res = self.app.put_json_api(self.public_url, {
@@ -928,11 +883,7 @@
                     'title': fake.catch_phrase(),
                     'description': fake.bs(),
                     'category': 'hypothesis',
-<<<<<<< HEAD
-                 'public': True
-=======
                     'public': True
->>>>>>> 3bedc2ed
                 }
             }
         }, auth=self.user.auth, expect_errors=True)
@@ -1015,11 +966,7 @@
         assert_equal(res.json['data']['attributes']['title'], strip_html(new_title))
         assert_equal(res.json['data']['attributes']['description'], strip_html(new_description))
 
-<<<<<<< HEAD
-    @assert_logs(NodeLog.UPDATED_FIELDS, 'public_project')
-=======
     @assert_logs(NodeLog.EDITED_TITLE, 'public_project')
->>>>>>> 3bedc2ed
     def test_partial_update_project_updates_project_correctly_and_sanitizes_html(self):
         new_title = 'An <script>alert("even cooler")</script> project'
         res = self.app.patch_json_api(self.public_url, {
@@ -1053,32 +1000,13 @@
         }, auth=self.user_two.auth, expect_errors=True)
         assert_equal(res.status_code, 403)
         assert_in('detail', res.json['errors'][0])
-<<<<<<< HEAD
-
-    @assert_not_logs(NodeLog.UPDATED_FIELDS, 'public_project')
-    def test_write_to_public_field_does_not_update(self):
-        # Test creator writing to public field (supposed to be read-only)
+
+    def test_partial_update_public_project_logged_out(self):
         res = self.app.patch_json_api(self.public_url, {
             'data': {
                 'id': self.public_project._id,
                 'type': 'nodes',
                 'attributes': {
-                    'public': False,
-                }
-            }
-        }, auth=self.user.auth, expect_errors=True)
-        assert_true(res.json['data']['attributes']['public'])
-        # django returns a 200 on PATCH to read only field, even though it does not update the field.
-        assert_equal(res.status_code, 200)
-=======
->>>>>>> 3bedc2ed
-
-    def test_partial_update_public_project_logged_out(self):
-        res = self.app.patch_json_api(self.public_url, {
-            'data': {
-                'id': self.public_project._id,
-                'type': 'nodes',
-                'attributes': {
                     'title': self.new_title
                 }
             }
@@ -1086,11 +1014,7 @@
         assert_equal(res.status_code, 401)
         assert_in('detail', res.json['errors'][0])
 
-<<<<<<< HEAD
-    @assert_logs(NodeLog.UPDATED_FIELDS, 'public_project')
-=======
     @assert_logs(NodeLog.EDITED_TITLE, 'public_project')
->>>>>>> 3bedc2ed
     def test_partial_update_public_project_logged_in(self):
         res = self.app.patch_json_api(self.public_url, {
             'data': {
@@ -1133,11 +1057,7 @@
         assert_equal(res.status_code, 401)
         assert_in('detail', res.json['errors'][0])
 
-<<<<<<< HEAD
-    @assert_logs(NodeLog.UPDATED_FIELDS, 'private_project')
-=======
     @assert_logs(NodeLog.EDITED_TITLE, 'private_project')
->>>>>>> 3bedc2ed
     def test_partial_update_private_project_logged_in_contributor(self):
         res = self.app.patch_json_api(self.private_url, {
             'data': {
@@ -1248,7 +1168,6 @@
         res = self.app.delete(self.public_url, expect_errors=True)
         assert_equal(res.status_code, 401)
         assert 'detail' in res.json['errors'][0]
-<<<<<<< HEAD
 
     def test_requesting_deleted_returns_410(self):
         self.public_project.is_deleted = True
@@ -1257,16 +1176,6 @@
         assert_equal(res.status_code, 410)
         assert 'detail' in res.json['errors'][0]
 
-=======
-
-    def test_requesting_deleted_returns_410(self):
-        self.public_project.is_deleted = True
-        self.public_project.save()
-        res = self.app.get(self.public_url, expect_errors=True)
-        assert_equal(res.status_code, 410)
-        assert 'detail' in res.json['errors'][0]
-
->>>>>>> 3bedc2ed
     def test_deletes_public_node_fails_if_unauthorized(self):
         res = self.app.delete_json_api(self.public_url, auth=self.user_two.auth, expect_errors=True)
         self.public_project.reload()
@@ -1305,7 +1214,6 @@
         self.private_project.save()
         res = self.app.delete(self.private_url, auth=self.user_two.auth, expect_errors=True)
         self.private_project.reload()
-<<<<<<< HEAD
         assert_equal(res.status_code, 403)
         assert_equal(self.private_project.is_deleted, False)
         assert 'detail' in res.json['errors'][0]
@@ -1984,685 +1892,6 @@
         assert_equal(attributes['permission'], permissions.WRITE)
         assert_equal(attributes['bibliographic'], True)
 
-=======
-        assert_equal(res.status_code, 403)
-        assert_equal(self.private_project.is_deleted, False)
-        assert 'detail' in res.json['errors'][0]
-
-    def test_deletes_invalid_node(self):
-        res = self.app.delete(self.fake_url, auth=self.user.auth, expect_errors=True)
-        assert_equal(res.status_code, 404)
-        assert 'detail' in res.json['errors'][0]
-
-    def test_delete_project_with_component_returns_error(self):
-        project = ProjectFactory(creator=self.user)
-        component = NodeFactory(parent=project, creator=self.user)
-        # Return a 400 because component must be deleted before deleting the parent
-        res = self.app.delete_json_api(
-            '/{}nodes/{}/'.format(API_BASE, project._id),
-            auth=self.user.auth,
-            expect_errors=True
-        )
-        assert_equal(res.status_code, 400)
-        errors = res.json['errors']
-        assert_equal(len(errors), 1)
-        assert_equal(
-            errors[0]['detail'],
-            'Any child components must be deleted prior to deleting this project.'
-        )
-
-    def test_delete_dashboard_returns_error(self):
-        dashboard_node = find_dashboard(self.user)
-        res = self.app.delete_json_api(
-            '/{}nodes/{}/'.format(API_BASE, dashboard_node._id),
-            auth=self.user.auth,
-            expect_errors=True
-        )
-        # Dashboards are a folder, so a 404 is returned
-        assert_equal(res.status_code, 404)
-
-
-class TestNodeContributorList(NodeCRUDTestCase):
-
-    def setUp(self):
-        super(TestNodeContributorList, self).setUp()
-        self.private_url = '/{}nodes/{}/contributors/'.format(API_BASE, self.private_project._id)
-        self.public_url = '/{}nodes/{}/contributors/'.format(API_BASE, self.public_project._id)
-
-    def test_return_public_contributor_list_logged_out(self):
-        self.public_project.add_contributor(self.user_two, save=True)
-
-        res = self.app.get(self.public_url)
-        assert_equal(res.status_code, 200)
-        assert_equal(res.content_type, 'application/vnd.api+json')
-        assert_equal(len(res.json['data']), 2)
-        assert_equal(res.json['data'][0]['id'], self.user._id)
-        assert_equal(res.json['data'][1]['id'], self.user_two._id)
-
-    def test_return_public_contributor_list_logged_in(self):
-        res = self.app.get(self.public_url, auth=self.user_two.auth)
-        assert_equal(res.status_code, 200)
-        assert_equal(res.content_type, 'application/vnd.api+json')
-        assert_equal(len(res.json['data']), 1)
-        assert_equal(res.json['data'][0]['id'], self.user._id)
-
-    def test_return_private_contributor_list_logged_out(self):
-        res = self.app.get(self.private_url, expect_errors=True)
-        assert_equal(res.status_code, 401)
-        assert 'detail' in res.json['errors'][0]
-
-    def test_return_private_contributor_list_logged_in_contributor(self):
-        self.private_project.add_contributor(self.user_two)
-        self.private_project.save()
-
-        res = self.app.get(self.private_url, auth=self.user.auth)
-        assert_equal(res.status_code, 200)
-        assert_equal(res.content_type, 'application/vnd.api+json')
-        assert_equal(len(res.json['data']), 2)
-        assert_equal(res.json['data'][0]['id'], self.user._id)
-        assert_equal(res.json['data'][1]['id'], self.user_two._id)
-
-    def test_return_private_contributor_list_logged_in_non_contributor(self):
-        res = self.app.get(self.private_url, auth=self.user_two.auth, expect_errors=True)
-        assert_equal(res.status_code, 403)
-        assert 'detail' in res.json['errors'][0]
-
-
-class TestNodeContributorFiltering(ApiTestCase):
-
-    def setUp(self):
-        super(TestNodeContributorFiltering, self).setUp()
-        self.user = AuthUserFactory()
-        self.project = ProjectFactory(creator=self.user)
-
-    def test_filtering_node_with_only_bibliographic_contributors(self):
-
-        base_url = '/{}nodes/{}/contributors/'.format(API_BASE, self.project._id)
-        # no filter
-        res = self.app.get(base_url, auth=self.user.auth)
-        assert_equal(len(res.json['data']), 1)
-
-        # filter for bibliographic contributors
-        url = base_url + '?filter[bibliographic]=True'
-        res = self.app.get(url, auth=self.user.auth, expect_errors=True)
-        assert_equal(len(res.json['data']), 1)
-        assert_true(res.json['data'][0]['attributes'].get('bibliographic', None))
-
-        # filter for non-bibliographic contributors
-        url = base_url + '?filter[bibliographic]=False'
-        res = self.app.get(url, auth=self.user.auth)
-        assert_equal(len(res.json['data']), 0)
-
-    def test_filtering_node_with_non_bibliographic_contributor(self):
-        non_bibliographic_contrib = UserFactory()
-        self.project.add_contributor(non_bibliographic_contrib, visible=False)
-        self.project.save()
-
-        base_url = '/{}nodes/{}/contributors/'.format(API_BASE, self.project._id)
-
-        # no filter
-        res = self.app.get(base_url, auth=self.user.auth)
-        assert_equal(len(res.json['data']), 2)
-
-        # filter for bibliographic contributors
-        url = base_url + '?filter[bibliographic]=True'
-        res = self.app.get(url, auth=self.user.auth)
-        assert_equal(len(res.json['data']), 1)
-        assert_true(res.json['data'][0]['attributes'].get('bibliographic', None))
-
-        # filter for non-bibliographic contributors
-        url = base_url + '?filter[bibliographic]=False'
-        res = self.app.get(url, auth=self.user.auth)
-        assert_equal(len(res.json['data']), 1)
-        assert_false(res.json['data'][0]['attributes'].get('bibliographic', None))
-
-    def test_filtering_on_invalid_field(self):
-        url = '/{}nodes/{}/contributors/?filter[invalid]=foo'.format(API_BASE, self.project._id)
-        res = self.app.get(url, auth=self.user.auth, expect_errors=True)
-        assert_equal(res.status_code, 400)
-        errors = res.json['errors']
-        assert_equal(len(errors), 1)
-        assert_equal(errors[0]['detail'], 'Query string contains an invalid filter.')
-
-
-class TestNodeContributorAdd(NodeCRUDTestCase):
-
-    def setUp(self):
-        super(TestNodeContributorAdd, self).setUp()
-
-        self.private_url = '/{}nodes/{}/contributors/'.format(API_BASE, self.private_project._id)
-        self.public_url = '/{}nodes/{}/contributors/'.format(API_BASE, self.public_project._id)
-
-        self.user_three = AuthUserFactory()
-        self.data_user_two = {
-            'data': {
-                'id': self.user_two._id,
-                'type': 'contributors',
-                'attributes': {
-                    'bibliographic': True
-                }
-            }
-        }
-        self.data_user_three = {
-            'data': {
-                'id': self.user_three._id,
-                'type': 'contributors',
-                'attributes': {
-                    'bibliographic': True
-                }
-            }
-        }
-
-    def test_contributor_update_invalid_data(self):
-        res = self.app.post_json_api(self.public_url, "Incorrect data", auth=self.user_three.auth, expect_errors=True)
-        assert_equal(res.status_code, 400)
-        assert_equal(res.json['errors'][0]['detail'], "Malformed request.")
-
-        res = self.app.post_json_api(self.public_url, ["Incorrect data"], auth=self.user_three.auth, expect_errors=True)
-        assert_equal(res.status_code, 400)
-        assert_equal(res.json['errors'][0]['detail'], "Malformed request.")
-
-    def test_add_contributor_no_type(self):
-        data = {
-            'data': {
-                'id': self.user_two._id,
-                'attributes': {
-                    'bibliographic': True
-                }
-            }
-        }
-        res = self.app.post_json_api(self.public_url, data, auth=self.user.auth, expect_errors=True)
-        assert_equal(res.status_code, 400)
-
-    def test_add_contributor_incorrect_type(self):
-        data = {
-            'data': {
-                'type': 'Incorrect type.',
-                'attributes': {
-                    'id': self.user_two._id,
-                    'bibliographic': True
-                }
-            }
-        }
-        res = self.app.post_json_api(self.public_url, data, auth=self.user.auth, expect_errors=True)
-        assert_equal(res.status_code, 409)
-
-    @assert_logs(NodeLog.CONTRIB_ADDED, 'public_project')
-    def test_add_contributor_is_visible_by_default(self):
-        del self.data_user_two['data']['attributes']['bibliographic']
-        res = self.app.post_json_api(self.public_url, self.data_user_two, auth=self.user.auth, expect_errors=True)
-        assert_equal(res.status_code, 201)
-        assert_equal(res.json['data']['id'], self.user_two._id)
-
-        self.public_project.reload()
-        assert_in(self.user_two, self.public_project.contributors)
-        assert_true(self.public_project.get_visible(self.user_two))
-
-    @assert_logs(NodeLog.CONTRIB_ADDED, 'public_project')
-    def test_adds_bibliographic_contributor_public_project_admin(self):
-        res = self.app.post_json_api(self.public_url, self.data_user_two, auth=self.user.auth)
-        assert_equal(res.status_code, 201)
-        assert_equal(res.json['data']['id'], self.user_two._id)
-
-        self.public_project.reload()
-        assert_in(self.user_two, self.public_project.contributors)
-
-    @assert_logs(NodeLog.CONTRIB_ADDED, 'private_project')
-    def test_adds_non_bibliographic_contributor_private_project_admin(self):
-        data = {
-            'data': {
-                'id': self.user_two._id,
-                'type': 'contributors',
-                'attributes': {
-                    'bibliographic': False
-                }
-            }
-        }
-        res = self.app.post_json_api(self.private_url, data, auth=self.user.auth, expect_errors=True)
-        assert_equal(res.status_code, 201)
-        assert_equal(res.json['data']['id'], self.user_two._id)
-        assert_equal(res.json['data']['attributes']['bibliographic'], False)
-
-        self.private_project.reload()
-        assert_in(self.user_two, self.private_project.contributors)
-        assert_false(self.private_project.get_visible(self.user_two))
-
-    def test_adds_contributor_public_project_non_admin(self):
-        self.public_project.add_contributor(self.user_two, permissions=[permissions.READ, permissions.WRITE], auth=Auth(self.user), save=True)
-        res = self.app.post_json_api(self.public_url, self.data_user_three,
-                                 auth=self.user_two.auth, expect_errors=True)
-        assert_equal(res.status_code, 403)
-        self.public_project.reload()
-        assert_not_in(self.user_three, self.public_project.contributors)
-
-    def test_adds_contributor_public_project_non_contributor(self):
-        res = self.app.post_json_api(self.public_url, self.data_user_three,
-                                 auth=self.user_two.auth, expect_errors=True)
-        assert_equal(res.status_code, 403)
-        assert_not_in(self.user_three, self.public_project.contributors)
-
-    def test_adds_contributor_public_project_not_logged_in(self):
-        res = self.app.post_json_api(self.public_url, self.data_user_two, expect_errors=True)
-        assert_equal(res.status_code, 401)
-        assert_not_in(self.user_two, self.public_project.contributors)
-
-    @assert_logs(NodeLog.CONTRIB_ADDED, 'private_project')
-    def test_adds_contributor_private_project_admin(self):
-        res = self.app.post_json_api(self.private_url, self.data_user_two, auth=self.user.auth)
-        assert_equal(res.status_code, 201)
-        assert_equal(res.json['data']['id'], self.user_two._id)
-
-        self.private_project.reload()
-        assert_in(self.user_two, self.private_project.contributors)
-
-    @assert_logs(NodeLog.CONTRIB_ADDED, 'private_project')
-    def test_adds_contributor_without_bibliographic_private_project_admin(self):
-        data = {
-            'data': {
-                'id': self.user_two._id,
-                'type': 'contributors',
-                'attributes': {}
-            }
-        }
-        res = self.app.post_json_api(self.private_url, data, auth=self.user.auth, expect_errors=True)
-        assert_equal(res.status_code, 201)
-
-        self.private_project.reload()
-        assert_in(self.user_two, self.private_project.contributors)
-
-    @assert_logs(NodeLog.CONTRIB_ADDED, 'private_project')
-    def test_adds_admin_contributor_private_project_admin(self):
-        data = {
-            'data': {
-                'id': self.user_two._id,
-                'type': 'contributors',
-                'attributes': {
-                        'permission': permissions.ADMIN,
-                        'bibliographic': True
-                }
-            }
-        }
-        res = self.app.post_json_api(self.private_url, data, auth=self.user.auth)
-        assert_equal(res.status_code, 201)
-        assert_equal(res.json['data']['id'], self.user_two._id)
-
-        self.private_project.reload()
-        assert_in(self.user_two, self.private_project.contributors)
-        assert_equal(self.private_project.get_permissions(self.user_two), [permissions.READ, permissions.WRITE, permissions.ADMIN])
-
-    @assert_logs(NodeLog.CONTRIB_ADDED, 'private_project')
-    def test_adds_write_contributor_private_project_admin(self):
-        data = {
-            'data': {
-                'id': self.user_two._id,
-                'type': 'contributors',
-                'attributes': {
-                    'permission': permissions.WRITE,
-                    'bibliographic': True
-                }
-            }
-        }
-        res = self.app.post_json_api(self.private_url, data, auth=self.user.auth)
-        assert_equal(res.status_code, 201)
-        assert_equal(res.json['data']['id'], self.user_two._id)
-
-        self.private_project.reload()
-        assert_in(self.user_two, self.private_project.contributors)
-        assert_equal(self.private_project.get_permissions(self.user_two), [permissions.READ, permissions.WRITE])
-
-    @assert_logs(NodeLog.CONTRIB_ADDED, 'private_project')
-    def test_adds_read_contributor_private_project_admin(self):
-        data = {
-            'data': {
-                'id': self.user_two._id,
-                'type': 'contributors',
-                'attributes': {
-                    'permission': permissions.READ,
-                    'bibliographic': True
-                }
-            }
-        }
-        res = self.app.post_json_api(self.private_url, data, auth=self.user.auth)
-        assert_equal(res.status_code, 201)
-        assert_equal(res.json['data']['id'], self.user_two._id)
-
-        self.private_project.reload()
-        assert_in(self.user_two, self.private_project.contributors)
-        assert_equal(self.private_project.get_permissions(self.user_two), [permissions.READ])
-
-    def test_adds_invalid_permission_contributor_private_project_admin(self):
-        data = {
-            'data': {
-                'id': self.user_two._id,
-                'type': 'contributors',
-                'attributes': {
-                    'permission': 'invalid',
-                    'bibliographic': True
-                }
-            }
-        }
-        res = self.app.post_json_api(self.private_url, data, auth=self.user.auth, expect_errors=True)
-        assert_equal(res.status_code, 400)
-
-        self.private_project.reload()
-        assert_not_in(self.user_two, self.private_project.contributors)
-
-    @assert_logs(NodeLog.CONTRIB_ADDED, 'private_project')
-    def test_adds_none_permission_contributor_private_project_admin_uses_default_permissions(self):
-        data = {
-            'data': {
-                'id': self.user_two._id,
-                'type': 'contributors',
-                'attributes': {
-                    'permission': None,
-                    'bibliographic': True
-                }
-            }
-        }
-        res = self.app.post_json_api(self.private_url, data, auth=self.user.auth)
-        assert_equal(res.status_code, 201)
-
-        self.private_project.reload()
-        assert_in(self.user_two, self.private_project.contributors)
-        for permission in permissions.DEFAULT_CONTRIBUTOR_PERMISSIONS:
-            assert_true(self.private_project.has_permission(self.user_two, permission))
-
-    def test_adds_already_existing_contributor_private_project_admin(self):
-        self.private_project.add_contributor(self.user_two, auth=Auth(self.user), save=True)
-        self.private_project.reload()
-
-        res = self.app.post_json_api(self.private_url, self.data_user_two,
-                                 auth=self.user.auth, expect_errors=True)
-        assert_equal(res.status_code, 400)
-
-    def test_adds_non_existing_user_private_project_admin(self):
-        data = {
-            'data': {
-                'id': 'Fake',
-                'type': 'contributors',
-                'attributes': {
-                        'bibliographic': True
-                }
-            }
-        }
-        res = self.app.post_json_api(self.private_url, data, auth=self.user.auth, expect_errors=True)
-        assert_equal(res.status_code, 404)
-
-        self.private_project.reload()
-        assert_equal(len(self.private_project.contributors), 1)
-
-    def test_adds_contributor_private_project_non_admin(self):
-        self.private_project.add_contributor(self.user_two, permissions=[permissions.READ, permissions.WRITE], auth=Auth(self.user))
-        res = self.app.post_json_api(self.private_url, self.data_user_three,
-                                 auth=self.user_two.auth, expect_errors=True)
-        assert_equal(res.status_code, 403)
-
-        self.private_project.reload()
-        assert_not_in(self.user_three, self.private_project.contributors)
-
-    def test_adds_contributor_private_project_non_contributor(self):
-        res = self.app.post_json_api(self.private_url, self.data_user_three,
-                                 auth=self.user_two.auth, expect_errors=True)
-        assert_equal(res.status_code, 403)
-
-        self.private_project.reload()
-        assert_not_in(self.user_three, self.private_project.contributors)
-
-    def test_adds_contributor_private_project_not_logged_in(self):
-        res = self.app.post_json_api(self.private_url, self.data_user_two, expect_errors=True)
-        assert_equal(res.status_code, 401)
-
-        self.private_project.reload()
-        assert_not_in(self.user_two, self.private_project.contributors)
-
-
-class TestContributorDetail(NodeCRUDTestCase):
-    def setUp(self):
-        super(TestContributorDetail, self).setUp()
-
-        self.public_url = '/{}nodes/{}/contributors/{}/'.format(API_BASE, self.public_project, self.user._id)
-        self.private_url_base = '/{}nodes/{}/contributors/{}/'.format(API_BASE, self.private_project._id, '{}')
-        self.private_url = self.private_url_base.format(self.user._id)
-
-    def test_get_public_contributor_detail(self):
-        res = self.app.get(self.public_url)
-        assert_equal(res.status_code, 200)
-        assert_equal(res.json['data']['id'], self.user._id)
-
-    def test_get_private_node_contributor_detail_contributor_auth(self):
-        res = self.app.get(self.private_url, auth=self.user.auth)
-        assert_equal(res.status_code, 200)
-        assert_equal(res.json['data']['id'], self.user._id)
-
-    def test_get_private_node_contributor_detail_non_contributor(self):
-        res = self.app.get(self.private_url, auth=self.user_two.auth, expect_errors=True)
-        assert_equal(res.status_code, 403)
-
-    def test_get_private_node_contributor_detail_not_logged_in(self):
-        res = self.app.get(self.private_url, expect_errors=True)
-        assert_equal(res.status_code, 401)
-
-    def test_get_private_node_non_contributor_detail_contributor_auth(self):
-        res = self.app.get(self.private_url_base.format(self.user_two._id), auth=self.user.auth, expect_errors=True)
-        assert_equal(res.status_code, 404)
-
-    def test_get_private_node_invalid_user_detail_contributor_auth(self):
-        res = self.app.get(self.private_url_base.format('invalid'), auth=self.user.auth, expect_errors=True)
-        assert_equal(res.status_code, 404)
-
-
-class TestNodeContributorUpdate(ApiTestCase):
-    def setUp(self):
-        super(TestNodeContributorUpdate, self).setUp()
-        self.user = AuthUserFactory()
-        self.user_two = AuthUserFactory()
-
-        self.project = ProjectFactory(creator=self.user)
-        self.project.add_contributor(self.user_two, permissions=[permissions.READ, permissions.WRITE], visible=True, save=True)
-
-        self.url_creator = '/{}nodes/{}/contributors/{}/'.format(API_BASE, self.project._id, self.user._id)
-        self.url_contributor = '/{}nodes/{}/contributors/{}/'.format(API_BASE, self.project._id, self.user_two._id)
-
-    def test_node_update_invalid_data(self):
-        res = self.app.put_json_api(self.url_creator, "Incorrect data", auth=self.user.auth, expect_errors=True)
-        assert_equal(res.status_code, 400)
-        assert_equal(res.json['errors'][0]['detail'], "Malformed request.")
-
-        res = self.app.put_json_api(self.url_creator, ["Incorrect data"], auth=self.user.auth, expect_errors=True)
-        assert_equal(res.status_code, 400)
-        assert_equal(res.json['errors'][0]['detail'], "Malformed request.")
-
-    def test_change_contributor_no_id(self):
-        data = {
-            'data': {
-                'type': 'contributors',
-                'attributes': {
-                    'permission': permissions.ADMIN,
-                    'bibliographic': True
-                }
-            }
-        }
-        res = self.app.put_json_api(self.url_contributor, data, auth=self.user.auth, expect_errors=True)
-        assert_equal(res.status_code, 400)
-
-    def test_change_contributor_incorrect_id(self):
-        data = {
-            'data': {
-                'id': '12345',
-                'type': 'contributors',
-                'attributes': {
-                    'permission': permissions.ADMIN,
-                    'bibliographic': True
-                }
-            }
-        }
-        res = self.app.put_json_api(self.url_contributor, data, auth=self.user.auth, expect_errors=True)
-        assert_equal(res.status_code, 409)
-
-    def test_change_contributor_no_type(self):
-        data = {
-            'data': {
-                'id': self.user_two._id,
-                'attributes': {
-                    'permission': permissions.ADMIN,
-                    'bibliographic': True
-                }
-            }
-        }
-        res = self.app.put_json_api(self.url_contributor, data, auth=self.user.auth, expect_errors=True)
-        assert_equal(res.status_code, 400)
-
-    def test_change_contributor_incorrect_type(self):
-        data = {
-            'data': {
-                'id': self.user_two._id,
-                'type': 'Wrong type.',
-                'attributes': {
-                    'permission': permissions.ADMIN,
-                    'bibliographic': True
-                }
-            }
-        }
-        res = self.app.put_json_api(self.url_contributor, data, auth=self.user.auth, expect_errors=True)
-        assert_equal(res.status_code, 409)
-
-
-    @assert_logs(NodeLog.PERMISSIONS_UPDATED, 'project', -3)
-    @assert_logs(NodeLog.PERMISSIONS_UPDATED, 'project', -2)
-    @assert_logs(NodeLog.PERMISSIONS_UPDATED, 'project')
-    def test_change_contributor_permissions(self):
-        data = {
-            'data': {
-                'id': self.user_two._id,
-                'type': 'contributors',
-                'attributes': {
-                    'permission': permissions.ADMIN,
-                    'bibliographic': True
-                }
-            }
-        }
-        res = self.app.put_json_api(self.url_contributor, data, auth=self.user.auth)
-        assert_equal(res.status_code, 200)
-        attributes = res.json['data']['attributes']
-        assert_equal(attributes['permission'], permissions.ADMIN)
-
-        self.project.reload()
-        assert_equal(self.project.get_permissions(self.user_two), [permissions.READ, permissions.WRITE, permissions.ADMIN])
-
-        data = {
-            'data': {
-                'id': self.user_two._id,
-                'type': 'contributors',
-                'attributes': {
-                    'permission': permissions.WRITE,
-                    'bibliographic': True
-                }
-            }
-        }
-        res = self.app.put_json_api(self.url_contributor, data, auth=self.user.auth)
-        assert_equal(res.status_code, 200)
-        attributes = res.json['data']['attributes']
-        assert_equal(attributes['permission'], permissions.WRITE)
-
-        self.project.reload()
-        assert_equal(self.project.get_permissions(self.user_two), [permissions.READ, permissions.WRITE])
-
-        data = {
-            'data': {
-                'id': self.user_two._id,
-                'type': 'contributors',
-                'attributes': {
-                    'permission': permissions.READ,
-                    'bibliographic': True
-                }
-            }
-        }
-        res = self.app.put_json_api(self.url_contributor, data, auth=self.user.auth)
-        assert_equal(res.status_code, 200)
-        attributes = res.json['data']['attributes']
-        assert_equal(attributes['permission'], permissions.READ)
-
-        self.project.reload()
-        assert_equal(self.project.get_permissions(self.user_two), [permissions.READ])
-
-    @assert_logs(NodeLog.MADE_CONTRIBUTOR_INVISIBLE, 'project', -2)
-    @assert_logs(NodeLog.MADE_CONTRIBUTOR_VISIBLE, 'project')
-    def test_change_contributor_bibliographic(self):
-        data = {
-            'data': {
-                'id': self.user_two._id,
-                'type': 'contributors',
-                'attributes': {
-                    'bibliographic': False
-                }
-            }
-        }
-        res = self.app.put_json_api(self.url_contributor, data, auth=self.user.auth)
-        assert_equal(res.status_code, 200)
-        attributes = res.json['data']['attributes']
-        assert_equal(attributes['bibliographic'], False)
-
-        self.project.reload()
-        assert_false(self.project.get_visible(self.user_two))
-
-        data = {
-            'data': {
-                'id': self.user_two._id,
-                'type': 'contributors',
-                'attributes': {
-                    'bibliographic': True
-                }
-            }
-        }
-        res = self.app.put_json_api(self.url_contributor, data, auth=self.user.auth)
-        assert_equal(res.status_code, 200)
-        attributes = res.json['data']['attributes']
-        assert_equal(attributes['bibliographic'], True)
-
-        self.project.reload()
-        assert_true(self.project.get_visible(self.user_two))
-
-    @assert_logs(NodeLog.PERMISSIONS_UPDATED, 'project', -2)
-    @assert_logs(NodeLog.MADE_CONTRIBUTOR_INVISIBLE, 'project')
-    def test_change_contributor_permission_and_bibliographic(self):
-        data = {
-            'data': {
-                'id': self.user_two._id,
-                'type': 'contributors',
-                'attributes': {
-                    'permission': permissions.READ,
-                    'bibliographic': False
-                }
-            }
-        }
-        res = self.app.put_json_api(self.url_contributor, data, auth=self.user.auth)
-        assert_equal(res.status_code, 200)
-        attributes = res.json['data']['attributes']
-        assert_equal(attributes['permission'], permissions.READ)
-        assert_equal(attributes['bibliographic'], False)
-
-        self.project.reload()
-        assert_equal(self.project.get_permissions(self.user_two), [permissions.READ])
-        assert_false(self.project.get_visible(self.user_two))
-
-    @assert_not_logs(NodeLog.PERMISSIONS_UPDATED, 'project')
-    def test_not_change_contributor(self):
-        data = {
-            'data': {
-                'id': self.user_two._id,
-                'type': 'contributors',
-                'attributes': {
-                    'permission': None,
-                    'bibliographic': True
-                }
-            }
-        }
-        res = self.app.put_json_api(self.url_contributor, data, auth=self.user.auth)
-        assert_equal(res.status_code, 200)
-        attributes = res.json['data']['attributes']
-        assert_equal(attributes['permission'], permissions.WRITE)
-        assert_equal(attributes['bibliographic'], True)
-
         self.project.reload()
         assert_equal(self.project.get_permissions(self.user_two), [permissions.READ, permissions.WRITE])
         assert_true(self.project.get_visible(self.user_two))
@@ -2752,129 +1981,27 @@
         res = self.app.put_json_api(self.url_contributor, data, auth=self.user_two.auth, expect_errors=True)
         assert_equal(res.status_code, 403)
 
->>>>>>> 3bedc2ed
         self.project.reload()
         assert_equal(self.project.get_permissions(self.user_two), [permissions.READ, permissions.WRITE])
         assert_true(self.project.get_visible(self.user_two))
 
-<<<<<<< HEAD
-    def test_invalid_change_inputs_contributor(self):
+    def test_change_contributor_not_logged_in(self):
         data = {
             'data': {
                 'id': self.user_two._id,
                 'type': 'contributors',
                 'attributes': {
-                    'permission': 'invalid',
-                    'bibliographic': 'invalid'
-                }
-            }
-        }
-        res = self.app.put_json_api(self.url_contributor, data, auth=self.user.auth, expect_errors=True)
-        assert_equal(res.status_code, 400)
-        assert_equal(self.project.get_permissions(self.user_two), [permissions.READ, permissions.WRITE])
-        assert_true(self.project.get_visible(self.user_two))
-
-    @assert_logs(NodeLog.PERMISSIONS_UPDATED, 'project')
-    def test_change_admin_self_with_other_admin(self):
-        self.project.add_permission(self.user_two, permissions.ADMIN, save=True)
-        data = {
-            'data': {
-                'id': self.user._id,
-                'type': 'contributors',
-                'attributes': {
-                    'permission': permissions.WRITE,
-                    'bibliographic': True
-                }
-            }
-        }
-        res = self.app.put_json_api(self.url_creator, data, auth=self.user.auth)
-        assert_equal(res.status_code, 200)
-        attributes = res.json['data']['attributes']
-        assert_equal(attributes['permission'], permissions.WRITE)
-
-        self.project.reload()
-        assert_equal(self.project.get_permissions(self.user), [permissions.READ, permissions.WRITE])
-
-    def test_change_admin_self_without_other_admin(self):
-        data = {
-            'data': {
-                'id': self.user._id,
-                'type': 'contributors',
-                'attributes': {
-                    'permission': permissions.WRITE,
-                    'bibliographic': True
-                }
-            }
-        }
-        res = self.app.put_json_api(self.url_creator, data, auth=self.user.auth, expect_errors=True)
-        assert_equal(res.status_code, 400)
-
-        self.project.reload()
-        assert_equal(self.project.get_permissions(self.user), [permissions.READ, permissions.WRITE, permissions.ADMIN])
-
-    def test_remove_all_bibliographic_statuses_contributors(self):
-        self.project.set_visible(self.user_two, False, save=True)
-        data = {
-            'data': {
-                'id': self.user._id,
-                'type': 'contributors',
-                'attributes': {
-                    'bibliographic': False
-                }
-            }
-        }
-        res = self.app.put_json_api(self.url_creator, data, auth=self.user.auth, expect_errors=True)
-        assert_equal(res.status_code, 400)
-
-        self.project.reload()
-        assert_true(self.project.get_visible(self.user))
-
-    def test_change_contributor_non_admin_auth(self):
-=======
-    def test_change_contributor_not_logged_in(self):
->>>>>>> 3bedc2ed
-        data = {
-            'data': {
-                'id': self.user_two._id,
-                'type': 'contributors',
-                'attributes': {
                     'permission': permissions.READ,
                     'bibliographic': False
                 }
             }
         }
-<<<<<<< HEAD
-        res = self.app.put_json_api(self.url_contributor, data, auth=self.user_two.auth, expect_errors=True)
-        assert_equal(res.status_code, 403)
-=======
         res = self.app.put_json_api(self.url_contributor, data, expect_errors=True)
         assert_equal(res.status_code, 401)
->>>>>>> 3bedc2ed
 
         self.project.reload()
         assert_equal(self.project.get_permissions(self.user_two), [permissions.READ, permissions.WRITE])
         assert_true(self.project.get_visible(self.user_two))
-<<<<<<< HEAD
-
-    def test_change_contributor_not_logged_in(self):
-        data = {
-            'data': {
-                'id': self.user_two._id,
-                'type': 'contributors',
-                'attributes': {
-                    'permission': permissions.READ,
-                    'bibliographic': False
-                }
-            }
-        }
-        res = self.app.put_json_api(self.url_contributor, data, expect_errors=True)
-        assert_equal(res.status_code, 401)
-
-        self.project.reload()
-        assert_equal(self.project.get_permissions(self.user_two), [permissions.READ, permissions.WRITE])
-        assert_true(self.project.get_visible(self.user_two))
-=======
->>>>>>> 3bedc2ed
 
 
 class TestNodeContributorDelete(ApiTestCase):
@@ -3584,21 +2711,12 @@
         assert_equal(res.status_code, 201)
         assert_equal(res.content_type, 'application/vnd.api+json')
         assert_equal(res.json['data']['attributes']['target_node_id'], self.public_project._id)
-<<<<<<< HEAD
 
     def test_create_node_pointer_to_itself_unauthorized(self):
         res = self.app.post_json_api(self.public_url, self.point_to_itself_payload, auth=self.user_two.auth, expect_errors=True)
         assert_equal(res.status_code, 403)
         assert_in('detail', res.json['errors'][0])
 
-=======
-
-    def test_create_node_pointer_to_itself_unauthorized(self):
-        res = self.app.post_json_api(self.public_url, self.point_to_itself_payload, auth=self.user_two.auth, expect_errors=True)
-        assert_equal(res.status_code, 403)
-        assert_in('detail', res.json['errors'][0])
-
->>>>>>> 3bedc2ed
     @assert_logs(NodeLog.POINTER_CREATED, 'public_project')
     def test_create_node_pointer_already_connected(self):
         res = self.app.post_json_api(self.public_url, self.public_payload, auth=self.user.auth)
@@ -3609,7 +2727,6 @@
         res = self.app.post_json_api(self.public_url, self.public_payload, auth=self.user.auth, expect_errors=True)
         assert_equal(res.status_code, 400)
         assert_in('detail', res.json['errors'][0])
-<<<<<<< HEAD
 
     def test_cannot_add_link_to_registration(self):
         registration = RegistrationFactory(creator=self.user)
@@ -3619,17 +2736,6 @@
         res = self.app.post_json_api(url, payload, auth=self.user.auth, expect_errors=True)
         assert_equal(res.status_code, 403)
 
-=======
-
-    def test_cannot_add_link_to_registration(self):
-        registration = RegistrationFactory(creator=self.user)
-
-        url = '/{}nodes/{}/node_links/'.format(API_BASE, registration._id)
-        payload = {'data': {'type': 'node_links', 'attributes': {'target_node_id': self.public_pointer_project._id}}}
-        res = self.app.post_json_api(url, payload, auth=self.user.auth, expect_errors=True)
-        assert_equal(res.status_code, 403)
-
->>>>>>> 3bedc2ed
     def test_create_node_pointer_no_type(self):
         payload = {'data': {'attributes': {'target_node_id': self.user_two_project._id}}}
         res = self.app.post_json_api(self.private_url, payload, auth=self.user.auth, expect_errors=True)
@@ -4159,11 +3265,7 @@
         errors = res.json['errors']
         assert(isinstance(errors, list))
         assert_equal(errors[0], {'detail': 'Not found.'})
-<<<<<<< HEAD
-
-=======
     
->>>>>>> 3bedc2ed
     def test_forbidden_formatting(self):
         res = self.app.get(self.private_url, auth=self.non_contrib.auth, expect_errors=True)
         errors = res.json['errors']
