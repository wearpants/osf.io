--- conflicted
+++ resolved
@@ -12,12 +12,8 @@
 import string
 from dateutil import parser
 
-<<<<<<< HEAD
-from modularodm.exceptions import ValidationError, ValidationValueError
-=======
 from modularodm import Q
 from modularodm.exceptions import ValidationError, ValidationValueError, ValidationTypeError
->>>>>>> c552c1c5
 
 
 from framework.analytics import get_total_activity_count
@@ -34,13 +30,8 @@
 from website.exceptions import NodeStateError
 from website.profile.utils import serialize_user
 from website.project.model import (
-<<<<<<< HEAD
     ApiKey, Node, NodeLog, Pointer, ensure_schemas, has_anonymous_link,
-    get_pointer_parent,
-=======
-    ApiKey, Comment, Node, NodeLog, Pointer, ensure_schemas, has_anonymous_link,
     get_pointer_parent, Embargo,
->>>>>>> c552c1c5
 )
 from website.util.permissions import CREATOR_PERMISSIONS
 from website.util import web_url_for, api_url_for
@@ -3609,97 +3600,6 @@
         assert_true(p.get_addon('s3'))
         assert_true(p.creator.get_addon('s3'))
 
-
-<<<<<<< HEAD
-=======
-class TestComments(OsfTestCase):
-
-    def setUp(self):
-        super(TestComments, self).setUp()
-        self.comment = CommentFactory()
-        self.consolidated_auth = Auth(user=self.comment.user)
-
-    def test_create(self):
-        comment = Comment.create(
-            auth=self.consolidated_auth,
-            user=self.comment.user,
-            node=self.comment.node,
-            target=self.comment.target,
-            is_public=True,
-        )
-        assert_equal(comment.user, self.comment.user)
-        assert_equal(comment.node, self.comment.node)
-        assert_equal(comment.target, self.comment.target)
-        assert_equal(len(comment.node.logs), 2)
-        assert_equal(comment.node.logs[-1].action, NodeLog.COMMENT_ADDED)
-
-    def test_edit(self):
-        self.comment.edit(
-            auth=self.consolidated_auth,
-            content='edited'
-        )
-        assert_equal(self.comment.content, 'edited')
-        assert_true(self.comment.modified)
-        assert_equal(len(self.comment.node.logs), 2)
-        assert_equal(self.comment.node.logs[-1].action, NodeLog.COMMENT_UPDATED)
-
-    def test_delete(self):
-        self.comment.delete(auth=self.consolidated_auth)
-        assert_equal(self.comment.is_deleted, True)
-        assert_equal(len(self.comment.node.logs), 2)
-        assert_equal(self.comment.node.logs[-1].action, NodeLog.COMMENT_REMOVED)
-
-    def test_undelete(self):
-        self.comment.delete(auth=self.consolidated_auth)
-        self.comment.undelete(auth=self.consolidated_auth)
-        assert_equal(self.comment.is_deleted, False)
-        assert_equal(len(self.comment.node.logs), 3)
-        assert_equal(self.comment.node.logs[-1].action, NodeLog.COMMENT_ADDED)
-
-    def test_report_abuse(self):
-        user = UserFactory()
-        self.comment.report_abuse(user, category='spam', text='ads', save=True)
-        assert_in(user._id, self.comment.reports)
-        assert_equal(
-            self.comment.reports[user._id],
-            {'category': 'spam', 'text': 'ads'}
-        )
-
-    def test_report_abuse_own_comment(self):
-        with assert_raises(ValueError):
-            self.comment.report_abuse(
-                self.comment.user, category='spam', text='ads', save=True
-            )
-
-    def test_unreport_abuse(self):
-        user = UserFactory()
-        self.comment.report_abuse(user, category='spam', text='ads', save=True)
-        self.comment.unreport_abuse(user, save=True)
-        assert_not_in(user._id, self.comment.reports)
-
-    def test_unreport_abuse_not_reporter(self):
-        reporter = UserFactory()
-        non_reporter = UserFactory()
-        self.comment.report_abuse(reporter, category='spam', text='ads', save=True)
-        with assert_raises(ValueError):
-            self.comment.unreport_abuse(non_reporter, save=True)
-        assert_in(reporter._id, self.comment.reports)
-
-    def test_validate_reports_bad_key(self):
-        self.comment.reports[None] = {'category': 'spam', 'text': 'ads'}
-        with assert_raises(ValidationValueError):
-            self.comment.save()
-
-    def test_validate_reports_bad_type(self):
-        self.comment.reports[self.comment.user._id] = 'not a dict'
-        with assert_raises(ValidationTypeError):
-            self.comment.save()
-
-    def test_validate_reports_bad_value(self):
-        self.comment.reports[self.comment.user._id] = {'foo': 'bar'}
-        with assert_raises(ValidationValueError):
-            self.comment.save()
-
     def test_read_permission_contributor_can_comment(self):
         project = ProjectFactory()
         user = UserFactory()
@@ -3710,7 +3610,6 @@
         assert_true(project.can_comment(Auth(user=user)))
 
 
->>>>>>> c552c1c5
 class TestPrivateLink(OsfTestCase):
 
     def test_node_scale(self):
