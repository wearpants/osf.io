--- conflicted
+++ resolved
@@ -6,17 +6,12 @@
     "bootstrap": "~3.1.1",
     "requirejs": "~2.1.11",
     "zeroclipboard": "~1.3.5",
-<<<<<<< HEAD
     "hgrid": "https://github.com/brianjgeiger/hgrid.git#ef1046c9c92659435b93c03df31449e0d58968c2",
     "qunit": "~1.14.0",
     "sinon": "~1.10.2",
+    "select2": "~3.5.1",
     "jquery-mockjax": "1.5.3",
     "sinon-qunit": "~1.0.0",
     "moment": "~2.7.0"
-=======
-    "hgrid": "https://github.com/CenterForOpenScience/hgrid.git#f0efa5807e21f9894fa38f1d4f0c7d9d86f8b23e",
-    "moment": "~2.7.0",
-    "select2": "~3.5.1"
->>>>>>> 45eb7db5
   }
 }