--- conflicted
+++ resolved
@@ -133,7 +133,29 @@
         assert_equal(res.status_code, 404)
 
 
-<<<<<<< HEAD
+class TestNodeLogFiltering(TestNodeLogList):
+
+    def test_filter_action_not_equal(self):
+        self.public_project.add_tag("Jeff Spies", auth=self.user_auth)
+        assert_equal("tag_added", self.public_project.logs[OSF_LATEST].action)
+        url = '/{}nodes/{}/logs/?filter[action][ne]=tag_added'.format(API_BASE, self.public_project._id)
+        res = self.app.get(url, auth=self.user.auth)
+        assert_equal(len(res.json['data']), 1)
+        assert_equal(res.json['data'][0]['attributes']['action'], 'project_created')
+
+    def test_filter_date_not_equal(self):
+        self.public_project.add_pointer(self.pointer, auth=Auth(self.user), save=True)
+        assert_equal('pointer_created', self.public_project.logs[OSF_LATEST].action)
+        assert_equal(len(self.public_project.logs), 2)
+        date_pointer_added = str(self.public_project.logs[1].date).replace(' ', 'T')
+
+        url = '/{}nodes/{}/logs/?filter[date][ne]={}'.format(API_BASE, self.public_project._id, date_pointer_added)
+        res = self.app.get(url, auth=self.user.auth)
+        assert_equal(res.status_code, 200)
+        assert_equal(len(res.json['data']), 1)
+        assert_equal(res.json['data'][0]['attributes']['action'], 'project_created')
+
+
 class TestNodeLogAddedContributors(ApiTestCase):
 
     def setUp(self):
@@ -166,32 +188,4 @@
         assert_equal(urlparse.urlparse(added_contributors_url).path, url + 'added_contributors/')
 
         res = self.app.get(added_contributors_url)
-        assert_equal(res.json['data'], [])
-=======
-class TestNodeLogFiltering(TestNodeLogList):
-
-    def test_filter_action_not_equal(self):
-        self.public_project.add_tag("Jeff Spies", auth=self.user_auth)
-        assert_equal("tag_added", self.public_project.logs[OSF_LATEST].action)
-        url = '/{}nodes/{}/logs/?filter[action][ne]=tag_added'.format(API_BASE, self.public_project._id)
-        res = self.app.get(url, auth=self.user.auth)
-        assert_equal(len(res.json['data']), 1)
-        assert_equal(res.json['data'][0]['attributes']['action'], 'project_created')
-
-    def test_filter_date_not_equal(self):
-        self.public_project.add_pointer(self.pointer, auth=Auth(self.user), save=True)
-        assert_equal('pointer_created', self.public_project.logs[OSF_LATEST].action)
-        assert_equal(len(self.public_project.logs), 2)
-        date_pointer_added = str(self.public_project.logs[1].date).replace(' ', 'T')
-
-        url = '/{}nodes/{}/logs/?filter[date][ne]={}'.format(API_BASE, self.public_project._id, date_pointer_added)
-        res = self.app.get(url, auth=self.user.auth)
-        assert_equal(res.status_code, 200)
-        assert_equal(len(res.json['data']), 1)
-        assert_equal(res.json['data'][0]['attributes']['action'], 'project_created')
-
-
-
-
-
->>>>>>> d3b7cdef
+        assert_equal(res.json['data'], [])