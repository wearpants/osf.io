--- conflicted
+++ resolved
@@ -12,7 +12,6 @@
 from api.base.exceptions import Conflict
 from api.base.settings.defaults import API_BASE
 from api.nodes.serializers import NodeContributorsCreateSerializer
-from website.models import NodeLog
 
 from framework.auth.core import Auth
 
@@ -22,8 +21,9 @@
     AuthUserFactory,
     UserFactory
 )
-
 from tests.utils import assert_logs
+
+from website.models import NodeLog
 from website.project.signals import contributor_added, unreg_contributor_added
 from website.util import permissions
 
@@ -806,7 +806,77 @@
         self.private_project.reload()
         assert_not_in(self.user_two, self.private_project.contributors)
 
-<<<<<<< HEAD
+    @assert_logs(NodeLog.CONTRIB_ADDED, 'public_project')
+    def test_add_unregistered_contributor_with_fullname(self):
+        payload = {
+            'data': {
+                'type': 'contributors',
+                'attributes': {
+                    'full_name': 'John Doe',
+                }
+            }
+        }
+        res = self.app.post_json_api(self.public_url, payload, auth=self.user.auth)
+        self.public_project.reload()
+        assert_equal(res.status_code, 201)
+        assert_equal(res.json['data']['attributes']['unregistered_contributor'], 'John Doe')
+        assert_equal(res.json['data']['attributes']['email'], None)
+        assert_in(res.json['data']['embeds']['users']['data']['id'], self.public_project.contributors)
+
+    @assert_logs(NodeLog.CONTRIB_ADDED, 'public_project')
+    def test_add_contributor_with_fullname_and_email_unregistered_user(self):
+        payload = {
+            'data': {
+                'type': 'contributors',
+                'attributes': {
+                    'full_name': 'John Doe',
+                    'email': 'john@doe.com'
+                }
+            }
+        }
+        res = self.app.post_json_api(self.public_url, payload, auth=self.user.auth)
+        self.public_project.reload()
+        assert_equal(res.status_code, 201)
+        assert_equal(res.json['data']['attributes']['unregistered_contributor'], 'John Doe')
+        assert_equal(res.json['data']['attributes']['email'], 'john@doe.com')
+        assert_in(res.json['data']['embeds']['users']['data']['id'], self.public_project.contributors)
+
+    @assert_logs(NodeLog.CONTRIB_ADDED, 'public_project')
+    def test_add_contributor_with_fullname_and_email_registered_user(self):
+        user = UserFactory()
+        payload = {
+            'data': {
+                'type': 'contributors',
+                'attributes': {
+                    'full_name': user.fullname,
+                    'email': user.username
+                }
+            }
+        }
+        res = self.app.post_json_api(self.public_url, payload, auth=self.user.auth)
+        self.public_project.reload()
+        assert_equal(res.status_code, 201)
+        assert_equal(res.json['data']['attributes']['unregistered_contributor'], None)
+        assert_equal(res.json['data']['attributes']['email'], user.username)
+        assert_in(res.json['data']['embeds']['users']['data']['id'], self.public_project.contributors)
+
+    def test_add_unregistered_contributor_already_contributor(self):
+        self.public_project.add_unregistered_contributor(auth=Auth(self.user), fullname='Alphabet', email='a@b.com')
+        payload = {
+            'data': {
+                'type': 'contributors',
+                'attributes': {
+                    'full_name': 'Doesn\'t Matter',
+                    'email': 'a@b.com'
+                }
+            }
+        }
+        res = self.app.post_json_api(self.public_url, payload, auth=self.user.auth, expect_errors=True)
+        self.public_project.reload()
+        assert_equal(res.status_code, 400)
+        assert_equal(res.json['errors'][0]['detail'], 'Alphabet is already a contributor.')
+
+
     def test_add_contributor_index_returned(self):
         res = self.app.post_json_api(self.public_url, self.data_user_two, auth=self.user.auth)
         assert_equal(res.status_code, 201)
@@ -815,82 +885,87 @@
         res = self.app.post_json_api(self.public_url, self.data_user_three, auth=self.user.auth)
         assert_equal(res.status_code, 201)
         assert_equal(res.json['data']['attributes']['index'], 2)
+
 
     def test_add_contributor_set_index_out_of_range(self):
         user_one = UserFactory()
         self.public_project.add_contributor(user_one, save=True)
         user_two = UserFactory()
         self.public_project.add_contributor(user_two, save=True)
-=======
-    @assert_logs(NodeLog.CONTRIB_ADDED, 'public_project')
-    def test_add_unregistered_contributor_with_fullname(self):
         payload = {
             'data': {
                 'type': 'contributors',
                 'attributes': {
-                    'full_name': 'John Doe',
+                    'index': 4
+                },
+                'relationships': {
+                    'users': {
+                        'data': {
+                            'type': 'users',
+                            'id': self.user_two._id
+                        }
+                    }
+                }
+            }
+        }
+        res = self.app.post_json_api(self.public_url, payload, auth=self.user.auth, expect_errors=True)
+        assert_equal(res.status_code, 400)
+        assert_equal(res.json['errors'][0]['detail'],
+                     '4 is not a valid contributor index for node with id {}'.format(self.public_project._id))
+
+
+    def test_add_contributor_set_index_first(self):
+        user_one = UserFactory()
+        self.public_project.add_contributor(user_one, save=True)
+        user_two = UserFactory()
+        self.public_project.add_contributor(user_two, save=True)
+        payload = {
+            'data': {
+                'type': 'contributors',
+                'attributes': {
+                    'index': 0
+                },
+                'relationships': {
+                    'users': {
+                        'data': {
+                            'type': 'users',
+                            'id': self.user_two._id
+                        }
+                    }
                 }
             }
         }
         res = self.app.post_json_api(self.public_url, payload, auth=self.user.auth)
         self.public_project.reload()
         assert_equal(res.status_code, 201)
-        assert_equal(res.json['data']['attributes']['unregistered_contributor'], 'John Doe')
-        assert_equal(res.json['data']['attributes']['email'], None)
-        assert_in(res.json['data']['embeds']['users']['data']['id'], self.public_project.contributors)
-
-    @assert_logs(NodeLog.CONTRIB_ADDED, 'public_project')
-    def test_add_contributor_with_fullname_and_email_unregistered_user(self):
+        assert_equal(self.public_project.contributors.index(self.user_two), 0)
+
+
+    def test_add_contributor_set_index_last(self):
+        user_one = UserFactory()
+        self.public_project.add_contributor(user_one, save=True)
+        user_two = UserFactory()
+        self.public_project.add_contributor(user_two, save=True)
         payload = {
             'data': {
                 'type': 'contributors',
                 'attributes': {
-                    'full_name': 'John Doe',
-                    'email': 'john@doe.com'
+                    'index': 3
+                },
+                'relationships': {
+                    'users': {
+                        'data': {
+                            'type': 'users',
+                            'id': self.user_two._id
+                        }
+                    }
                 }
             }
         }
         res = self.app.post_json_api(self.public_url, payload, auth=self.user.auth)
         self.public_project.reload()
         assert_equal(res.status_code, 201)
-        assert_equal(res.json['data']['attributes']['unregistered_contributor'], 'John Doe')
-        assert_equal(res.json['data']['attributes']['email'], 'john@doe.com')
-        assert_in(res.json['data']['embeds']['users']['data']['id'], self.public_project.contributors)
-
-    @assert_logs(NodeLog.CONTRIB_ADDED, 'public_project')
-    def test_add_contributor_with_fullname_and_email_registered_user(self):
-        user = UserFactory()
-        payload = {
-            'data': {
-                'type': 'contributors',
-                'attributes': {
-                    'full_name': user.fullname,
-                    'email': user.username
-                }
-            }
-        }
-        res = self.app.post_json_api(self.public_url, payload, auth=self.user.auth)
-        self.public_project.reload()
-        assert_equal(res.status_code, 201)
-        assert_equal(res.json['data']['attributes']['unregistered_contributor'], None)
-        assert_equal(res.json['data']['attributes']['email'], user.username)
-        assert_in(res.json['data']['embeds']['users']['data']['id'], self.public_project.contributors)
-
-    def test_add_unregistered_contributor_already_contributor(self):
-        self.public_project.add_unregistered_contributor(auth=Auth(self.user), fullname='Alphabet', email='a@b.com')
-        payload = {
-            'data': {
-                'type': 'contributors',
-                'attributes': {
-                    'full_name': 'Doesn\'t Matter',
-                    'email': 'a@b.com'
-                }
-            }
-        }
-        res = self.app.post_json_api(self.public_url, payload, auth=self.user.auth, expect_errors=True)
-        self.public_project.reload()
-        assert_equal(res.status_code, 400)
-        assert_equal(res.json['errors'][0]['detail'], 'Alphabet is already a contributor.')
+        assert_equal(self.public_project.contributors.index(self.user_two), 3)
 
 
 class TestNodeContributorCreateValidation(TestCase):
@@ -975,15 +1050,10 @@
     @mock.patch('framework.auth.views.mails.send_mail')
     def test_add_contributor_sends_email(self, mock_mail):
         url = '{}?send_email=default'.format(self.url)
->>>>>>> e0affd6b
         payload = {
             'data': {
                 'type': 'contributors',
                 'attributes': {
-<<<<<<< HEAD
-                    'index': 4
-=======
->>>>>>> e0affd6b
                 },
                 'relationships': {
                     'users': {
@@ -995,17 +1065,6 @@
                 }
             }
         }
-<<<<<<< HEAD
-        res = self.app.post_json_api(self.public_url, payload, auth=self.user.auth, expect_errors=True)
-        assert_equal(res.status_code, 400)
-        assert_equal(res.json['errors'][0]['detail'], '4 is not a valid contributor index for node with id {}'.format(self.public_project._id))
-
-    def test_add_contributor_set_index_first(self):
-        user_one = UserFactory()
-        self.public_project.add_contributor(user_one, save=True)
-        user_two = UserFactory()
-        self.public_project.add_contributor(user_two, save=True)
-=======
 
         res = self.app.post_json_api(url, payload, auth=self.user.auth)
         assert_equal(res.status_code, 201)
@@ -1014,15 +1073,10 @@
     @mock.patch('website.project.signals.contributor_added.send')
     def test_add_contributor_signal_if_default(self, mock_send):
         url = '{}?send_email=default'.format(self.url)
->>>>>>> e0affd6b
         payload = {
             'data': {
                 'type': 'contributors',
                 'attributes': {
-<<<<<<< HEAD
-                    'index': 0
-=======
->>>>>>> e0affd6b
                 },
                 'relationships': {
                     'users': {
@@ -1034,18 +1088,6 @@
                 }
             }
         }
-<<<<<<< HEAD
-        res = self.app.post_json_api(self.public_url, payload, auth=self.user.auth)
-        self.public_project.reload()
-        assert_equal(res.status_code, 201)
-        assert_equal(self.public_project.contributors.index(self.user_two), 0)
-
-    def test_add_contributor_set_index_last(self):
-        user_one = UserFactory()
-        self.public_project.add_contributor(user_one, save=True)
-        user_two = UserFactory()
-        self.public_project.add_contributor(user_two, save=True)
-=======
         res = self.app.post_json_api(url, payload, auth=self.user.auth)
         args, kwargs = mock_send.call_args
         assert_equal(res.status_code, 201)
@@ -1054,15 +1096,10 @@
     @mock.patch('website.project.signals.contributor_added.send')
     def test_add_contributor_signal_if_preprint(self, mock_send):
         url = '{}?send_email=preprint'.format(self.url)
->>>>>>> e0affd6b
         payload = {
             'data': {
                 'type': 'contributors',
                 'attributes': {
-<<<<<<< HEAD
-                    'index': 3
-=======
->>>>>>> e0affd6b
                 },
                 'relationships': {
                     'users': {
@@ -1074,12 +1111,6 @@
                 }
             }
         }
-<<<<<<< HEAD
-        res = self.app.post_json_api(self.public_url, payload, auth=self.user.auth)
-        self.public_project.reload()
-        assert_equal(res.status_code, 201)
-        assert_equal(self.public_project.contributors.index(self.user_two), 3)
-=======
         res = self.app.post_json_api(url, payload, auth=self.user.auth)
         args, kwargs = mock_send.call_args
         assert_equal(res.status_code, 201)
@@ -1169,7 +1200,6 @@
         assert_in(contributor_added, mock_signal.signals_sent())
         assert_equal(res.status_code, 201)
         assert_equal(mock_mail.call_count, 0)
->>>>>>> e0affd6b
 
 
 class TestNodeContributorBulkCreate(NodeCRUDTestCase):
