# -*- coding: utf-8 -*-
from nose.tools import *  # flake8: noqa

from api.base.settings.defaults import API_BASE
from website.models import NodeLog

from framework.auth.core import Auth

from tests.base import ApiTestCase
from tests.factories import (
    ProjectFactory,
    AuthUserFactory,
    UserFactory,
    RegistrationFactory,
    RetractedRegistrationFactory

)

from tests.utils import assert_logs
from website.util import permissions

class NodeCRUDTestCase(ApiTestCase):

    def setUp(self):
        super(NodeCRUDTestCase, self).setUp()
        self.user = AuthUserFactory()
        self.user_two = AuthUserFactory()

        self.title = 'Cool Project'
        self.new_title = 'Super Cool Project'
        self.description = 'A Properly Cool Project'
        self.new_description = 'An even cooler project'
        self.category = 'data'
        self.new_category = 'project'

        self.public_project = ProjectFactory(title=self.title,
                                             description=self.description,
                                             category=self.category,
                                             is_public=True,
                                             creator=self.user)

        self.public_url = '/{}nodes/{}/'.format(API_BASE, self.public_project._id)

        self.private_project = ProjectFactory(title=self.title,
                                              description=self.description,
                                              category=self.category,
                                              is_public=False,
                                              creator=self.user)
        self.private_url = '/{}nodes/{}/'.format(API_BASE, self.private_project._id)

        self.fake_url = '/{}nodes/{}/'.format(API_BASE, '12345')


def make_node_payload(node, attributes):
    return {
        'data': {
            'id': node._id,
            'type': 'nodes',
            'attributes': attributes,
        }
    }


class TestNodeContributorList(NodeCRUDTestCase):

    def setUp(self):
        super(TestNodeContributorList, self).setUp()
        self.private_url = '/{}nodes/{}/contributors/'.format(API_BASE, self.private_project._id)
        self.public_url = '/{}nodes/{}/contributors/'.format(API_BASE, self.public_project._id)


    def test_return_public_contributor_list_logged_out(self):
        self.public_project.add_contributor(self.user_two, save=True)

        res = self.app.get(self.public_url)
        assert_equal(res.status_code, 200)
        assert_equal(res.content_type, 'application/vnd.api+json')
        assert_equal(len(res.json['data']), 2)
        assert_equal(res.json['data'][0]['id'], self.user._id)
        assert_equal(res.json['data'][1]['id'], self.user_two._id)

    def test_return_public_contributor_list_logged_in(self):
        res = self.app.get(self.public_url, auth=self.user_two.auth)
        assert_equal(res.status_code, 200)
        assert_equal(res.content_type, 'application/vnd.api+json')
        assert_equal(len(res.json['data']), 1)
        assert_equal(res.json['data'][0]['id'], self.user._id)

    def test_return_private_contributor_list_logged_out(self):
        res = self.app.get(self.private_url, expect_errors=True)
        assert_equal(res.status_code, 401)
        assert 'detail' in res.json['errors'][0]

    def test_return_private_contributor_list_logged_in_contributor(self):
        self.private_project.add_contributor(self.user_two)
        self.private_project.save()

        res = self.app.get(self.private_url, auth=self.user.auth)
        assert_equal(res.status_code, 200)
        assert_equal(res.content_type, 'application/vnd.api+json')
        assert_equal(len(res.json['data']), 2)
        assert_equal(res.json['data'][0]['id'], self.user._id)
        assert_equal(res.json['data'][1]['id'], self.user_two._id)

    def test_return_private_contributor_list_logged_in_non_contributor(self):
        res = self.app.get(self.private_url, auth=self.user_two.auth, expect_errors=True)
        assert_equal(res.status_code, 403)
        assert 'detail' in res.json['errors'][0]

    def test_can_not_access_retracted_contributors(self):
        registration = RegistrationFactory(creator=self.user, project=self.public_project)
        url = '/{}nodes/{}/contributors/'.format(API_BASE, registration._id)
        retraction = RetractedRegistrationFactory(registration=registration, user=registration.creator)
        res = self.app.get(url, auth=self.user.auth, expect_errors=True)
        assert_equal(res.status_code, 404)

    def test_filtering_on_obsolete_fields(self):
        # regression test for changes in filter fields
        url_fullname = '{}?filter[fullname]=foo'.format(self.public_url)
        res = self.app.get(url_fullname, auth=self.user.auth, expect_errors=True)
        assert_equal(res.status_code, 400)
        errors = res.json['errors']
        assert_equal(len(errors), 1)
        assert_equal(errors[0]['detail'], u"'fullname' is not a valid field for this endpoint.")

        # middle_name is now middle_names
        url_middle_name = '{}?filter[middle_name]=foo'.format(self.public_url)
        res = self.app.get(url_middle_name, auth=self.user.auth, expect_errors=True)
        assert_equal(res.status_code, 400)
        errors = res.json['errors']
        assert_equal(len(errors), 1)
        assert_equal(errors[0]['detail'], "'middle_name' is not a valid field for this endpoint.")

    def test_disabled_contributors_contain_names_under_meta(self):
        self.public_project.add_contributor(self.user_two, save=True)

        self.user_two.is_disabled = True
        self.user_two.save()

        res = self.app.get(self.public_url)
        assert_equal(res.status_code, 200)
        assert_equal(res.content_type, 'application/vnd.api+json')
        assert_equal(len(res.json['data']), 2)
        assert_equal(res.json['data'][0]['id'], self.user._id)
        assert_equal(res.json['data'][1]['id'], self.user_two._id)
        assert_equal(res.json['data'][1]['embeds']['users']['errors'][0]['meta']['full_name'], self.user_two.fullname)
        assert_equal(res.json['data'][1]['embeds']['users']['errors'][0]['detail'], 'The requested user is no longer available.')

<<<<<<< HEAD
    def test_unregistered_contributor_field_is_null_if_account_claimed(self):
        project = ProjectFactory(creator=self.user, public=True)
        url = '/{}nodes/{}/contributors/'.format(API_BASE, project._id)
        res = self.app.get(url, auth=self.user.auth, expect_errors=True)
        assert_equal(res.status_code, 200)
        assert_equal(len(res.json['data']), 1)
        assert_equal(res.json['data'][0]['attributes'].get('unregistered_contributor'), None)

    def test_unregistered_contributors_show_up_as_name_associated_with_project(self):
        project = ProjectFactory(creator=self.user, public=True)
        project.add_unregistered_contributor('Robert Jackson', 'robert@gmail.com', auth=Auth(self.user), save=True)
        url = '/{}nodes/{}/contributors/'.format(API_BASE, project._id)
        res = self.app.get(url, auth=self.user.auth, expect_errors=True)
        assert_equal(res.status_code, 200)
        assert_equal(len(res.json['data']), 2)
        assert_equal(res.json['data'][1]['embeds']['users']['data']['attributes']['full_name'], 'Robert Jackson')
        assert_equal(res.json['data'][1]['attributes'].get('unregistered_contributor'), 'Robert Jackson')

        project_two = ProjectFactory(creator=self.user, public=True)
        project_two.add_unregistered_contributor('Bob Jackson', 'robert@gmail.com', auth=Auth(self.user), save=True)
        url = '/{}nodes/{}/contributors/'.format(API_BASE, project_two._id)
        res = self.app.get(url, auth=self.user.auth, expect_errors=True)
        assert_equal(res.status_code, 200)
        assert_equal(len(res.json['data']), 2)

        assert_equal(res.json['data'][1]['embeds']['users']['data']['attributes']['full_name'], 'Robert Jackson')
        assert_equal(res.json['data'][1]['attributes'].get('unregistered_contributor'), 'Bob Jackson')
=======
    def test_total_bibliographic_contributor_count_returned_in_metadata(self):
        non_bibliographic_user = UserFactory()
        self.public_project.add_contributor(non_bibliographic_user, visible=False, auth=Auth(self.public_project.creator))
        self.public_project.save()
        res = self.app.get(self.public_url, auth=self.user_two.auth)
        assert_equal(res.status_code, 200)
        assert_equal(res.json['links']['meta']['total_bibliographic'], len(self.public_project.visible_contributor_ids))
>>>>>>> 4b5e9768


class TestNodeContributorFiltering(ApiTestCase):

    def setUp(self):
        super(TestNodeContributorFiltering, self).setUp()
        self.user = AuthUserFactory()
        self.project = ProjectFactory(creator=self.user)

    def test_filtering_full_name_field(self):
        url = '/{}nodes/{}/contributors/?filter[full_name]=Freddie'.format(API_BASE, self.project._id)
        res = self.app.get(url, auth=self.user.auth, expect_errors=True)
        assert_equal(res.status_code, 400)
        errors = res.json['errors']
        assert_equal(len(errors), 1)
        assert_equal(errors[0]['detail'], "'full_name' is not a valid field for this endpoint.")

    def test_filtering_permission_field(self):
        url = '/{}nodes/{}/contributors/?filter[permission]=admin'.format(API_BASE, self.project._id)
        res = self.app.get(url, auth=self.user.auth, expect_errors=True)
        assert_equal(res.status_code, 200)
        assert_equal(len(res.json['data']), 1)
        assert_equal(res.json['data'][0]['attributes'].get('permission'), 'admin')

    def test_filtering_node_with_only_bibliographic_contributors(self):
        base_url = '/{}nodes/{}/contributors/'.format(API_BASE, self.project._id)
        # no filter
        res = self.app.get(base_url, auth=self.user.auth)
        assert_equal(res.status_code, 200)
        assert_equal(len(res.json['data']), 1)

        # filter for bibliographic contributors
        url = base_url + '?filter[bibliographic]=True'
        res = self.app.get(url, auth=self.user.auth)
        assert_equal(res.status_code, 200)
        assert_equal(len(res.json['data']), 1)
        assert_true(res.json['data'][0]['attributes'].get('bibliographic', None))

        # filter for non-bibliographic contributors
        url = base_url + '?filter[bibliographic]=False'
        res = self.app.get(url, auth=self.user.auth)
        assert_equal(len(res.json['data']), 0)

    def test_filtering_node_with_non_bibliographic_contributor(self):
        non_bibliographic_contrib = UserFactory()
        self.project.add_contributor(non_bibliographic_contrib, visible=False)
        self.project.save()

        base_url = '/{}nodes/{}/contributors/'.format(API_BASE, self.project._id)

        # no filter
        res = self.app.get(base_url, auth=self.user.auth)
        assert_equal(res.status_code, 200)
        assert_equal(len(res.json['data']), 2)

        # filter for bibliographic contributors
        url = base_url + '?filter[bibliographic]=True'
        res = self.app.get(url, auth=self.user.auth)
        assert_equal(len(res.json['data']), 1)
        assert_true(res.json['data'][0]['attributes'].get('bibliographic', None))

        # filter for non-bibliographic contributors
        url = base_url + '?filter[bibliographic]=False'
        res = self.app.get(url, auth=self.user.auth)
        assert_equal(len(res.json['data']), 1)
        assert_false(res.json['data'][0]['attributes'].get('bibliographic', None))

    def test_filtering_on_invalid_field(self):
        url = '/{}nodes/{}/contributors/?filter[invalid]=foo'.format(API_BASE, self.project._id)
        res = self.app.get(url, auth=self.user.auth, expect_errors=True)
        assert_equal(res.status_code, 400)
        errors = res.json['errors']
        assert_equal(len(errors), 1)
        assert_equal(errors[0]['detail'], "'invalid' is not a valid field for this endpoint.")


class TestNodeContributorAdd(NodeCRUDTestCase):

    def setUp(self):
        super(TestNodeContributorAdd, self).setUp()

        self.private_url = '/{}nodes/{}/contributors/'.format(API_BASE, self.private_project._id)
        self.public_url = '/{}nodes/{}/contributors/'.format(API_BASE, self.public_project._id)

        self.user_three = AuthUserFactory()
        self.data_user_two = {
            'data': {
                'type': 'contributors',
                'attributes': {
                    'bibliographic': True,
                },
                'relationships': {
                    'users': {
                        'data': {
                            'type': 'users',
                            'id': self.user_two._id,
                        }
                    }
                }
            }
        }
        self.data_user_three = {
             'data': {
                'type': 'contributors',
                'attributes': {
                    'bibliographic': True,
                },
                'relationships': {
                    'users': {
                        'data': {
                            'type': 'users',
                            'id': self.user_three._id,
                        }
                    }
                }
             }
        }

    def test_add_node_contributors_relationships_is_a_list(self):
        data = {
            'data': {
                'type': 'contributors',
                'relationships': [{'contributor_id': self.user_three._id}]
            }
        }
        res = self.app.post_json_api(self.public_url, data, auth=self.user.auth, expect_errors=True)
        assert_equal(res.status_code, 400)
        assert_equal(res.json['errors'][0]['detail'], "Malformed request.")

    def test_contributor_create_invalid_data(self):
        res = self.app.post_json_api(self.public_url, "Incorrect data", auth=self.user_three.auth, expect_errors=True)
        assert_equal(res.status_code, 400)
        assert_equal(res.json['errors'][0]['detail'], "Malformed request.")

        res = self.app.post_json_api(self.public_url, ["Incorrect data"], auth=self.user_three.auth, expect_errors=True)
        assert_equal(res.status_code, 400)
        assert_equal(res.json['errors'][0]['detail'], "Malformed request.")

    def test_add_contributor_no_relationships(self):
        data = {
            'data': {
                'type': 'contributors',
                'attributes': {
                    'bibliographic': True
                }
            }
        }
        res = self.app.post_json_api(self.public_url, data, auth=self.user.auth, expect_errors=True)
        assert_equal(res.status_code, 400)
        assert_equal(res.json['errors'][0]['source']['pointer'], '/data/relationships')

    def test_add_contributor_empty_relationships(self):
        data = {
            'data': {
                'type': 'contributors',
                'attributes': {
                    'bibliographic': True
                },
                'relationships': {}
            }
        }
        res = self.app.post_json_api(self.public_url, data, auth=self.user.auth, expect_errors=True)
        assert_equal(res.json['errors'][0]['source']['pointer'], '/data/relationships')

    def test_add_contributor_no_user_key_in_relationships(self):
        data = {
            'data': {
                'type': 'contributors',
                'attributes': {
                    'bibliographic': True
                },
                'relationships': {
                    'id': self.user_two._id,
                    'type': 'users'
                }
            }
        }
        res = self.app.post_json_api(self.public_url, data, auth=self.user.auth, expect_errors=True)
        assert_equal(res.status_code, 400)
        assert_equal(res.json['errors'][0]['detail'], 'Malformed request.')

    def test_add_contributor_no_data_in_relationships(self):
        data = {
            'data': {
                'type': 'contributors',
                'attributes': {
                    'bibliographic': True
                },
                'relationships': {
                    'users': {
                        'id': self.user_two._id
                    }
                }
            }
        }
        res = self.app.post_json_api(self.public_url, data, auth=self.user.auth, expect_errors=True)
        assert_equal(res.status_code, 400)
        assert_equal(res.json['errors'][0]['detail'], 'Request must include /data.')

    def test_add_contributor_no_target_type_in_relationships(self):
        data = {
            'data': {
                'type': 'contributors',
                'attributes': {
                    'bibliographic': True
                },
                'relationships': {
                    'users': {
                        'data': {
                            'id': self.user_two._id
                        }
                    }
                }
            }
        }
        res = self.app.post_json_api(self.public_url, data, auth=self.user.auth, expect_errors=True)
        assert_equal(res.status_code, 400)
        assert_equal(res.json['errors'][0]['detail'], 'Request must include /type.')


    def test_add_contributor_no_target_id_in_relationships(self):
        data = {
            'data': {
                'type': 'contributors',
                'attributes': {
                    'bibliographic': True
                },
                'relationships': {
                    'users': {
                        'data': {
                            'type': 'users'
                        }
                    }
                }
            }
        }
        res = self.app.post_json_api(self.public_url, data, auth=self.user.auth, expect_errors=True)
        assert_equal(res.status_code, 400)
        assert_equal(res.json['errors'][0]['source']['pointer'], '/data/id')

    def test_add_contributor_incorrect_target_id_in_relationships(self):
        data = {
            'data': {
                'type': 'contributors',
                'attributes': {
                    'bibliographic': True
                },
                'relationships': {
                    'users': {
                        'data': {
                            'type': 'users',
                            'id': '12345'
                        }
                    }
                }
            }
        }
        res = self.app.post_json_api(self.public_url, data, auth=self.user.auth, expect_errors=True)
        assert_equal(res.status_code, 404)

    def test_add_contributor_incorrect_target_type_in_relationships(self):
        data = {
            'data': {
                'type': 'contributors',
                'attributes': {
                    'bibliographic': True
                },
                'relationships': {
                    'users': {
                        'data': {
                            'type': 'Incorrect!',
                            'id': self.user_two._id
                        }
                    }
                }
            }
        }
        res = self.app.post_json_api(self.public_url, data, auth=self.user.auth, expect_errors=True)
        assert_equal(res.status_code, 409)

    def test_add_contributor_no_type(self):
        data = {
            'data': {
                'attributes': {
                    'bibliographic': True
                },
                'relationships': {
                    'users': {
                        'data': {
                            'id': self.user_two._id,
                            'type': 'users'
                        }
                    }
                }
            }
        }
        res = self.app.post_json_api(self.public_url, data, auth=self.user.auth, expect_errors=True)
        assert_equal(res.status_code, 400)
        assert_equal(res.json['errors'][0]['source']['pointer'], "/data/type")

    def test_add_contributor_incorrect_type(self):
        data = {
             'data': {
                'type': 'Incorrect type',
                'attributes': {
                    'bibliographic': True
                },
                'relationships': {
                    'users': {
                        'data': {
                            'id': self.user_two._id,
                            'type': 'users'
                        }
                    }
                }
            }
        }
        res = self.app.post_json_api(self.public_url, data, auth=self.user.auth, expect_errors=True)
        assert_equal(res.status_code, 409)

    @assert_logs(NodeLog.CONTRIB_ADDED, 'public_project')
    def test_add_contributor_is_visible_by_default(self):
        del self.data_user_two['data']['attributes']['bibliographic']
        res = self.app.post_json_api(self.public_url, self.data_user_two, auth=self.user.auth, expect_errors=True)
        assert_equal(res.status_code, 201)
        assert_equal(res.json['data']['id'], self.user_two._id)

        self.public_project.reload()
        assert_in(self.user_two, self.public_project.contributors)
        assert_true(self.public_project.get_visible(self.user_two))

    @assert_logs(NodeLog.CONTRIB_ADDED, 'public_project')
    def test_adds_bibliographic_contributor_public_project_admin(self):
        res = self.app.post_json_api(self.public_url, self.data_user_two, auth=self.user.auth)
        assert_equal(res.status_code, 201)
        assert_equal(res.json['data']['id'], self.user_two._id)

        self.public_project.reload()
        assert_in(self.user_two, self.public_project.contributors)

    @assert_logs(NodeLog.CONTRIB_ADDED, 'private_project')
    def test_adds_non_bibliographic_contributor_private_project_admin(self):
        data = {
             'data': {
                'type': 'contributors',
                'attributes': {
                    'bibliographic': False
                },
                'relationships': {
                    'users': {
                        'data': {
                            'id': self.user_two._id,
                            'type': 'users'
                        }
                    }
                }
            }
        }
        res = self.app.post_json_api(self.private_url, data, auth=self.user.auth, expect_errors=True)
        assert_equal(res.status_code, 201)
        assert_equal(res.json['data']['id'], self.user_two._id)
        assert_equal(res.json['data']['attributes']['bibliographic'], False)

        self.private_project.reload()
        assert_in(self.user_two, self.private_project.contributors)
        assert_false(self.private_project.get_visible(self.user_two))

    def test_adds_contributor_public_project_non_admin(self):
        self.public_project.add_contributor(self.user_two, permissions=[permissions.READ, permissions.WRITE], auth=Auth(self.user), save=True)
        res = self.app.post_json_api(self.public_url, self.data_user_three,
                                 auth=self.user_two.auth, expect_errors=True)
        assert_equal(res.status_code, 403)
        self.public_project.reload()
        assert_not_in(self.user_three, self.public_project.contributors)

    def test_adds_contributor_public_project_non_contributor(self):
        res = self.app.post_json_api(self.public_url, self.data_user_three,
                                 auth=self.user_two.auth, expect_errors=True)
        assert_equal(res.status_code, 403)
        assert_not_in(self.user_three, self.public_project.contributors)

    def test_adds_contributor_public_project_not_logged_in(self):
        res = self.app.post_json_api(self.public_url, self.data_user_two, expect_errors=True)
        assert_equal(res.status_code, 401)
        assert_not_in(self.user_two, self.public_project.contributors)

    @assert_logs(NodeLog.CONTRIB_ADDED, 'private_project')
    def test_adds_contributor_private_project_admin(self):
        res = self.app.post_json_api(self.private_url, self.data_user_two, auth=self.user.auth)
        assert_equal(res.status_code, 201)
        assert_equal(res.json['data']['id'], self.user_two._id)

        self.private_project.reload()
        assert_in(self.user_two, self.private_project.contributors)

    @assert_logs(NodeLog.CONTRIB_ADDED, 'private_project')
    def test_adds_contributor_without_bibliographic_private_project_admin(self):
        data = {
             'data': {
                'type': 'contributors',
                'attributes': {
                },
                'relationships': {
                    'users': {
                        'data': {
                            'id': self.user_two._id,
                            'type': 'users'
                        }
                    }
                }
            }
        }
        res = self.app.post_json_api(self.private_url, data, auth=self.user.auth, expect_errors=True)
        assert_equal(res.status_code, 201)

        self.private_project.reload()
        assert_in(self.user_two, self.private_project.contributors)

    @assert_logs(NodeLog.CONTRIB_ADDED, 'private_project')
    def test_adds_admin_contributor_private_project_admin(self):
        data = {
             'data': {
                'type': 'contributors',
                'attributes': {
                    'bibliographic': True,
                    'permission': permissions.ADMIN
                },
                'relationships': {
                    'users': {
                        'data': {
                            'id': self.user_two._id,
                            'type': 'users'
                        }
                    }
                }
            }
        }
        res = self.app.post_json_api(self.private_url, data, auth=self.user.auth)
        assert_equal(res.status_code, 201)
        assert_equal(res.json['data']['id'], self.user_two._id)

        self.private_project.reload()
        assert_in(self.user_two, self.private_project.contributors)
        assert_equal(self.private_project.get_permissions(self.user_two), [permissions.READ, permissions.WRITE, permissions.ADMIN])

    @assert_logs(NodeLog.CONTRIB_ADDED, 'private_project')
    def test_adds_write_contributor_private_project_admin(self):
        data = {
             'data': {
                'type': 'contributors',
                'attributes': {
                    'bibliographic': True,
                    'permission': permissions.WRITE
                },
                'relationships': {
                    'users': {
                        'data': {
                            'id': self.user_two._id,
                            'type': 'users'
                        }
                    }
                }
            }
        }
        res = self.app.post_json_api(self.private_url, data, auth=self.user.auth)
        assert_equal(res.status_code, 201)
        assert_equal(res.json['data']['id'], self.user_two._id)

        self.private_project.reload()
        assert_in(self.user_two, self.private_project.contributors)
        assert_equal(self.private_project.get_permissions(self.user_two), [permissions.READ, permissions.WRITE])

    @assert_logs(NodeLog.CONTRIB_ADDED, 'private_project')
    def test_adds_read_contributor_private_project_admin(self):
        data = {
             'data': {
                'type': 'contributors',
                'attributes': {
                    'bibliographic': True,
                    'permission': permissions.READ
                },
                'relationships': {
                    'users': {
                        'data': {
                            'id': self.user_two._id,
                            'type': 'users'
                        }
                    }
                }
            }
        }
        res = self.app.post_json_api(self.private_url, data, auth=self.user.auth)
        assert_equal(res.status_code, 201)
        assert_equal(res.json['data']['id'], self.user_two._id)

        self.private_project.reload()
        assert_in(self.user_two, self.private_project.contributors)
        assert_equal(self.private_project.get_permissions(self.user_two), [permissions.READ])

    def test_adds_invalid_permission_contributor_private_project_admin(self):
        data = {
             'data': {
                'type': 'contributors',
                'attributes': {
                    'bibliographic': True,
                    'permission': 'invalid',
                },
                'relationships': {
                    'users': {
                        'data': {
                            'id': self.user_two._id,
                            'type': 'users'
                        }
                    }
                }
            }
        }
        res = self.app.post_json_api(self.private_url, data, auth=self.user.auth, expect_errors=True)
        assert_equal(res.status_code, 400)

        self.private_project.reload()
        assert_not_in(self.user_two, self.private_project.contributors)

    @assert_logs(NodeLog.CONTRIB_ADDED, 'private_project')
    def test_adds_none_permission_contributor_private_project_admin_uses_default_permissions(self):
        data = {
             'data': {
                'type': 'contributors',
                'attributes': {
                    'bibliographic': True,
                    'permission': None
                },
                'relationships': {
                    'users': {
                        'data': {
                            'id': self.user_two._id,
                            'type': 'users'
                        }
                    }
                }
            }
        }
        res = self.app.post_json_api(self.private_url, data, auth=self.user.auth)
        assert_equal(res.status_code, 201)

        self.private_project.reload()
        assert_in(self.user_two, self.private_project.contributors)
        for permission in permissions.DEFAULT_CONTRIBUTOR_PERMISSIONS:
            assert_true(self.private_project.has_permission(self.user_two, permission))

    def test_adds_already_existing_contributor_private_project_admin(self):
        self.private_project.add_contributor(self.user_two, auth=Auth(self.user), save=True)
        self.private_project.reload()

        res = self.app.post_json_api(self.private_url, self.data_user_two,
                                 auth=self.user.auth, expect_errors=True)
        assert_equal(res.status_code, 400)

    def test_adds_non_existing_user_private_project_admin(self):
        data = {
             'data': {
                'type': 'contributors',
                'attributes': {
                    'bibliographic': True
                },
                'relationships': {
                    'users': {
                        'data': {
                            'id': 'FAKE',
                            'type': 'users'
                        }
                    }
                }
            }
        }
        res = self.app.post_json_api(self.private_url, data, auth=self.user.auth, expect_errors=True)
        assert_equal(res.status_code, 404)

        self.private_project.reload()
        assert_equal(len(self.private_project.contributors), 1)

    def test_adds_contributor_private_project_non_admin(self):
        self.private_project.add_contributor(self.user_two, permissions=[permissions.READ, permissions.WRITE], auth=Auth(self.user))
        res = self.app.post_json_api(self.private_url, self.data_user_three,
                                 auth=self.user_two.auth, expect_errors=True)
        assert_equal(res.status_code, 403)

        self.private_project.reload()
        assert_not_in(self.user_three, self.private_project.contributors)

    def test_adds_contributor_private_project_non_contributor(self):
        res = self.app.post_json_api(self.private_url, self.data_user_three,
                                 auth=self.user_two.auth, expect_errors=True)
        assert_equal(res.status_code, 403)

        self.private_project.reload()
        assert_not_in(self.user_three, self.private_project.contributors)

    def test_adds_contributor_private_project_not_logged_in(self):
        res = self.app.post_json_api(self.private_url, self.data_user_two, expect_errors=True)
        assert_equal(res.status_code, 401)

        self.private_project.reload()
        assert_not_in(self.user_two, self.private_project.contributors)


class TestNodeContributorBulkCreate(NodeCRUDTestCase):

    def setUp(self):
        super(TestNodeContributorBulkCreate, self).setUp()
        self.user_three = AuthUserFactory()

        self.private_url = '/{}nodes/{}/contributors/'.format(API_BASE, self.private_project._id)
        self.public_url = '/{}nodes/{}/contributors/'.format(API_BASE, self.public_project._id)

        self.payload_one = {
                'type': 'contributors',
                'attributes': {
                    'bibliographic': True,
                    'permission': "admin"
                },
                'relationships': {
                    'users': {
                        'data': {
                            'id': self.user_two._id,
                            'type': 'users'
                        }
                    }
                }
        }

        self.payload_two = {
                'type': 'contributors',
                'attributes': {
                    'bibliographic': False,
                    'permission': "read"
                },
                'relationships': {
                    'users': {
                        'data': {
                            'id': self.user_three._id,
                            'type': 'users'
                        }
                    }
                }
        }

    def test_bulk_create_contributors_blank_request(self):
        res = self.app.post_json_api(self.public_url, auth=self.user.auth, expect_errors=True, bulk=True)
        assert_equal(res.status_code, 400)

    def test_node_contributor_bulk_create_contributor_exists(self):
        self.public_project.add_contributor(self.user_two, permissions=[permissions.READ], visible=True, save=True)
        res = self.app.post_json_api(self.public_url, {'data': [self.payload_two, self.payload_one]},
                                     auth=self.user.auth, expect_errors=True, bulk=True)
        assert_equal(res.status_code, 400)
        assert "is already a contributor" in res.json['errors'][0]['detail']

        res = self.app.get(self.public_url, auth=self.user.auth)
        assert_equal(len(res.json['data']), 2)

    def test_node_contributor_bulk_create_logged_out_public_project(self):
        res = self.app.post_json_api(self.public_url, {'data': [self.payload_one, self.payload_two]},
                                     expect_errors=True, bulk=True)
        assert_equal(res.status_code, 401)

        res = self.app.get(self.public_url, auth=self.user.auth)
        assert_equal(len(res.json['data']), 1)

    def test_node_contributor_bulk_create_logged_in_public_project_project(self):
        res = self.app.post_json_api(self.public_url, {'data': [self.payload_one, self.payload_two]},
                                     auth=self.user.auth, bulk=True)
        assert_equal(res.status_code, 201)
        assert_items_equal([res.json['data'][0]['attributes']['bibliographic'], res.json['data'][1]['attributes']['bibliographic']],
                           [True, False])
        assert_items_equal([res.json['data'][0]['attributes']['permission'], res.json['data'][1]['attributes']['permission']],
                           ['admin', 'read'])
        assert_equal(res.content_type, 'application/vnd.api+json')

        res = self.app.get(self.public_url, auth=self.user.auth)
        assert_equal(len(res.json['data']), 3)

    def test_node_contributor_bulk_create_logged_out_private_project(self):
        res = self.app.post_json_api(self.private_url, {'data': [self.payload_one, self.payload_two]},
                                     expect_errors=True, bulk=True)
        assert_equal(res.status_code, 401)

        res = self.app.get(self.private_url, auth=self.user.auth)
        assert_equal(len(res.json['data']), 1)

    def test_node_contributor_bulk_create_logged_in_contrib_private_project(self):
        res = self.app.post_json_api(self.private_url, {'data': [self.payload_one, self.payload_two]},
                                     auth=self.user.auth, expect_errors=True, bulk=True)
        assert_equal(res.status_code, 201)
        assert_equal(len(res.json['data']), 2)
        assert_items_equal([res.json['data'][0]['attributes']['bibliographic'], res.json['data'][1]['attributes']['bibliographic']],
                           [True, False])
        assert_items_equal([res.json['data'][0]['attributes']['permission'], res.json['data'][1]['attributes']['permission']],
                           ['admin', 'read'])
        assert_equal(res.content_type, 'application/vnd.api+json')

        res = self.app.get(self.private_url, auth=self.user.auth)
        assert_equal(len(res.json['data']), 3)

    def test_node_contributor_bulk_create_logged_in_non_contrib_private_project(self):
        res = self.app.post_json_api(self.private_url, {'data': [self.payload_one, self.payload_two]},
                                     auth=self.user_two.auth, expect_errors=True, bulk=True)
        assert_equal(res.status_code, 403)

        res = self.app.get(self.public_url, auth=self.user.auth)
        assert_equal(len(res.json['data']), 1)

    def test_node_contributor_bulk_create_logged_in_read_only_contrib_private_project(self):
        self.private_project.add_contributor(self.user_two, permissions=[permissions.READ], save=True)
        res = self.app.post_json_api(self.private_url, {'data': [self.payload_two]},
                                     auth=self.user_two.auth, expect_errors=True, bulk=True)
        assert_equal(res.status_code, 403)

        res = self.app.get(self.public_url, auth=self.user.auth)
        assert_equal(len(res.json['data']), 1)

    def test_node_contributor_bulk_create_all_or_nothing(self):
        invalid_id_payload = {
            'type': 'contributors',
            'relationships': {
                'users': {
                    'data': {
                        'type': 'users',
                        'id': '12345'
                    }
                }
            }
        }
        res = self.app.post_json_api(self.public_url, {'data': [self.payload_one, invalid_id_payload]},
                                     auth=self.user.auth, expect_errors=True, bulk=True)
        assert_equal(res.status_code, 404)

        res = self.app.get(self.public_url, auth=self.user.auth)
        assert_equal(len(res.json['data']), 1)

    def test_node_contributor_bulk_create_limits(self):
        node_contrib_create_list = {'data': [self.payload_one] * 101}
        res = self.app.post_json_api(self.public_url, node_contrib_create_list,
                                     auth=self.user.auth, expect_errors=True, bulk=True)
        assert_equal(res.json['errors'][0]['detail'], 'Bulk operation limit is 100, got 101.')
        assert_equal(res.json['errors'][0]['source']['pointer'], '/data')

    def test_node_contributor_bulk_create_no_type(self):
        payload = {'data': [{'relationships': {'users': {'data': {'type': 'users', 'id': self.user_two._id}}}}]}
        res = self.app.post_json_api(self.public_url, payload, auth=self.user.auth,
                                     expect_errors=True, bulk=True)
        assert_equal(res.status_code, 400)
        assert_equal(res.json['errors'][0]['source']['pointer'], '/data/0/type')

    def test_node_contributor_bulk_create_incorrect_type(self):
        payload = {
            'data': [{
                'type': 'contributors',
                'relationships': {
                    'users': {
                        'data': {
                            'type': 'Wrong type.',
                            'id': self.user_two._id
                        }
                    }
                }
            }]
        }
        res = self.app.post_json_api(self.public_url, payload, auth=self.user.auth, expect_errors=True, bulk=True)
        assert_equal(res.status_code, 409)

    def test_node_contributor_bulk_create_no_relationships(self):
        payload = {
            'data': [{
                'type': 'contributors',
                'id': self.user_two._id
            }]
        }
        res = self.app.post_json_api(self.public_url, payload, auth=self.user.auth, expect_errors=True, bulk=True)
        assert_equal(res.status_code, 400)
        assert_equal(res.json['errors'][0]['source']['pointer'], '/data/relationships')

    def test_node_contributor_ugly_payload(self):
        payload = 'sdf;jlasfd'
        res = self.app.post_json_api(self.public_url, payload, auth=self.user.auth, expect_errors=True, bulk=True)
        assert_equal(res.status_code, 400)
        assert_equal(res.json['errors'][0]['detail'], 'Malformed request.')

    def test_node_contributor_bulk_create_invalid_permissions_all_or_nothing(self):
        payload = {
            'type': 'contributors',
            'attributes': {
                'permission': 'super-user',
                'bibliographic': True
            },
            'relationships': {
                'users': {
                    'data': {
                        'type': 'users',
                        'id': self.user_two._id
                    }
                }
            }
        }
        payload = {'data': [self.payload_two, payload]}
        res = self.app.post_json_api(self.public_url, payload, auth=self.user.auth, expect_errors=True, bulk=True)
        assert_equal(res.status_code, 400)

        res = self.app.get(self.public_url, auth=self.user.auth)
        assert_equal(len(res.json['data']), 1)


class TestNodeContributorBulkUpdate(NodeCRUDTestCase):

    def setUp(self):
        super(TestNodeContributorBulkUpdate, self).setUp()
        self.user_three = AuthUserFactory()
        self.user_four = AuthUserFactory()

        self.public_project.add_contributor(self.user_two, permissions=[permissions.READ], visible=True, save=True)
        self.public_project.add_contributor(self.user_three, permissions=[permissions.READ], visible=True, save=True)
        self.private_project.add_contributor(self.user_two, permissions=[permissions.READ], visible=True, save=True)
        self.private_project.add_contributor(self.user_three, permissions=[permissions.READ], visible=True, save=True)

        self.private_url = '/{}nodes/{}/contributors/'.format(API_BASE, self.private_project._id)
        self.public_url = '/{}nodes/{}/contributors/'.format(API_BASE, self.public_project._id)

        self.payload_one = {
                'id': self.user_two._id,
                'type': 'contributors',
                'attributes': {
                    'bibliographic': True,
                    'permission': "admin"
                }
        }

        self.payload_two = {
                'id': self.user_three._id,
                'type': 'contributors',
                'attributes': {
                    'bibliographic': False,
                    'permission': "write"
                }
        }

    def test_bulk_update_contributors_blank_request(self):
        res = self.app.patch_json_api(self.public_url, auth=self.user.auth, expect_errors=True, bulk=True)
        assert_equal(res.status_code, 400)

    def test_bulk_update_contributors_dict_instead_of_list(self):
        res = self.app.put_json_api(self.public_url, {'data': self.payload_one},
                                    auth=self.user.auth, expect_errors=True, bulk=True)
        assert_equal(res.status_code, 400)

    def test_bulk_update_contributors_public_project_one_not_found(self):
        invalid_id = {
            'id': '12345',
            'type': 'contributors',
            'attributes': {}
        }
        empty_payload = {'data': [invalid_id, self.payload_one]}
        res = self.app.put_json_api(self.public_url, empty_payload, auth=self.user.auth, expect_errors=True, bulk=True)
        assert_equal(res.status_code, 400)
        assert_equal(res.json['errors'][0]['detail'], 'Could not find all objects to update.')

        res = self.app.get(self.public_url)
        data = res.json['data']
        assert_items_equal([data[0]['attributes']['permission'], data[1]['attributes']['permission'], data[2]['attributes']['permission']],
                           ['admin', 'read', 'read'] )

    def test_bulk_update_contributors_public_projects_logged_out(self):
        res = self.app.put_json_api(self.public_url, {'data': [self.payload_one, self.payload_two]},
                                    expect_errors=True, bulk=True)
        assert_equal(res.status_code, 401)

        res = self.app.get(self.public_url, auth=self.user.auth)
        data = res.json['data']
        assert_items_equal([data[0]['attributes']['permission'], data[1]['attributes']['permission'], data[2]['attributes']['permission']],
                           ['admin', 'read', 'read'])

    def test_bulk_update_contributors_public_projects_logged_in(self):
        res = self.app.put_json_api(self.public_url, {'data': [self.payload_one, self.payload_two]},
                                    auth=self.user.auth, bulk=True)
        assert_equal(res.status_code, 200)
        data = res.json['data']
        assert_items_equal([data[0]['attributes']['permission'], data[1]['attributes']['permission']],
                           ['admin', 'write'])

    def test_bulk_update_contributors_private_projects_logged_out(self):
        res = self.app.put_json_api(self.private_url, {'data': [self.payload_one, self.payload_two]},
                                    expect_errors=True, bulk=True)
        assert_equal(res.status_code, 401)

        res = self.app.get(self.private_url, auth=self.user.auth)
        data = res.json['data']
        assert_items_equal([data[0]['attributes']['permission'], data[1]['attributes']['permission'], data[2]['attributes']['permission']],
                           ['admin', 'read', 'read'])

    def test_bulk_update_contributors_private_projects_logged_in_contrib(self):
        res = self.app.put_json_api(self.private_url, {'data': [self.payload_one, self.payload_two]},
                                    auth=self.user.auth, bulk=True)
        assert_equal(res.status_code, 200)
        data = res.json['data']
        assert_items_equal([data[0]['attributes']['permission'], data[1]['attributes']['permission']],
                           ['admin', 'write'])

    def test_bulk_update_contributors_private_projects_logged_in_non_contrib(self):
        res = self.app.put_json_api(self.private_url, {'data': [self.payload_one, self.payload_two]},
                                    auth=self.user_four.auth, expect_errors=True, bulk=True)
        assert_equal(res.status_code, 403)

        res = self.app.get(self.private_url, auth=self.user.auth)
        data = res.json['data']
        assert_items_equal([data[0]['attributes']['permission'], data[1]['attributes']['permission'], data[2]['attributes']['permission']],
                           ['admin', 'read', 'read'])

    def test_bulk_update_contributors_private_projects_logged_in_read_only_contrib(self):
        res = self.app.put_json_api(self.private_url, {'data': [self.payload_one, self.payload_two]},
                                    auth=self.user_two.auth, expect_errors=True, bulk=True)
        assert_equal(res.status_code, 403)

        res = self.app.get(self.private_url, auth=self.user.auth)
        data = res.json['data']
        assert_items_equal([data[0]['attributes']['permission'], data[1]['attributes']['permission'], data[2]['attributes']['permission']],
                           ['admin', 'read', 'read'])

    def test_bulk_update_contributors_projects_send_dictionary_not_list(self):
        res = self.app.put_json_api(self.public_url, {'data': self.payload_one},
                                    auth=self.user.auth, expect_errors=True, bulk=True)
        assert_equal(res.status_code, 400)
        assert_equal(res.json['errors'][0]['detail'], 'Expected a list of items but got type "dict".')

    def test_bulk_update_contributors_id_not_supplied(self):
        res = self.app.put_json_api(self.public_url, {'data': [{'type': 'contributors', 'attributes': {}}]},
                                    auth=self.user.auth, expect_errors=True, bulk=True)
        assert_equal(res.status_code, 400)
        assert_equal(len(res.json['errors']), 1)
        assert_equal(res.json['errors'][0]['source']['pointer'], '/data/0/id')
        assert_equal(res.json['errors'][0]['detail'], "This field may not be null.")

    def test_bulk_update_contributors_type_not_supplied(self):
        res = self.app.put_json_api(self.public_url, {'data': [{'id': self.user_two._id, 'attributes': {}}]},
                                    auth=self.user.auth, expect_errors=True, bulk=True)
        assert_equal(res.status_code, 400)
        assert_equal(len(res.json['errors']), 1)
        assert_equal(res.json['errors'][0]['source']['pointer'], '/data/0/type')
        assert_equal(res.json['errors'][0]['detail'], "This field may not be null.")

    def test_bulk_update_contributors_wrong_type(self):
        invalid_type = {
            'id': self.user_two._id,
            'type': 'Wrong type.',
            'attributes': {}
        }
        res = self.app.put_json_api(self.public_url, {'data': [invalid_type]},
                                    auth=self.user.auth, expect_errors=True, bulk=True)
        assert_equal(res.status_code, 409)

    def test_bulk_update_contributors_wrong_id(self):
        invalid_id = {
            'id': '12345',
            'type': 'contributors',
            'attributes': {}
        }
        res = self.app.put_json_api(self.public_url, {'data': [invalid_id]},
                                    auth=self.user.auth, expect_errors=True, bulk=True)
        assert_equal(res.status_code, 400)
        assert_equal(res.json['errors'][0]['detail'], 'Could not find all objects to update.')

    def test_bulk_update_contributors_limits(self):
        contrib_update_list = {'data': [self.payload_one] * 101}
        res = self.app.put_json_api(self.public_url, contrib_update_list, auth=self.user.auth, expect_errors=True, bulk=True)
        assert_equal(res.json['errors'][0]['detail'], 'Bulk operation limit is 100, got 101.')
        assert_equal(res.json['errors'][0]['source']['pointer'], '/data')

    def test_bulk_update_contributors_invalid_permissions(self):
        res = self.app.put_json_api(self.public_url, {'data': [self.payload_two, {'id': self.user_two._id, 'type': 'contributors', 'attributes': {'permission': 'super-user'}}]},
                                    auth=self.user.auth, expect_errors=True, bulk=True)
        assert_equal(res.status_code, 400)
        assert_equal(res.json['errors'][0]['detail'], '"super-user" is not a valid choice.')

        res = self.app.get(self.public_url, auth=self.user.auth)
        data = res.json['data']
        assert_items_equal([data[0]['attributes']['permission'], data[1]['attributes']['permission'], data[2]['attributes']['permission']],
                           ['admin', 'read', 'read'])

    def test_bulk_update_contributors_invalid_bibliographic(self):
        res = self.app.put_json_api(self.public_url, {'data': [self.payload_two, {'id': self.user_two._id, 'type': 'contributors', 'attributes': {'bibliographic': 'true and false'}}]},
                                    auth=self.user.auth, expect_errors=True, bulk=True)
        assert_equal(res.status_code, 400)
        assert_equal(res.json['errors'][0]['detail'], '"true and false" is not a valid boolean.')

        res = self.app.get(self.public_url, auth=self.user.auth)
        data = res.json['data']
        assert_items_equal([data[0]['attributes']['permission'], data[1]['attributes']['permission'], data[2]['attributes']['permission']],
                           ['admin', 'read', 'read'])


class TestNodeContributorBulkPartialUpdate(NodeCRUDTestCase):

    def setUp(self):
        super(TestNodeContributorBulkPartialUpdate, self).setUp()
        self.user_three = AuthUserFactory()
        self.user_four = AuthUserFactory()

        self.public_project.add_contributor(self.user_two, permissions=[permissions.READ], visible=True, save=True)
        self.public_project.add_contributor(self.user_three, permissions=[permissions.READ], visible=True, save=True)
        self.private_project.add_contributor(self.user_two, permissions=[permissions.READ], visible=True, save=True)
        self.private_project.add_contributor(self.user_three, permissions=[permissions.READ], visible=True, save=True)

        self.private_url = '/{}nodes/{}/contributors/'.format(API_BASE, self.private_project._id)
        self.public_url = '/{}nodes/{}/contributors/'.format(API_BASE, self.public_project._id)

        self.payload_one = {
                'id': self.user_two._id,
                'type': 'contributors',
                'attributes': {
                    'bibliographic': True,
                    'permission': "admin"
                }
        }

        self.payload_two = {
                'id': self.user_three._id,
                'type': 'contributors',
                'attributes': {
                    'bibliographic': False,
                    'permission': "write"
                }
        }

    def test_bulk_partial_update_contributors_blank_request(self):
        res = self.app.patch_json_api(self.public_url, auth=self.user.auth, expect_errors=True, bulk=True)
        assert_equal(res.status_code, 400)

    def test_bulk_partial_update_contributors_public_project_one_not_found(self):
        invalid_id = {
            'id': '12345',
            'type': 'contributors',
            'attributes': {}
        }

        empty_payload = {'data': [invalid_id, self.payload_one]}
        res = self.app.patch_json_api(self.public_url, empty_payload, auth=self.user.auth, expect_errors=True, bulk=True)
        assert_equal(res.status_code, 400)
        assert_equal(res.json['errors'][0]['detail'], 'Could not find all objects to update.')

        res = self.app.get(self.public_url)
        data = res.json['data']
        assert_items_equal([data[0]['attributes']['permission'], data[1]['attributes']['permission'], data[2]['attributes']['permission']],
                           ['admin', 'read', 'read'] )

    def test_bulk_partial_update_contributors_public_projects_logged_out(self):
        res = self.app.patch_json_api(self.public_url,
                                      {'data': [self.payload_one, self.payload_two]}, bulk=True, expect_errors=True)
        assert_equal(res.status_code, 401)

        res = self.app.get(self.public_url, auth=self.user.auth)
        data = res.json['data']
        assert_items_equal([data[0]['attributes']['permission'], data[1]['attributes']['permission'], data[2]['attributes']['permission']],
                           ['admin', 'read', 'read'])

    def test_bulk_partial_update_contributors_public_projects_logged_in(self):
        res = self.app.patch_json_api(self.public_url, {'data': [self.payload_one, self.payload_two]},
                                      auth=self.user.auth, bulk=True)
        assert_equal(res.status_code, 200)
        data = res.json['data']
        assert_items_equal([data[0]['attributes']['permission'], data[1]['attributes']['permission']],
                           ['admin', 'write'])

    def test_bulk_partial_update_contributors_private_projects_logged_out(self):
        res = self.app.patch_json_api(self.private_url, {'data': [self.payload_one, self.payload_two]},
                                      expect_errors=True, bulk=True)
        assert_equal(res.status_code, 401)

        res = self.app.get(self.private_url, auth=self.user.auth)
        data = res.json['data']
        assert_items_equal([data[0]['attributes']['permission'], data[1]['attributes']['permission'], data[2]['attributes']['permission']],
                           ['admin', 'read', 'read'])

    def test_bulk_partial_update_contributors_private_projects_logged_in_contrib(self):
        res = self.app.patch_json_api(self.private_url, {'data': [self.payload_one, self.payload_two]},
                                      auth=self.user.auth, bulk=True)
        assert_equal(res.status_code, 200)
        data = res.json['data']
        assert_items_equal([data[0]['attributes']['permission'], data[1]['attributes']['permission']],
                           ['admin', 'write'])

    def test_bulk_partial_update_contributors_private_projects_logged_in_non_contrib(self):
        res = self.app.patch_json_api(self.private_url, {'data': [self.payload_one, self.payload_two]},
                                      auth=self.user_four.auth, expect_errors=True, bulk=True)
        assert_equal(res.status_code, 403)

        res = self.app.get(self.private_url, auth=self.user.auth)
        data = res.json['data']
        assert_items_equal([data[0]['attributes']['permission'], data[1]['attributes']['permission'], data[2]['attributes']['permission']],
                           ['admin', 'read', 'read'])

    def test_bulk_partial_update_contributors_private_projects_logged_in_read_only_contrib(self):
        res = self.app.patch_json_api(self.private_url, {'data': [self.payload_one, self.payload_two]},
                                      auth=self.user_two.auth, expect_errors=True, bulk=True)
        assert_equal(res.status_code, 403)

        res = self.app.get(self.private_url, auth=self.user.auth)
        data = res.json['data']
        assert_items_equal([data[0]['attributes']['permission'], data[1]['attributes']['permission'], data[2]['attributes']['permission']],
                           ['admin', 'read', 'read'])

    def test_bulk_partial_update_contributors_projects_send_dictionary_not_list(self):
        res = self.app.patch_json_api(self.public_url, {'data': self.payload_one},
                                    auth=self.user.auth, expect_errors=True, bulk=True)
        assert_equal(res.status_code, 400)
        assert_equal(res.json['errors'][0]['detail'], 'Expected a list of items but got type "dict".')

    def test_bulk_partial_update_contributors_id_not_supplied(self):
        res = self.app.patch_json_api(self.public_url, {'data': [{'type': 'contributors', 'attributes': {}}]},
                                      auth=self.user.auth, expect_errors=True, bulk=True)
        assert_equal(res.status_code, 400)
        assert_equal(len(res.json['errors']), 1)
        assert_equal(res.json['errors'][0]['source']['pointer'], '/data/0/id')
        assert_equal(res.json['errors'][0]['detail'], "This field may not be null.")

    def test_bulk_partial_update_contributors_type_not_supplied(self):
        res = self.app.patch_json_api(self.public_url, {'data': [{'id': self.user_two._id, 'attributes': {}}]},
                                      auth=self.user.auth, expect_errors=True, bulk=True)
        assert_equal(res.status_code, 400)
        assert_equal(len(res.json['errors']), 1)
        assert_equal(res.json['errors'][0]['source']['pointer'], '/data/0/type')
        assert_equal(res.json['errors'][0]['detail'], "This field may not be null.")

    def test_bulk_partial_update_contributors_wrong_type(self):
        invalid_type = {
            'id': self.user_two._id,
            'type': 'Wrong type.',
            'attributes': {}
        }
        res = self.app.patch_json_api(self.public_url, {'data': [invalid_type]},
                                      auth=self.user.auth, expect_errors=True, bulk=True)
        assert_equal(res.status_code, 409)

    def test_bulk_partial_update_contributors_wrong_id(self):
        invalid_id = {
            'id': '12345',
            'type': 'contributors',
            'attributes': {}
        }

        res = self.app.patch_json_api(self.public_url, {'data': [invalid_id]},
                                      auth=self.user.auth, expect_errors=True, bulk=True)
        assert_equal(res.status_code, 400)
        assert_equal(res.json['errors'][0]['detail'], 'Could not find all objects to update.')

    def test_bulk_partial_update_contributors_limits(self):
        contrib_update_list = {'data': [self.payload_one] * 101}
        res = self.app.patch_json_api(self.public_url, contrib_update_list, auth=self.user.auth,
                                      expect_errors=True, bulk=True)
        assert_equal(res.json['errors'][0]['detail'], 'Bulk operation limit is 100, got 101.')
        assert_equal(res.json['errors'][0]['source']['pointer'], '/data')

    def test_bulk_partial_update_invalid_permissions(self):
        res = self.app.patch_json_api(self.public_url, {'data': [self.payload_two, {'id': self.user_two._id, 'type': 'contributors', 'attributes': {'permission': 'super-user'}}]},
                                    auth=self.user.auth, expect_errors=True, bulk=True)
        assert_equal(res.status_code, 400)
        assert_equal(res.json['errors'][0]['detail'], '"super-user" is not a valid choice.')

        res = self.app.get(self.public_url, auth=self.user.auth)
        data = res.json['data']
        assert_items_equal([data[0]['attributes']['permission'], data[1]['attributes']['permission'], data[2]['attributes']['permission']],
                           ['admin', 'read', 'read'])


    def test_bulk_partial_update_invalid_bibliographic(self):
        res = self.app.patch_json_api(self.public_url, {'data': [self.payload_two, {'id': self.user_two._id, 'type': 'contributors', 'attributes': {'bibliographic': 'true and false'}}]},
                                    auth=self.user.auth, expect_errors=True, bulk=True)
        assert_equal(res.status_code, 400)
        assert_equal(res.json['errors'][0]['detail'], '"true and false" is not a valid boolean.')

        res = self.app.get(self.public_url, auth=self.user.auth)
        data = res.json['data']
        assert_items_equal([data[0]['attributes']['permission'], data[1]['attributes']['permission'], data[2]['attributes']['permission']],
                           ['admin', 'read', 'read'])


class TestNodeContributorBulkDelete(NodeCRUDTestCase):

    def setUp(self):
        super(TestNodeContributorBulkDelete, self).setUp()
        self.user_three = AuthUserFactory()
        self.user_four = AuthUserFactory()

        self.public_project.add_contributor(self.user_two, permissions=[permissions.READ], visible=True, save=True)
        self.public_project.add_contributor(self.user_three, permissions=[permissions.READ], visible=True, save=True)
        self.private_project.add_contributor(self.user_two, permissions=[permissions.READ], visible=True, save=True)
        self.private_project.add_contributor(self.user_three, permissions=[permissions.READ], visible=True, save=True)

        self.private_url = '/{}nodes/{}/contributors/'.format(API_BASE, self.private_project._id)
        self.public_url = '/{}nodes/{}/contributors/'.format(API_BASE, self.public_project._id)

        self.payload_one = {
                'id': self.user_two._id,
                'type': 'contributors',
        }

        self.payload_two = {
                'id': self.user_three._id,
                'type': 'contributors',
        }

    def test_bulk_delete_contributors_blank_request(self):
        res = self.app.delete_json_api(self.public_url, auth=self.user.auth, expect_errors=True, bulk=True)
        assert_equal(res.status_code, 400)

    def test_bulk_delete_invalid_id(self):
        res = self.app.delete_json_api(self.public_url, {'data': [{'id': '12345', 'type':'contributors'}]}, auth=self.user.auth,
                                       expect_errors=True, bulk=True)
        assert_equal(res.status_code, 400)
        assert_equal(res.json['errors'][0]['detail'], 'Could not find all objects to delete.')

    def test_bulk_delete_non_contributor(self):
        res = self.app.delete_json_api(self.public_url, {'data': [{'id': self.user_four._id, 'type':'contributors'}]}, auth=self.user.auth,
                                       expect_errors=True, bulk=True)
        assert_equal(res.status_code, 404)

    def test_bulk_delete_all_contributors(self):
        res = self.app.delete_json_api(self.public_url, {'data': [self.payload_one, self.payload_two,
                                                                  {'id': self.user._id, 'type': 'contributors'}]},
                                       auth=self.user.auth, expect_errors=True, bulk=True)
        assert_equal(res.status_code, 400)
        assert_in(res.json['errors'][0]['detail'], ['Must have at least one registered admin contributor',
                                                    'Must have at least one visible contributor'])
        self.public_project.reload()
        assert_equal(len(self.public_project.contributors), 3)

    def test_bulk_delete_contributors_no_id(self):
        res = self.app.delete_json_api(self.public_url, {'data': [{'type': 'contributors'}]},
                                       auth=self.user.auth, expect_errors=True, bulk=True)
        assert_equal(res.status_code, 400)
        assert_equal(res.json['errors'][0]['detail'], 'Request must include /data/id.')

    def test_bulk_delete_contributors_no_type(self):
        res = self.app.delete_json_api(self.public_url, {'data': [{'id': self.public_project._id}]},
                                       auth=self.user.auth, expect_errors=True, bulk=True)
        assert_equal(res.status_code, 400)
        assert_equal(res.json['errors'][0]['detail'], 'Request must include /type.')

    def test_bulk_delete_contributors_invalid_type(self):
        res = self.app.delete_json_api(self.public_url, {'data': [{'type': 'Wrong type', 'id': self.user_two._id}]},
                                       auth=self.user.auth, expect_errors=True, bulk=True)
        assert_equal(res.status_code, 409)

    def test_bulk_delete_dict_inside_data(self):
        res = self.app.delete_json_api(self.public_url, {'data': {'id': self.public_project._id, 'type': 'contributors'}},
                                       auth=self.user.auth, expect_errors=True, bulk=True)
        assert_equal(res.status_code, 400)
        assert_equal(res.json['errors'][0]['detail'], 'Expected a list of items but got type "dict".')

    def test_bulk_delete_contributors_public_project_logged_in(self):
        res = self.app.get(self.public_url, auth=self.user.auth)
        assert_equal(len(res.json['data']), 3)

        res = self.app.delete_json_api(self.public_url, {'data': [self.payload_one, self.payload_two]},
                                       auth=self.user.auth, bulk=True)
        assert_equal(res.status_code, 204)

        res = self.app.get(self.public_url, auth=self.user.auth)
        assert_equal(len(res.json['data']), 1)

    def test_bulk_delete_contributors_public_projects_logged_out(self):
        res = self.app.get(self.public_url, auth=self.user.auth)
        assert_equal(len(res.json['data']), 3)

        res = self.app.delete_json_api(self.public_url, {'data': [self.payload_one, self.payload_two]},
                                       expect_errors=True, bulk=True)
        assert_equal(res.status_code, 401)

        res = self.app.get(self.public_url, auth=self.user.auth)
        assert_equal(len(res.json['data']), 3)

    def test_bulk_delete_contributors_private_projects_logged_in_contributor(self):
        res = self.app.get(self.private_url, auth=self.user.auth)
        assert_equal(len(res.json['data']), 3)

        res = self.app.delete_json_api(self.private_url, {'data': [self.payload_one, self.payload_two]},
                                       auth=self.user.auth, bulk=True)
        assert_equal(res.status_code, 204)

        res = self.app.get(self.private_url, auth=self.user.auth)
        assert_equal(len(res.json['data']), 1)

    def test_bulk_delete_contributors_private_projects_logged_out(self):
        res = self.app.get(self.private_url, auth=self.user.auth)
        assert_equal(len(res.json['data']), 3)

        res = self.app.delete_json_api(self.private_url, {'data': [self.payload_one, self.payload_two]},
                                       expect_errors=True, bulk=True)
        assert_equal(res.status_code, 401)

        res = self.app.get(self.private_url, auth=self.user.auth)
        assert_equal(len(res.json['data']), 3)

    def test_bulk_delete_contributors_private_projects_logged_in_non_contributor(self):
        res = self.app.get(self.private_url, auth=self.user.auth)
        assert_equal(len(res.json['data']), 3)

        res = self.app.delete_json_api(self.private_url, {'data': [self.payload_one, self.payload_two]},
                                       auth=self.user_four.auth, expect_errors=True, bulk=True)
        assert_equal(res.status_code, 403)

        res = self.app.get(self.private_url, auth=self.user.auth)
        assert_equal(len(res.json['data']), 3)

    def test_bulk_delete_contributors_private_projects_logged_in_read_only_contributor(self):
        res = self.app.get(self.private_url, auth=self.user.auth)
        assert_equal(len(res.json['data']), 3)

        res = self.app.delete_json_api(self.private_url, {'data': [self.payload_one, self.payload_two]},
                                       auth=self.user_two.auth, expect_errors=True, bulk=True)
        assert_equal(res.status_code, 403)

        res = self.app.get(self.private_url, auth=self.user.auth)
        assert_equal(len(res.json['data']), 3)

    def test_bulk_delete_contributors_all_or_nothing(self):
        res = self.app.get(self.public_url, auth=self.user.auth)
        assert_equal(len(res.json['data']), 3)
        invalid_id = {
            'id': '12345',
            'type': 'contributors',
        }

        new_payload = {'data': [self.payload_one, invalid_id]}

        res = self.app.delete_json_api(self.public_url, new_payload, auth=self.user.auth,
                                       expect_errors=True, bulk=True)
        assert_equal(res.status_code, 400)
        assert_equal(res.json['errors'][0]['detail'], 'Could not find all objects to delete.')

        res = self.app.get(self.public_url, auth=self.user.auth)
        assert_equal(len(res.json['data']), 3)

    def test_bulk_delete_contributors_limits(self):
        new_payload = {'data': [self.payload_one] * 101 }
        res = self.app.delete_json_api(self.public_url, new_payload, auth=self.user.auth, expect_errors=True, bulk=True)
        assert_equal(res.status_code, 400)
        assert_equal(res.json['errors'][0]['detail'], 'Bulk operation limit is 100, got 101.')
        assert_equal(res.json['errors'][0]['source']['pointer'], '/data')

    def test_bulk_delete_contributors_no_payload(self):
        res = self.app.delete_json_api(self.public_url, auth=self.user.auth, expect_errors=True, bulk=True)
        assert_equal(res.status_code, 400)
<|MERGE_RESOLUTION|>--- conflicted
+++ resolved
@@ -146,7 +146,14 @@
         assert_equal(res.json['data'][1]['embeds']['users']['errors'][0]['meta']['full_name'], self.user_two.fullname)
         assert_equal(res.json['data'][1]['embeds']['users']['errors'][0]['detail'], 'The requested user is no longer available.')
 
-<<<<<<< HEAD
+    def test_total_bibliographic_contributor_count_returned_in_metadata(self):
+        non_bibliographic_user = UserFactory()
+        self.public_project.add_contributor(non_bibliographic_user, visible=False, auth=Auth(self.public_project.creator))
+        self.public_project.save()
+        res = self.app.get(self.public_url, auth=self.user_two.auth)
+        assert_equal(res.status_code, 200)
+        assert_equal(res.json['links']['meta']['total_bibliographic'], len(self.public_project.visible_contributor_ids))
+
     def test_unregistered_contributor_field_is_null_if_account_claimed(self):
         project = ProjectFactory(creator=self.user, public=True)
         url = '/{}nodes/{}/contributors/'.format(API_BASE, project._id)
@@ -174,15 +181,6 @@
 
         assert_equal(res.json['data'][1]['embeds']['users']['data']['attributes']['full_name'], 'Robert Jackson')
         assert_equal(res.json['data'][1]['attributes'].get('unregistered_contributor'), 'Bob Jackson')
-=======
-    def test_total_bibliographic_contributor_count_returned_in_metadata(self):
-        non_bibliographic_user = UserFactory()
-        self.public_project.add_contributor(non_bibliographic_user, visible=False, auth=Auth(self.public_project.creator))
-        self.public_project.save()
-        res = self.app.get(self.public_url, auth=self.user_two.auth)
-        assert_equal(res.status_code, 200)
-        assert_equal(res.json['links']['meta']['total_bibliographic'], len(self.public_project.visible_contributor_ids))
->>>>>>> 4b5e9768
 
 
 class TestNodeContributorFiltering(ApiTestCase):
