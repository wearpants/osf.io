--- conflicted
+++ resolved
@@ -54,11 +54,7 @@
     <link rel="stylesheet" href="/static/css/style.css">
     <link rel="stylesheet" href="/static/css/jquery.fileupload-ui.css">
     <link rel="stylesheet" href="/static/pygments.css" />
-<<<<<<< HEAD
-=======
-    <link href="/static/bootstrap-editable/css/bootstrap-editable.css" rel="stylesheet">
     <div mod-meta='{"tpl": "include/confirm.mako", "replace": true}'></div>
->>>>>>> 2addfb34
 </head>
 <body>
     % if dev_mode:
