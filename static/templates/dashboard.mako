<div mod-meta='{"tpl": "header.mako", "replace": true}'></div>
<div mod-meta='{"tpl": "include/subnav.mako", "replace": true}'></div>

<div class="row">
    <div class="col-md-6">
        <div class="page-header">
            <div style="float:right;"><a class="btn btn-default" href="/project/new">New Project</a></div>
            <h3 style="margin-bottom:10px;">Projects</h3>
        </div>
        <div mod-meta='{
                 "tpl": "util/render_nodes.mako",
                 "uri": "/api/v1/dashboard/get_nodes/",
                 "replace": true
            }'></div>
    </div>
    <div class="row">
<<<<<<< HEAD
        <div class="col-md-6">
           <div class="page-header">
=======
        <div class="span6">
            <div class="page-header">
>>>>>>> 2addfb34
            <h3 style="margin-bottom:10px;">Watched Projects</h3>
            </div>
            % for log in logs:
                <div mod-meta='{
                        "tpl": "util/render_log.mako",
                        "uri": "/api/v1/log/${log}/",
                        "replace": true
                    }'></div>
            % endfor
        </div>
    </div>
</div>

<div mod-meta='{"tpl": "footer.mako", "replace": true}'></div><|MERGE_RESOLUTION|>--- conflicted
+++ resolved
@@ -14,13 +14,8 @@
             }'></div>
     </div>
     <div class="row">
-<<<<<<< HEAD
         <div class="col-md-6">
            <div class="page-header">
-=======
-        <div class="span6">
-            <div class="page-header">
->>>>>>> 2addfb34
             <h3 style="margin-bottom:10px;">Watched Projects</h3>
             </div>
             % for log in logs:
