--- conflicted
+++ resolved
@@ -4,11 +4,8 @@
 from modularodm import Q
 from framework.auth.core import User
 from framework.auth.oauth_scopes import CoreScopes
+
 from website.models import NodeLog, Node
-<<<<<<< HEAD
-
-=======
->>>>>>> 7b363f8d
 from api.nodes.permissions import (
     ContributorOrPublic,
 )
