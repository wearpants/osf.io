from rest_framework import generics, permissions as drf_permissions
from rest_framework.exceptions import NotFound, ValidationError, PermissionDenied

from modularodm import Q
from modularodm.exceptions import NoResultsFound

from api.base.exceptions import Gone
from api.base import permissions as base_permissions
from api.base.views import JSONAPIBaseView
from api.comments.permissions import (
    CommentDetailPermissions,
    CommentReportsPermissions
)
from api.comments.serializers import (
    CommentSerializer,
    CommentDetailSerializer,
    CommentReportSerializer,
    CommentReportDetailSerializer,
    CommentReport
)
from framework.auth.oauth_scopes import CoreScopes
from website.project.model import Comment


class CommentMixin(object):
    """Mixin with convenience methods for retrieving the current comment  based on the
    current URL. By default, fetches the comment based on the comment_id kwarg.
    """

    serializer_class = CommentSerializer
    comment_lookup_url_kwarg = 'comment_id'

    def get_comment(self, check_permissions=True):
        pk = self.kwargs[self.comment_lookup_url_kwarg]
        try:
            comment = Comment.find_one(Q('_id', 'eq', pk) & Q('root_target', 'ne', None))
        except NoResultsFound:
            raise NotFound

        if check_permissions:
            # May raise a permission denied
            self.check_object_permissions(self.request, comment)
        return comment


<<<<<<< HEAD
=======
class CommentRepliesList(JSONAPIBaseView, generics.ListCreateAPIView, CommentMixin, ODMFilterMixin):
    """List of replies to a comment. *Writeable*.

    Paginated list of comment replies ordered by their `date_created.` Each resource contains the full representation
    of the comment, meaning additional requests to an individual comment's detail view are not necessary.

    ###Permissions

    Comments on public nodes are given read-only access to everyone. If the node comment-level is "private,"
    only contributors have permission to comment. If the comment-level is "public" any logged-in OSF user can comment.
    Comments on private nodes are only visible to contributors and administrators on the parent node.

    ##Attributes

    OSF comment reply entities have the "comments" `type`.

        name           type               description
        ---------------------------------------------------------------------------------
        content        string             content of the comment
        date_created   iso8601 timestamp  timestamp that the comment was created
        date_modified  iso8601 timestamp  timestamp when the comment was last updated
        modified       boolean            has this comment been edited?
        deleted        boolean            is this comment deleted?
        is_abuse       boolean            has this comment been reported by the current user?
        has_children   boolean            does this comment have replies?
        can_edit       boolean            can the current user edit this comment?

    ##Links

    See the [JSON-API spec regarding pagination](http://jsonapi.org/format/1.0/#fetching-pagination).

    ##Actions

    ###Create

        Method:        POST
        URL:           /links/self
        Query Params:  <none>
        Body (JSON):   {
                         "data": {
                           "type": "comments",   # required
                           "attributes": {
                             "content":       {content},        # mandatory
                             "deleted":       {is_deleted},     # optional
                           }
                         }
                       }
        Success:       201 CREATED + comment representation

    To create a comment reply, issue a POST request against this endpoint.  The `content` field is mandatory. The
    `deleted` field is optional and defaults to `False`. If the comment reply creation is successful the API will return
    a 201 response with the representation of the new comment reply in the body. For the new comment reply's canonical
    URL, see the `/links/self` field of the response.

    ##Query Params

    + `filter[deleted]=True|False` -- filter comment replies based on whether or not they are deleted.

    The list of comment replies includes deleted comments by default. The `deleted` field is a boolean and can be
    filtered using truthy values, such as `true`, `false`, `0`, or `1`. Note that quoting `true` or `false` in
    the query will cause the match to fail regardless.

    + `filter[date_created][comparison_operator]=YYYY-MM-DDTH:M:S` -- filter comment replies based on date created.

    Comment replies can also be filtered based on their `date_created` and `date_modified` fields. Possible comparison
    operators include 'gt' (greater than), 'gte'(greater than or equal to), 'lt' (less than) and 'lte'
    (less than or equal to). The date must be in the format YYYY-MM-DD and the time is optional.

    #This Request/Response
    """

    permission_classes = (
        drf_permissions.IsAuthenticatedOrReadOnly,
        CanCommentOrPublic,
        base_permissions.TokenHasScope,
    )

    required_read_scopes = [CoreScopes.NODE_COMMENTS_READ]
    required_write_scopes = [CoreScopes.NODE_COMMENTS_WRITE]

    view_category = 'comments'
    view_name = 'comment-replies'
    serializer_class = CommentSerializer

    ordering = ('-date_created', )  # default ordering

    # overrides ODMFilterMixin
    def get_default_odm_query(self):
        return Q('target', 'eq', self.get_comment())

    def get_queryset(self):
        return Comment.find(self.get_query_from_request())

    # overrides ListCreateAPIView
    def perform_create(self, serializer):
        target = self.get_comment()
        serializer.validated_data['user'] = self.request.user
        serializer.validated_data['target'] = target
        serializer.validated_data['node'] = target.node
        serializer.save()


>>>>>>> c42e0963
class CommentDetail(JSONAPIBaseView, generics.RetrieveUpdateAPIView, CommentMixin):
    """Details about a specific comment. *Writeable*.

    ###Permissions

    Comments on public nodes are given read-only access to everyone. Comments on private nodes are only visible
    to contributors and administrators on the parent node. Only the user who created the comment has permission
    to edit and delete the comment.

    ##Attributes

    OSF comment entities have the "comments" `type`.

        name           type               description
        ---------------------------------------------------------------------------------
        content        string             content of the comment
        date_created   iso8601 timestamp  timestamp that the comment was created
        date_modified  iso8601 timestamp  timestamp when the comment was last updated
        modified       boolean            has this comment been edited?
        deleted        boolean            is this comment deleted?
        is_abuse       boolean            has this comment been reported by the current user?
        has_children   boolean            does this comment have replies?
        can_edit       boolean            can the current user edit this comment?

    ##Relationships

    ###User

    The user who created the comment.

    ###Node

    The project associated with this comment.

    ###Target

    The "parent" of the comment. If the comment was made on a node, the target is the node. If the comment
    is a reply, its target is the comment it was in reply to.

    ###Replies
    List of replies to this comment. New replies can be created through this endpoint.

    ###Reports
    List of spam reports for this comment. Only users with permission to create comments can
    access this endpoint, and users can only see reports that they have created.

    ##Links

        self:  the canonical api endpoint of this comment

    ##Actions

    ###Update

        Method:        PUT / PATCH
        URL:           /links/self
        Query Params:  <none>
        Body (JSON):   {
                         "data": {
                           "type": "comments",   # required
                           "id":   {comment_id}, # required
                           "attributes": {
                             "content":       {content},        # mandatory
                             "deleted":       {is_deleted},     # mandatory
                           }
                         }
                       }
        Success:       200 OK + comment representation

    To update a comment, issue either a PUT or a PATCH request against the `/links/self` URL.  The `content`
    and `deleted` fields are mandatory if you PUT and optional if you PATCH. Non-string values will be accepted and
    stringified, but we make no promises about the stringification output.  So don't do that.

    To delete a comment, issue a PATCH request against the `/links/self` URL, with `deleted: True`:

    To undelete a comment, issue a PATCH request against the `/links/self` URL, with `deleted: False`.

    ##Query Params

    *None*.

    #This Request/Response

    """
    permission_classes = (
        drf_permissions.IsAuthenticatedOrReadOnly,
        CommentDetailPermissions,
        base_permissions.TokenHasScope,
    )

    required_read_scopes = [CoreScopes.NODE_COMMENTS_READ]
    required_write_scopes = [CoreScopes.NODE_COMMENTS_WRITE]

    serializer_class = CommentDetailSerializer
    view_category = 'comments'
    view_name = 'comment-detail'

    # overrides RetrieveAPIView
    def get_object(self):
        return self.get_comment()


class CommentReportsList(JSONAPIBaseView, generics.ListCreateAPIView, CommentMixin):
    """List of reports made for a comment. *Writeable*.

    Paginated list of reports for a comment. Each resource contains the full representation of the
    report, meaning additional requests to an individual comment's report detail view are not necessary.

    ###Permissions

    The comment reports endpoint can only be viewed by users with permission to comment on the node. Users
    are only shown comment reports that they have made.

    ##Attributes

    OSF comment report entities have the "comment_reports" `type`.

        name           type               description
        -------------------------------------------------------------------------------------
        category        string            the type of spam, must be one of the allowed values
        message         string            description of why the comment was reported

    ##Links

    See the [JSON-API spec regarding pagination](http://jsonapi.org/format/1.0/#fetching-pagination).

    ##Actions

    ###Create

        Method:        POST
        URL:           /links/self
        Query Params:  <none>
        Body (JSON):   {
                         "data": {
                           "type": "comment_reports",      # required
                           "attributes": {
                             "category":       {category}, # mandatory
                             "message":        {text},     # optional
                           }
                         }
                       }
        Success:       201 CREATED + comment report representation

    To create a report for this comment, issue a POST request against this endpoint. The `category` field is mandatory,
    and must be one of the following: "spam", "hate" or "violence" . The `message` field is optional. If the comment
    report creation is successful the API will return a 201 response with the representation of the new comment report
    in the body. For the new comment report's canonical URL, see the `/links/self` field of the response.

    ##Query Params

    *None*.

    #This Request/Response
    """
    permission_classes = (
        drf_permissions.IsAuthenticated,
        CommentReportsPermissions,
        base_permissions.TokenHasScope,
    )

    required_read_scopes = [CoreScopes.COMMENT_REPORTS_READ]
    required_write_scopes = [CoreScopes.COMMENT_REPORTS_WRITE]

    serializer_class = CommentReportSerializer

    view_category = 'comments'
    view_name = 'comment-reports'

    def get_queryset(self):
        user_id = self.request.user._id
        comment = self.get_comment()
        reports = comment.reports
        serialized_reports = []
        if user_id in reports:
            report = CommentReport(user_id, reports[user_id]['category'], reports[user_id]['text'])
            serialized_reports.append(report)
        return serialized_reports


class CommentReportDetail(JSONAPIBaseView, generics.RetrieveUpdateDestroyAPIView, CommentMixin):
    """Details about a specific comment report. *Writeable*.

    ###Permissions

    A comment report detail can only be viewed, edited and removed by the user who created the report.

    ##Attributes

    OSF comment report entities have the "comment_reports" `type`.

        name           type               description
        -------------------------------------------------------------------------------------
        category        string            the type of spam, must be one of the allowed values
        message         string            description of why the comment was reported

    ##Links

        self:  the canonical api endpoint of this comment report

    ##Actions

    ###Update

        Method:        PUT / PATCH
        URL:           /links/self
        Query Params:  <none>
        Body (JSON):   {
                         "data": {
                           "type": "comment_reports",   # required
                           "id":   {user_id},           # required
                           "attributes": {
                             "category":       {category},      # mandatory
                             "message":         {text},         # optional
                           }
                         }
                       }
        Success:       200 OK + comment report representation

    To update a report for this comment, issue a PUT/PATCH request against this endpoint. The `category` field is
    mandatory for a PUT request and must be one of the following: "spam", "hate" or "violence". The `message` field
    is optional. Non-string values will be accepted and stringified, but we make no promises about the stringification
    output. So don't do that.

    ###Delete
        Method:        DELETE
        URL:           /links/self
        Query Params:  <none>
        Success:       204 + No content

    To delete a comment report, issue a DELETE request against `/links/self`.  A successful delete will return a
    204 No Content response.

    ##Query Params

    *None*.

    #This Request/Response
    """
    permission_classes = (
        drf_permissions.IsAuthenticated,
        CommentReportsPermissions,
        base_permissions.TokenHasScope,
    )

    required_read_scopes = [CoreScopes.COMMENT_REPORTS_READ]
    required_write_scopes = [CoreScopes.COMMENT_REPORTS_WRITE]

    serializer_class = CommentReportDetailSerializer
    view_category = 'comments'
    view_name = 'report-detail'

    # overrides RetrieveUpdateDestroyAPIView
    def get_object(self):
        comment = self.get_comment()
        reports = comment.reports
        user_id = self.request.user._id
        reporter_id = self.kwargs['user_id']

        if reporter_id != user_id:
            raise PermissionDenied("Not authorized to comment on this project.")

        if reporter_id in reports:
            return CommentReport(user_id, reports[user_id]['category'], reports[user_id]['text'])
        else:
            raise Gone(detail='The requested comment report is no longer available.')

    # overrides RetrieveUpdateDestroyAPIView
    def perform_destroy(self, instance):
        user = self.request.user
        comment = self.get_comment()
        try:
            comment.unreport_abuse(user, save=True)
        except ValueError as error:
            raise ValidationError(error.message)<|MERGE_RESOLUTION|>--- conflicted
+++ resolved
@@ -43,111 +43,6 @@
         return comment
 
 
-<<<<<<< HEAD
-=======
-class CommentRepliesList(JSONAPIBaseView, generics.ListCreateAPIView, CommentMixin, ODMFilterMixin):
-    """List of replies to a comment. *Writeable*.
-
-    Paginated list of comment replies ordered by their `date_created.` Each resource contains the full representation
-    of the comment, meaning additional requests to an individual comment's detail view are not necessary.
-
-    ###Permissions
-
-    Comments on public nodes are given read-only access to everyone. If the node comment-level is "private,"
-    only contributors have permission to comment. If the comment-level is "public" any logged-in OSF user can comment.
-    Comments on private nodes are only visible to contributors and administrators on the parent node.
-
-    ##Attributes
-
-    OSF comment reply entities have the "comments" `type`.
-
-        name           type               description
-        ---------------------------------------------------------------------------------
-        content        string             content of the comment
-        date_created   iso8601 timestamp  timestamp that the comment was created
-        date_modified  iso8601 timestamp  timestamp when the comment was last updated
-        modified       boolean            has this comment been edited?
-        deleted        boolean            is this comment deleted?
-        is_abuse       boolean            has this comment been reported by the current user?
-        has_children   boolean            does this comment have replies?
-        can_edit       boolean            can the current user edit this comment?
-
-    ##Links
-
-    See the [JSON-API spec regarding pagination](http://jsonapi.org/format/1.0/#fetching-pagination).
-
-    ##Actions
-
-    ###Create
-
-        Method:        POST
-        URL:           /links/self
-        Query Params:  <none>
-        Body (JSON):   {
-                         "data": {
-                           "type": "comments",   # required
-                           "attributes": {
-                             "content":       {content},        # mandatory
-                             "deleted":       {is_deleted},     # optional
-                           }
-                         }
-                       }
-        Success:       201 CREATED + comment representation
-
-    To create a comment reply, issue a POST request against this endpoint.  The `content` field is mandatory. The
-    `deleted` field is optional and defaults to `False`. If the comment reply creation is successful the API will return
-    a 201 response with the representation of the new comment reply in the body. For the new comment reply's canonical
-    URL, see the `/links/self` field of the response.
-
-    ##Query Params
-
-    + `filter[deleted]=True|False` -- filter comment replies based on whether or not they are deleted.
-
-    The list of comment replies includes deleted comments by default. The `deleted` field is a boolean and can be
-    filtered using truthy values, such as `true`, `false`, `0`, or `1`. Note that quoting `true` or `false` in
-    the query will cause the match to fail regardless.
-
-    + `filter[date_created][comparison_operator]=YYYY-MM-DDTH:M:S` -- filter comment replies based on date created.
-
-    Comment replies can also be filtered based on their `date_created` and `date_modified` fields. Possible comparison
-    operators include 'gt' (greater than), 'gte'(greater than or equal to), 'lt' (less than) and 'lte'
-    (less than or equal to). The date must be in the format YYYY-MM-DD and the time is optional.
-
-    #This Request/Response
-    """
-
-    permission_classes = (
-        drf_permissions.IsAuthenticatedOrReadOnly,
-        CanCommentOrPublic,
-        base_permissions.TokenHasScope,
-    )
-
-    required_read_scopes = [CoreScopes.NODE_COMMENTS_READ]
-    required_write_scopes = [CoreScopes.NODE_COMMENTS_WRITE]
-
-    view_category = 'comments'
-    view_name = 'comment-replies'
-    serializer_class = CommentSerializer
-
-    ordering = ('-date_created', )  # default ordering
-
-    # overrides ODMFilterMixin
-    def get_default_odm_query(self):
-        return Q('target', 'eq', self.get_comment())
-
-    def get_queryset(self):
-        return Comment.find(self.get_query_from_request())
-
-    # overrides ListCreateAPIView
-    def perform_create(self, serializer):
-        target = self.get_comment()
-        serializer.validated_data['user'] = self.request.user
-        serializer.validated_data['target'] = target
-        serializer.validated_data['node'] = target.node
-        serializer.save()
-
-
->>>>>>> c42e0963
 class CommentDetail(JSONAPIBaseView, generics.RetrieveUpdateAPIView, CommentMixin):
     """Details about a specific comment. *Writeable*.
 
