--- conflicted
+++ resolved
@@ -42,11 +42,7 @@
 from website.util.permissions import ADMIN
 from website.files.models import FileNode
 from website.files.models import OsfStorageFileNode
-<<<<<<< HEAD
-from website.models import Node, Pointer, Comment, Institution
-=======
-from website.models import Node, Pointer, Comment, NodeLog
->>>>>>> bed111c6
+from website.models import Node, Pointer, Comment, Institution, NodeLog
 from framework.auth.core import User
 from website.util import waterbutler_api_url_for
 
