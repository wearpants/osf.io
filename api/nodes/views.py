--- conflicted
+++ resolved
@@ -23,12 +23,8 @@
     NodeProviderSerializer,
     NodeContributorsSerializer,
     NodeRegistrationSerializer,
-<<<<<<< HEAD
     NodeContributorDetailSerializer,
     NodeBulkUpdateSerializer
-=======
-    NodeContributorDetailSerializer
->>>>>>> 1208b9cd
 )
 from api.nodes.permissions import (
     AdminOrPublic,
