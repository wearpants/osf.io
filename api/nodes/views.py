--- conflicted
+++ resolved
@@ -232,11 +232,8 @@
         if not removed:
             raise ValidationError("Must have at least one registered admin contributor")
 
-<<<<<<< HEAD
-
-=======
+
 # TODO: Support creating registrations
->>>>>>> 1dc1f279
 class NodeRegistrationsList(generics.ListAPIView, NodeMixin):
     """Registrations of the current node.
 
