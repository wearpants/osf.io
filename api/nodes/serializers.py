--- conflicted
+++ resolved
@@ -15,13 +15,9 @@
 from api.base.utils import get_user_auth, get_object_or_error, absolute_reverse
 from api.base.serializers import (JSONAPISerializer, WaterbutlerLink, NodeFileHyperLinkField, IDField, TypeField,
                                   TargetTypeField, JSONAPIListField, LinksField, RelationshipField, DevOnly,
-<<<<<<< HEAD
-                                  HideIfRegistration, RestrictedDictSerializer, )
-from api.base.exceptions import InvalidModelValueError
-=======
-                                  HideIfRegistration, JSONAPIRelationshipSerializer, relationship_diff)
+                                  HideIfRegistration, RestrictedDictSerializer,
+                                  JSONAPIRelationshipSerializer, relationship_diff)
 from api.base.exceptions import InvalidModelValueError, RelationshipPostMakesNoChanges
->>>>>>> c38862dc
 
 
 class NodeTagField(ser.Field):
