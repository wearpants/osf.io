from rest_framework import serializers as ser
from rest_framework import exceptions
from rest_framework.exceptions import ValidationError
from modularodm import Q
from modularodm.exceptions import ValidationValueError

from framework.auth.core import Auth
from framework.exceptions import PermissionsError

from website.models import Node, User, Comment
from website.exceptions import NodeStateError
from website.util import permissions as osf_permissions

from api.base.utils import get_object_or_error, absolute_reverse
from api.base.serializers import (JSONAPISerializer, WaterbutlerLink, NodeFileHyperLinkField, IDField, TypeField,
                                  TargetTypeField, JSONAPIListField, LinksField, RelationshipField, DevOnly, HideIfRegistration, HideIfRetraction)
from api.base.exceptions import InvalidModelValueError


class NodeTagField(ser.Field):
    def to_representation(self, obj):
        if obj is not None:
            return obj._id
        return None

    def to_internal_value(self, data):
        return data


class NodeSerializer(JSONAPISerializer):
    # TODO: If we have to redo this implementation in any of the other serializers, subclass ChoiceField and make it
    # handle blank choices properly. Currently DRF ChoiceFields ignore blank options, which is incorrect in this
    # instance
    filterable_fields = frozenset([
        'title',
        'description',
        'public',
        'tags',
        'category',
        'date_created',
        'date_modified',
        'registration'
    ])

    id = IDField(source='_id', read_only=True)
    type = TypeField()

    category_choices = Node.CATEGORY_MAP.keys()
    category_choices_string = ', '.join(["'{}'".format(choice) for choice in category_choices])

    title = ser.CharField(required=True)
    description = ser.CharField(required=False, allow_blank=True, allow_null=True)
    category = HideIfRetraction(ser.ChoiceField(choices=category_choices, help_text="Choices: " + category_choices_string))
    date_created = ser.DateTimeField(read_only=True)
    date_modified = HideIfRetraction(ser.DateTimeField(read_only=True))
    registration = ser.BooleanField(read_only=True, source='is_registration')
    fork = HideIfRetraction(ser.BooleanField(read_only=True, source='is_fork'))
    collection = HideIfRetraction(DevOnly(ser.BooleanField(read_only=True, source='is_folder')))
    dashboard = HideIfRetraction(ser.BooleanField(read_only=True, source='is_dashboard'))
    tags = HideIfRetraction(JSONAPIListField(child=NodeTagField(), required=False))

    # Public is only write-able by admins--see update method
    public = HideIfRetraction(ser.BooleanField(source='is_public', required=False,
                              help_text='Nodes that are made public will give read-only access '
                                        'to everyone. Private nodes require explicit read '
                                        'permission. Write and admin access are the same for '
                                        'public and private nodes. Administrators on a parent '
                                        'node have implicit read permissions for all child nodes')
                              )

    links = LinksField({'html': 'get_absolute_url'})
    # TODO: When we have osf_permissions.ADMIN permissions, make this writable for admins

    children = HideIfRetraction(RelationshipField(
        related_view='nodes:node-children',
        related_view_kwargs={'node_id': '<pk>'},
        related_meta={'count': 'get_node_count'},
    ))

    comments = HideIfRetraction(RelationshipField(
        related_view='nodes:node-comments',
        related_view_kwargs={'node_id': '<pk>'},
        related_meta={'unread': 'get_unread_comments_count'}))

    contributors = RelationshipField(
        related_view='nodes:node-contributors',
        related_view_kwargs={'node_id': '<pk>'},
        related_meta={'count': 'get_contrib_count'},
    )

    files = HideIfRetraction(RelationshipField(
        related_view='nodes:node-providers',
        related_view_kwargs={'node_id': '<pk>'}
    ))

    forked_from = HideIfRetraction(RelationshipField(
        related_view='nodes:node-detail',
        related_view_kwargs={'node_id': '<forked_from_id>'}
    ))

    node_links = DevOnly(HideIfRetraction(RelationshipField(
        related_view='nodes:node-pointers',
        related_view_kwargs={'node_id': '<pk>'},
        related_meta={'count': 'get_pointers_count'},
    )))

    parent = HideIfRetraction(RelationshipField(
        related_view='nodes:node-detail',
        related_view_kwargs={'node_id': '<parent_id>'}
    ))

    registrations = DevOnly(HideIfRegistration(RelationshipField(
        related_view='nodes:node-registrations',
        related_view_kwargs={'node_id': '<pk>'},
        related_meta={'count': 'get_registration_count'}
    )))

    logs = HideIfRetraction(RelationshipField(
        related_view='nodes:node-logs',
        related_view_kwargs={'node_id': '<pk>'},
    ))

    class Meta:
        type_ = 'nodes'

    def get_absolute_url(self, obj):
        return obj.absolute_url

    # TODO: See if we can get the count filters into the filter rather than the serializer.

    def get_user_auth(self, request):
        user = request.user
        if user.is_anonymous():
            auth = Auth(None)
        else:
            auth = Auth(user)
        return auth

    def get_node_count(self, obj):
        auth = self.get_user_auth(self.context['request'])
        nodes = [node for node in obj.nodes if node.can_view(auth) and node.primary and not node.is_deleted]
        return len(nodes)

    def get_contrib_count(self, obj):
        return len(obj.contributors)

    def get_registration_count(self, obj):
        auth = self.get_user_auth(self.context['request'])
        registrations = [node for node in obj.node__registrations if node.can_view(auth)]
        return len(registrations)

    def get_pointers_count(self, obj):
        return len(obj.nodes_pointer)

    def get_unread_comments_count(self, obj):
        auth = self.get_user_auth(self.context['request'])
        user = auth.user
        return Comment.find_unread(user=user, node=obj)

    def create(self, validated_data):
        node = Node(**validated_data)
        try:
            node.save()
        except ValidationValueError as e:
            raise InvalidModelValueError(detail=e.message)
        return node

    def update(self, node, validated_data):
        """Update instance with the validated data. Requires
        the request to be in the serializer context.
        """
        assert isinstance(node, Node), 'node must be a Node'
        auth = self.get_user_auth(self.context['request'])
        tags = validated_data.get('tags')
        if tags is not None:
            del validated_data['tags']
            current_tags = set(tags)
        else:
            current_tags = set()
        old_tags = set([tag._id for tag in node.tags])
        for new_tag in (current_tags - old_tags):
            node.add_tag(new_tag, auth=auth)
        for deleted_tag in (old_tags - current_tags):
            node.remove_tag(deleted_tag, auth=auth)

        if validated_data:
            try:
                node.update(validated_data, auth=auth)
            except ValidationValueError as e:
                raise InvalidModelValueError(detail=e.message)
            except PermissionsError:
                raise exceptions.PermissionDenied

        return node


class NodeDetailSerializer(NodeSerializer):
    """
    Overrides NodeSerializer to make id required.
    """
    id = IDField(source='_id', required=True)


class NodeContributorsSerializer(JSONAPISerializer):
    """ Separate from UserSerializer due to necessity to override almost every field as read only
    """
    filterable_fields = frozenset([
        'id',
        'bibliographic',
        'permission'
    ])

    id = IDField(source='_id', required=True)
    type = TypeField()

    bibliographic = ser.BooleanField(help_text='Whether the user will be included in citations for this node or not.',
                                     default=True)
    permission = ser.ChoiceField(choices=osf_permissions.PERMISSIONS, required=False, allow_null=True,
                                 default=osf_permissions.reduce_permissions(osf_permissions.DEFAULT_CONTRIBUTOR_PERMISSIONS),
                                 help_text='User permission level. Must be "read", "write", or "admin". Defaults to "write".')

    links = LinksField({
        'self': 'get_absolute_url'
    })

    users = RelationshipField(
        related_view='users:user-detail',
        related_view_kwargs={'user_id': '<pk>'},
        always_embed=True
    )

    class Meta:
        type_ = 'contributors'

    def absolute_url(self, obj):
        return obj.absolute_url

    def get_absolute_url(self, obj):
        node_id = self.context['request'].parser_context['kwargs']['node_id']
        return absolute_reverse(
            'nodes:node-contributor-detail',
            kwargs={
                'node_id': node_id,
                'user_id': obj._id
            }
        )


class NodeContributorsCreateSerializer(NodeContributorsSerializer):
    """
    Overrides NodeContributorsSerializer to add target_type field
    """
    target_type = TargetTypeField(target_type='users')

    def create(self, validated_data):
        auth = Auth(self.context['request'].user)
        node = self.context['view'].get_node()
        contributor = get_object_or_error(User, validated_data['_id'], display_name='user')
        # Node object checks for contributor existence but can still change permissions anyway
        if contributor in node.contributors:
            raise exceptions.ValidationError('{} is already a contributor'.format(contributor.fullname))

        bibliographic = validated_data['bibliographic']
        permissions = osf_permissions.expand_permissions(validated_data.get('permission')) or osf_permissions.DEFAULT_CONTRIBUTOR_PERMISSIONS
        node.add_contributor(contributor=contributor, auth=auth, visible=bibliographic, permissions=permissions, save=True)
        contributor.permission = osf_permissions.reduce_permissions(node.get_permissions(contributor))
        contributor.bibliographic = node.get_visible(contributor)
        contributor.node_id = node._id
        return contributor


class NodeContributorDetailSerializer(NodeContributorsSerializer):
    """
    Overrides node contributor serializer to add additional methods
    """

    def update(self, instance, validated_data):
        contributor = instance
        auth = Auth(self.context['request'].user)
        node = self.context['view'].get_node()

        visible = validated_data.get('bibliographic')
        permission = validated_data.get('permission')
        try:
            node.update_contributor(contributor, permission, visible, auth, save=True)
        except NodeStateError as e:
            raise exceptions.ValidationError(e)
        contributor.permission = osf_permissions.reduce_permissions(node.get_permissions(contributor))
        contributor.bibliographic = node.get_visible(contributor)
        contributor.node_id = node._id
        return contributor


class NodeLinksSerializer(JSONAPISerializer):

    id = IDField(source='_id')
    type = TypeField()
    target_type = TargetTypeField(target_type='nodes')

    # TODO: We don't show the title because the current user may not have access to this node. We may want to conditionally
    # include this field in the future.
    # title = ser.CharField(read_only=True, source='node.title', help_text='The title of the node that this Node Link '
    #                                                                      'points to')

    target_node = RelationshipField(
        related_view='nodes:node-detail',
        related_view_kwargs={'node_id': '<pk>'},
        always_embed=True

    )
    class Meta:
        type_ = 'node_links'

    links = LinksField({
        'self': 'get_absolute_url'
    })

    def get_absolute_url(self, obj):
        node_id = self.context['request'].parser_context['kwargs']['node_id']
        return absolute_reverse(
            'nodes:node-pointer-detail',
            kwargs={
                'node_id': node_id,
                'node_link_id': obj._id
            }
        )

    def create(self, validated_data):
        request = self.context['request']
        user = request.user
        auth = Auth(user)
        node = self.context['view'].get_node()
        target_node_id = validated_data['_id']
        pointer_node = Node.load(target_node_id)
        if not pointer_node or pointer_node.is_folder:
            raise InvalidModelValueError(
                source={'pointer': '/data/relationships/node_links/data/id'},
                detail='Target Node \'{}\' not found.'.format(target_node_id)
            )
        try:
            pointer = node.add_pointer(pointer_node, auth, save=True)
            return pointer
        except ValueError:
            raise InvalidModelValueError(
                source={'pointer': '/data/relationships/node_links/data/id'},
                detail='Target Node \'{}\' already pointed to by \'{}\'.'.format(target_node_id, node._id)
            )

    def update(self, instance, validated_data):
        pass


class NodeProviderSerializer(JSONAPISerializer):

    id = ser.SerializerMethodField(read_only=True)
    kind = ser.CharField(read_only=True)
    name = ser.CharField(read_only=True)
    path = ser.CharField(read_only=True)
    node = ser.CharField(source='node_id', read_only=True)
    provider = ser.CharField(read_only=True)
    files = NodeFileHyperLinkField(
        related_view='nodes:node-files',
        related_view_kwargs={'node_id': '<node_id>', 'path': '<path>', 'provider': '<provider>'},
        kind='folder',
        never_embed=True
    )
    links = LinksField({
        'upload': WaterbutlerLink(),
        'new_folder': WaterbutlerLink(kind='folder')
    })

    class Meta:
        type_ = 'files'

    @staticmethod
    def get_id(obj):
        return '{}:{}'.format(obj.node._id, obj.provider)

class NodeAlternativeCitationSerializer(JSONAPISerializer):

    id = IDField(source="_id", read_only=True)
    type = TypeField()
    name = ser.CharField(required=True)
    text = ser.CharField(required=True)

    class Meta:
        type_ = 'citations'

    def create(self, validated_data):
        errors = self.error_checker(validated_data)
        if len(errors) > 0:
            raise ValidationError(detail=errors)
        node = self.context['view'].get_node()
<<<<<<< HEAD
        auth = Auth(self.context['request']._user)
        citation = node.add_citation(auth, **validated_data)
=======
        citation = AlternativeCitation(**validated_data)
        citation.save()
        node.alternative_citations.append(citation)
        node.save()
>>>>>>> 33f86e5e
        return citation

    def update(self, instance, validated_data):
        errors = self.error_checker(validated_data)
        if len(errors) > 0:
            raise ValidationError(detail=errors)
        node = self.context['view'].get_node()
        auth = Auth(self.context['request']._user)
        instance = node.edit_citation(auth, instance, **validated_data)
        return instance

    def error_checker(self, data):
        errors = []
        name = data.get('name', None)
        text = data.get('text', None)
        citations = self.context['view'].get_node().alternative_citations
        if not (self.instance and self.instance.name == name) and citations.find(Q('name', 'eq', name)).count() > 0:
            errors.append("There is already an alternative citation named '{}'".format(name))
        if not (self.instance and self.instance.text == text):
            matching_citations = citations.find(Q('text', 'eq', text))
            if matching_citations.count() > 0:
                names = "', '".join([str(citation.name) for citation in matching_citations])
                errors.append("Citation matches '{}'".format(names))
        return errors<|MERGE_RESOLUTION|>--- conflicted
+++ resolved
@@ -391,15 +391,8 @@
         if len(errors) > 0:
             raise ValidationError(detail=errors)
         node = self.context['view'].get_node()
-<<<<<<< HEAD
         auth = Auth(self.context['request']._user)
         citation = node.add_citation(auth, **validated_data)
-=======
-        citation = AlternativeCitation(**validated_data)
-        citation.save()
-        node.alternative_citations.append(citation)
-        node.save()
->>>>>>> 33f86e5e
         return citation
 
     def update(self, instance, validated_data):
