--- conflicted
+++ resolved
@@ -111,12 +111,8 @@
 
     parent = RelationshipField(
         related_view='nodes:node-detail',
-<<<<<<< HEAD
         related_view_kwargs={'node_id': '<parent_node._id>'},
         filter_key='parent_node'
-=======
-        related_view_kwargs={'node_id': '<parent_id>'}
->>>>>>> 18280783
     )
 
     registrations = DevOnly(HideIfRegistration(RelationshipField(
@@ -125,16 +121,12 @@
         related_meta={'count': 'get_registration_count'}
     )))
 
-<<<<<<< HEAD
     root = RelationshipField(
         related_view='nodes:node-detail',
         related_view_kwargs={'node_id': '<root._id>'}
     )
 
-    logs = HideIfRetraction(RelationshipField(
-=======
     logs = RelationshipField(
->>>>>>> 18280783
         related_view='nodes:node-logs',
         related_view_kwargs={'node_id': '<pk>'},
     )
