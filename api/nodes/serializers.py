--- conflicted
+++ resolved
@@ -9,12 +9,9 @@
 from website.exceptions import NodeStateError
 from website.util import permissions as osf_permissions
 
-<<<<<<< HEAD
 from api.base.utils import get_object_or_error, absolute_reverse, add_dev_only_items
 from api.base.serializers import (JSONAPISerializer, WaterbutlerLink, NodeFileHyperLinkField, IDField, TypeField,
     TargetTypeField, JSONAPIListField, LinksField, RelationshipField, DevOnly)
-=======
->>>>>>> 65effc07
 from api.base.exceptions import InvalidModelValueError
 from api.base.utils import get_object_or_error, absolute_reverse, add_dev_only_items
 from api.base.serializers import (LinksField, JSONAPIHyperlinkedIdentityField, DevOnly,
@@ -80,25 +77,22 @@
         related_view_kwargs={'node_id': 'pk'},
         related_meta={'count': 'get_node_count'},
     )
-
+    
+    comments = RelationshipField(
+        related_view = 'nodes:node-comments',
+        related_view_kwargs = {'node_id': 'pk'},
+        related_meta = {'unread': 'get_unread_comments_count'}
+      
     contributors = RelationshipField(
         related_view='nodes:node-contributors',
         related_view_kwargs={'node_id': 'pk'},
         related_meta={'count': 'get_contrib_count'}
     )
 
-<<<<<<< HEAD
     files = RelationshipField(
         related_view='nodes:node-providers',
         related_view_kwargs={'node_id': 'pk'}
     )
-=======
-    comments = JSONAPIHyperlinkedIdentityField(view_name='nodes:node-comments', lookup_field='pk', lookup_url_kwarg='node_id',
-                                               link_type='related', meta={'unread': 'get_unread_comments_count'})
-
-    node_links = DevOnly(JSONAPIHyperlinkedIdentityField(view_name='nodes:node-pointers', lookup_field='pk', link_type='related',
-                                                  lookup_url_kwarg='node_id', meta={'count': 'get_pointers_count'}))
->>>>>>> 65effc07
 
     forked_from = RelationshipField(
         related_view='nodes:node-detail',
