from rest_framework import serializers as ser

from website.models import Node
from framework.auth.core import Auth
from rest_framework import exceptions
from api.base.serializers import JSONAPISerializer, Link, WaterbutlerLink, LinksField, HyperlinkedIdentityFieldWithMeta


class NodeTagField(ser.Field):

    def to_representation(self, obj):
        if obj is not None:
            return obj._id
        return None

    def to_internal_value(self, data):
        return data


class NodeSerializer(JSONAPISerializer):
    # TODO: If we have to redo this implementation in any of the other serializers, subclass ChoiceField and make it
    # handle blank choices properly. Currently DRF ChoiceFields ignore blank options, which is incorrect in this
    # instance
    category_choices = Node.CATEGORY_MAP.keys()
    category_choices_string = ', '.join(["'{}'".format(choice) for choice in category_choices])
    filterable_fields = frozenset(['title', 'description', 'public'])

    id = ser.CharField(read_only=True, source='_id')
    title = ser.CharField(required=True)
    description = ser.CharField(required=False, allow_blank=True, allow_null=True)
    category = ser.ChoiceField(choices=category_choices, help_text="Choices: " + category_choices_string)
    date_created = ser.DateTimeField(read_only=True)
    date_modified = ser.DateTimeField(read_only=True)
<<<<<<< HEAD
    tags = ser.SerializerMethodField(help_text='A dictionary that contains two lists of tags: '
                                               'user and system. Any tag that a user will define in the UI will be '
                                               'a user tag')
    registration = ser.BooleanField(read_only=True, source='is_registration')
    collection = ser.BooleanField(read_only=True, source='is_folder')
    dashboard = ser.BooleanField(read_only=True, source='is_dashboard')
=======
    tags = ser.ListField(child=NodeTagField(), required=False)
>>>>>>> 10b84caa

    links = LinksField({'html': 'get_absolute_url'})
    # TODO: When we have 'admin' permissions, make this writable for admins
    public = ser.BooleanField(source='is_public', read_only=True,
                              help_text='Nodes that are made public will give read-only access '
                                                            'to everyone. Private nodes require explicit read '
                                                            'permission. Write and admin access are the same for '
                                                            'public and private nodes. Administrators on a parent '
                                                            'node have implicit read permissions for all child nodes',
                              )

    children = HyperlinkedIdentityFieldWithMeta(view_name='nodes:node-children', lookup_field='pk', link_type='related',
                                                lookup_url_kwarg='node_id', meta={'count': 'get_node_count'})

    contributors = HyperlinkedIdentityFieldWithMeta(view_name='nodes:node-contributors', lookup_field='pk', link_type='related',
                                                    lookup_url_kwarg='node_id', meta={'count': 'get_contrib_count'})

    files = HyperlinkedIdentityFieldWithMeta(view_name='nodes:node-files', lookup_field='pk', lookup_url_kwarg='node_id',
                                             link_type='related')

    node_links = HyperlinkedIdentityFieldWithMeta(view_name='nodes:node-pointers', lookup_field='pk', link_type='related',
                                                  lookup_url_kwarg='node_id', meta={'count': 'get_pointers_count'})

    parent = HyperlinkedIdentityFieldWithMeta(view_name='nodes:node-detail', lookup_field='parent_id', link_type='self',
                                              lookup_url_kwarg='node_id')

    registrations = HyperlinkedIdentityFieldWithMeta(view_name='nodes:node-registrations', lookup_field='pk', link_type='related',
                                                     lookup_url_kwarg='node_id', meta={'count': 'get_registration_count'})

    # TODO: finish me
    class Meta:
        type_ = 'nodes'

    def get_absolute_url(self, obj):
        return obj.absolute_url

    # TODO: See if we can get the count filters into the filter rather than the serializer.

    def get_user_auth(self, request):
        user = request.user
        if user.is_anonymous():
            auth = Auth(None)
        else:
            auth = Auth(user)
        return auth

    def get_node_count(self, obj):
        auth = self.get_user_auth(self.context['request'])
        nodes = [node for node in obj.nodes if node.can_view(auth) and node.primary]
        return len(nodes)

    def get_contrib_count(self, obj):
        return len(obj.contributors)

    def get_registration_count(self, obj):
        auth = self.get_user_auth(self.context['request'])
        registrations = [node for node in obj.node__registrations if node.can_view(auth)]
        return len(registrations)

    def get_pointers_count(self, obj):
        return len(obj.nodes_pointer)

    @staticmethod
<<<<<<< HEAD
    def get_tags(obj):
        ret = {
            'system': [tag._id for tag in obj.system_tags],
            'user': [tag._id for tag in obj.tags],
=======
    def get_properties(obj):
        ret = {
            'registration': obj.is_registration,
            'collection': obj.is_folder,
            'dashboard': obj.is_dashboard,
>>>>>>> 10b84caa
        }
        return ret

    def create(self, validated_data):
        node = Node(**validated_data)
        node.save()
        return node

    def update(self, instance, validated_data):
        """Update instance with the validated data. Requires
        the request to be in the serializer context.
        """
        assert isinstance(instance, Node), 'instance must be a Node'
        auth = self.get_user_auth(self.context['request'])
        for attr, value in validated_data.items():
            if attr == 'tags':
                old_tags = set([tag._id for tag in instance.tags])
                if value:
                    current_tags = set(value)
                else:
                    current_tags = set()
                for new_tag in (current_tags - old_tags):
                    instance.add_tag(new_tag, auth=auth)
                for deleted_tag in (old_tags - current_tags):
                    instance.remove_tag(deleted_tag, auth=auth)
            else:
                setattr(instance, attr, value)
        instance.save()
        return instance


class NodeLinksSerializer(JSONAPISerializer):

    id = ser.CharField(read_only=True, source='_id')
    target_node_id = ser.CharField(source='node._id', help_text='The ID of the node that this Node Link points to')
    title = ser.CharField(read_only=True, source='node.title', help_text='The title of the node that this Node Link '
                                                                         'points to')

    class Meta:
        type_ = 'node_links'

    links = LinksField({
        'html': 'get_absolute_url',
    })

    def get_absolute_url(self, obj):
        pointer_node = Node.load(obj.node._id)
        return pointer_node.absolute_url

    def create(self, validated_data):
        request = self.context['request']
        user = request.user
        auth = Auth(user)
        node = self.context['view'].get_node()
        pointer_node = Node.load(validated_data['node']['_id'])
        if not pointer_node:
            raise exceptions.NotFound('Node not found.')
        try:
            pointer = node.add_pointer(pointer_node, auth, save=True)
            return pointer
        except ValueError:
            raise exceptions.ValidationError('Node Link to node {} already in list'.format(pointer_node._id))

    def update(self, instance, validated_data):
        pass


class NodeFilesSerializer(JSONAPISerializer):

    id = ser.SerializerMethodField()
    provider = ser.CharField(read_only=True)
    path = ser.CharField(read_only=True)
    item_type = ser.CharField(read_only=True)
    name = ser.CharField(read_only=True)
    metadata = ser.DictField(read_only=True)

    class Meta:
        type_ = 'files'

    links = LinksField({
        'self': WaterbutlerLink(kwargs={'node_id': '<node_id>'}),
        'related': {
            'href': Link('nodes:node-files', kwargs={'node_id': '<node_id>'},
                    query_kwargs={'path': '<path>', 'provider': '<provider>'}),
            'meta': {'self_methods': 'valid_self_link_methods'}
        }
    })

    @staticmethod
    def get_id(obj):
        ret = obj['provider'] + obj['path']
        return ret

    @staticmethod
    def valid_self_link_methods(obj):
        return obj['valid_self_link_methods']

    def create(self, validated_data):
        # TODO
        pass

    def update(self, instance, validated_data):
        # TODO
        pass<|MERGE_RESOLUTION|>--- conflicted
+++ resolved
@@ -31,16 +31,10 @@
     category = ser.ChoiceField(choices=category_choices, help_text="Choices: " + category_choices_string)
     date_created = ser.DateTimeField(read_only=True)
     date_modified = ser.DateTimeField(read_only=True)
-<<<<<<< HEAD
-    tags = ser.SerializerMethodField(help_text='A dictionary that contains two lists of tags: '
-                                               'user and system. Any tag that a user will define in the UI will be '
-                                               'a user tag')
+    tags = ser.ListField(child=NodeTagField(), required=False)
     registration = ser.BooleanField(read_only=True, source='is_registration')
     collection = ser.BooleanField(read_only=True, source='is_folder')
     dashboard = ser.BooleanField(read_only=True, source='is_dashboard')
-=======
-    tags = ser.ListField(child=NodeTagField(), required=False)
->>>>>>> 10b84caa
 
     links = LinksField({'html': 'get_absolute_url'})
     # TODO: When we have 'admin' permissions, make this writable for admins
@@ -102,22 +96,6 @@
 
     def get_pointers_count(self, obj):
         return len(obj.nodes_pointer)
-
-    @staticmethod
-<<<<<<< HEAD
-    def get_tags(obj):
-        ret = {
-            'system': [tag._id for tag in obj.system_tags],
-            'user': [tag._id for tag in obj.tags],
-=======
-    def get_properties(obj):
-        ret = {
-            'registration': obj.is_registration,
-            'collection': obj.is_folder,
-            'dashboard': obj.is_dashboard,
->>>>>>> 10b84caa
-        }
-        return ret
 
     def create(self, validated_data):
         node = Node(**validated_data)
