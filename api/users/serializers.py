--- conflicted
+++ resolved
@@ -1,17 +1,6 @@
 from rest_framework import serializers as ser
 from api.base.serializers import JSONAPISerializer, LinksField, Link
 from website.models import User
-<<<<<<< HEAD
-from rest_framework.parsers import JSONParser
-
-
-class JobsSerializer(ser.ListField):
-    startYear = ser.CharField(allow_blank=True, allow_null=True)
-    title = ser.CharField()
-    startMonth = ser.IntegerField(allow_null=True)
-    endMonth = ser.IntegerField(max_value=12, min_value=1, allow_null=True)
-    endYear = ser.CharField(allow_blank=True, allow_null=True)
-=======
 
 
 class ProfileDictSerializer(ser.ListField):
@@ -19,36 +8,20 @@
     start_month = ser.IntegerField(allow_null=True)
     end_month = ser.IntegerField(max_value=12, min_value=1, allow_null=True)
     end_year = ser.CharField(allow_blank=True, allow_null=True)
->>>>>>> 85ada11c
     ongoing = ser.BooleanField()
     department = ser.CharField()
     institution = ser.CharField()
 
-<<<<<<< HEAD
-=======
 
 class JobsSerializer(ProfileDictSerializer):
     title = ser.CharField()
 
->>>>>>> 85ada11c
     class Meta:
         type_ = 'jobs'
 
 
-<<<<<<< HEAD
-class SchoolsSerializer(ser.ListField):
-    startYear = ser.CharField(allow_blank=True, allow_null=True)
-    degree = ser.CharField()
-    startMonth = ser.IntegerField(max_value=12, min_value=1, allow_null=True)
-    endMonth = ser.IntegerField(max_value=12, min_value=1, allow_null=True)
-    endYear = ser.CharField(allow_blank=True, allow_null=True)
-    ongoing = ser.BooleanField()
-    department = ser.CharField()
-    institution = ser.CharField()
-=======
 class SchoolsSerializer(ProfileDictSerializer):
     degree = ser.CharField()
->>>>>>> 85ada11c
 
     class Meta:
         type_ = 'schools'
@@ -62,39 +35,19 @@
         'family_name',
         'id'
     ])
-    parser_classes = (JSONParser,)
     id = ser.CharField(read_only=True, source='_id')
     fullname = ser.CharField(help_text='Display name used in the general user interface')
-<<<<<<< HEAD
-    given_name = ser.CharField(required=False, help_text='For bibliographic citations')
-    middle_name = ser.CharField(required=False, source='middle_names', help_text='For bibliographic citations')
-    family_name = ser.CharField(required=False, help_text='For bibliographic citations')
-    suffix = ser.CharField(required=False, help_text='For bibliographic citations')
-    date_registered = ser.DateTimeField(read_only=True)
-    gravatar_url = ser.CharField(required=False, help_text='URL for the icon used to identify the user. Relies on http://gravatar.com ')
-=======
     given_name = ser.CharField(required=False, allow_blank=True, help_text='For bibliographic citations')
     middle_name = ser.CharField(required=False, allow_blank=True, source='middle_names', help_text='For bibliographic citations')
     family_name = ser.CharField(required=False, allow_blank=True, help_text='For bibliographic citations')
     suffix = ser.CharField(required=False, allow_blank=True, help_text='For bibliographic citations')
     date_registered = ser.DateTimeField(read_only=True)
     gravatar_url = ser.CharField(required=False, read_only=True, help_text='URL for the icon used to identify the user. Relies on http://gravatar.com ')
->>>>>>> 85ada11c
     employment_institutions = JobsSerializer(read_only=True, required=False, source='jobs', help_text='An array of dictionaries representing the '
                                                                                                       'places the user has worked')
     educational_institutions = SchoolsSerializer(read_only=True, required=False, source='schools', help_text='An array of dictionaries representing the '
                                                                                                              'places the user has worked')
     # Social Fields are broken out to get around DRF complex object bug and to make API updating more user friendly.
-<<<<<<< HEAD
-    github = ser.CharField(required=False, source='social.github', help_text='Github Handle')
-    scholar = ser.CharField(required=False, source='social.scholar', help_text='Google Scholar Account')
-    personal_website = ser.CharField(required=False, source='social.personal', help_text='Personal Website')
-    twitter = ser.CharField(required=False, source='social.twitter', help_text='Twitter Handle')
-    linkedIn = ser.CharField(required=False, source='social.linkedIn', help_text='LinkedIn Account')
-    impactStory = ser.CharField(required=False, source='social.impactStory', help_text='ImpactStory Account')
-    orcid = ser.CharField(required=False, source='social.orcid', help_text='orcid Account Number ex 1111 1111 1111 1111')
-    researcherId = ser.CharField(required=False, source='social.researcherId', help_text='ResearcherId Account')
-=======
     gitHub = ser.CharField(required=False, source='social.github', allow_blank=True, help_text='Github Handle')
     scholar = ser.CharField(required=False, source='social.scholar', allow_blank=True, help_text='Google Scholar Account')
     personal_website = ser.CharField(required=False, source='social.personal', allow_blank=True, help_text='Personal Website')
@@ -103,7 +56,6 @@
     impactStory = ser.CharField(required=False, source='social.impactStory', allow_blank=True, help_text='ImpactStory Account')
     orcid = ser.CharField(required=False, source='social.orcid', allow_blank=True, help_text='orcid Account Number ex 1111 1111 1111 1111')
     researcherId = ser.CharField(required=False, source='social.researcherId', allow_blank=True, help_text='ResearcherId Account')
->>>>>>> 85ada11c
 
     links = LinksField({
         'html': 'absolute_url',
