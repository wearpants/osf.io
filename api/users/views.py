--- conflicted
+++ resolved
@@ -6,6 +6,7 @@
 
 from modularodm import Q
 
+from framework.auth.core import Auth
 from framework.auth.oauth_scopes import CoreScopes
 
 from website.models import User, Node, NodeLog
@@ -433,7 +434,6 @@
             permission_query = (permission_query | Q('contributors', 'eq', current_user._id))
         query = query & permission_query
         return query
-<<<<<<< HEAD
 
 class UserLogs(JSONAPIBaseView, generics.ListCreateAPIView, ODMFilterMixin, UserMixin):
     """ Logs from nodes a user is currently associated with.
@@ -455,8 +455,6 @@
     <!--- Copied Query Params from LogList -->
 
     Logs may be filtered by their `action` and `date`.
-=======
->>>>>>> 035c9f49
 
     Also, this can take in `aggregates=true` as a param, which then will include in the meta
     field a count of how many of each type of 4 types of actions would be returned (regardless
