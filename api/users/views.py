from rest_framework import generics
from rest_framework import permissions as drf_permissions
from rest_framework.exceptions import NotAuthenticated
from django.contrib.auth.models import AnonymousUser

from modularodm import Q

from framework.auth.core import Auth
from framework.auth.oauth_scopes import CoreScopes

from website.models import User, Node

from api.base import permissions as base_permissions
from api.base.utils import get_object_or_error
from api.base.views import JSONAPIBaseView
from api.base.filters import ODMFilterMixin
from api.nodes.serializers import NodeSerializer
from api.registrations.serializers import RegistrationSerializer

from .serializers import UserSerializer, UserDetailSerializer
from .permissions import ReadOnlyOrCurrentUser


class UserMixin(object):
    """Mixin with convenience methods for retrieving the current node based on the
    current URL. By default, fetches the user based on the user_id kwarg.
    """

    serializer_class = UserSerializer
    user_lookup_url_kwarg = 'user_id'

    def get_user(self, check_permissions=True):
        key = self.kwargs[self.user_lookup_url_kwarg]
        current_user = self.request.user

        if key == 'me':
            if isinstance(current_user, AnonymousUser):
                raise NotAuthenticated
            else:
                return self.request.user

        obj = get_object_or_error(User, key, 'user')
        if check_permissions:
            # May raise a permission denied
            self.check_object_permissions(self.request, obj)
        return obj


class UserList(JSONAPIBaseView, generics.ListAPIView, ODMFilterMixin):
    """List of users registered on the OSF. *Read-only*.

    Paginated list of users ordered by the date they registered.  Each resource contains the full representation of the
    user, meaning additional requests to an individual user's detail view are not necessary.

    Note that if an anonymous view_only key is being used, user information will not be serialized, and the id will be
    an empty string. Relationships to a user object will not show in this case, either.

    The subroute [`/me/`](me/) is a special endpoint that always points to the currently logged-in user.

    ##User Attributes

    <!--- Copied Attributes From UserDetail -->

    OSF User entities have the "users" `type`.

        name               type               description
        ----------------------------------------------------------------------------------------
        full_name          string             full name of the user; used for display
        given_name         string             given name of the user; for bibliographic citations
        middle_names       string             middle name of user; for bibliographic citations
        family_name        string             family name of user; for bibliographic citations
        suffix             string             suffix of user's name for bibliographic citations
        date_registered    iso8601 timestamp  timestamp when the user's account was created

    ##Links

    See the [JSON-API spec regarding pagination](http://jsonapi.org/format/1.0/#fetching-pagination).

    ##Actions

    *None*.

    ##Query Params

    + `page=<Int>` -- page number of results to view, default 1

    + `filter[<fieldname>]=<Str>` -- fields and values to filter the search results on.

    Users may be filtered by their `id`, `full_name`, `given_name`, `middle_names`, or `family_name`.

    + `profile_image_size=<Int>` -- Modifies `/links/profile_image_url` of the user entities so that it points to
    the user's profile image scaled to the given size in pixels.  If left blank, the size depends on the image provider.

    #This Request/Response

    """
    permission_classes = (
        drf_permissions.IsAuthenticatedOrReadOnly,
        base_permissions.TokenHasScope,
    )

    required_read_scopes = [CoreScopes.USERS_READ]
    required_write_scopes = [CoreScopes.USERS_WRITE]

    serializer_class = UserSerializer

    ordering = ('-date_registered')
    view_category = 'users'
    view_name = 'user-list'

    # overrides ODMFilterMixin
    def get_default_odm_query(self):
        return (
            Q('is_registered', 'eq', True) &
            Q('is_merged', 'ne', True) &
            Q('date_disabled', 'eq', None)
        )

    # overrides ListAPIView
    def get_queryset(self):
        # TODO: sort
        query = self.get_query_from_request()
        return User.find(query)


class UserDetail(JSONAPIBaseView, generics.RetrieveUpdateAPIView, UserMixin):
    """Details about a specific user. *Writeable*.

    The User Detail endpoint retrieves information about the user whose id is the final part of the path.  If `me`
    is given as the id, the record of the currently logged-in user will be returned.  The returned information includes
    the user's bibliographic information and the date the user registered.

    Note that if an anonymous view_only key is being used, user information will not be serialized, and the id will be
    an empty string. Relationships to a user object will not show in this case, either.

    ##Attributes

    OSF User entities have the "users" `type`.

        name               type               description
        ----------------------------------------------------------------------------------------
        full_name          string             full name of the user; used for display
        given_name         string             given name of the user; for bibliographic citations
        middle_names       string             middle name of user; for bibliographic citations
        family_name        string             family name of user; for bibliographic citations
        suffix             string             suffix of user's name for bibliographic citations
        date_registered    iso8601 timestamp  timestamp when the user's account was created

    ##Relationships

    ###Nodes

    A list of all nodes the user has contributed to.  If the user id in the path is the same as the logged-in user, all
    nodes will be visible.  Otherwise, you will only be able to see the other user's publicly-visible nodes.

    ##Links

        self:               the canonical api endpoint of this user
        html:               this user's page on the OSF website
        profile_image_url:  a url to the user's profile image

    ##Actions

    ###Update

        Method:        PUT / PATCH
        URL:           /links/self
        Query Params:  <none>
        Body (JSON):   {
                         "data": {
                           "type": "users",   # required
                           "id":   {user_id}, # required
                           "attributes": {
                             "full_name":    {full_name},    # mandatory
                             "given_name":   {given_name},   # optional
                             "middle_names": {middle_names}, # optional
                             "family_name":  {family_name},  # optional
                             "suffix":       {suffix}        # optional
                           }
                         }
                       }
        Success:       200 OK + node representation

    To update your user profile, issue a PUT request to either the canonical URL of your user resource (as given in
    `/links/self`) or to `/users/me/`.  Only the `full_name` attribute is required.  Unlike at signup, the given, middle,
    and family names will not be inferred from the `full_name`.  Currently, only `full_name`, `given_name`,
    `middle_names`, `family_name`, and `suffix` are updateable.

    A PATCH request issued to this endpoint will behave the same as a PUT request, but does not require `full_name` to
    be set.

    **NB:** If you PUT/PATCH to the `/users/me/` endpoint, you must still provide your full user id in the `id` field of
    the request.  We do not support using the `me` alias in request bodies at this time.

    ##Query Params

    + `profile_image_size=<Int>` -- Modifies `/links/profile_image_url` so that it points the image scaled to the given
    size in pixels.  If left blank, the size depends on the image provider.

    #This Request/Response

    """
    permission_classes = (
        drf_permissions.IsAuthenticatedOrReadOnly,
        ReadOnlyOrCurrentUser,
        base_permissions.TokenHasScope,
    )

    required_read_scopes = [CoreScopes.USERS_READ]
    required_write_scopes = [CoreScopes.USERS_WRITE]
    view_category = 'users'
    view_name = 'user-detail'

    serializer_class = UserDetailSerializer

    # overrides RetrieveAPIView
    def get_object(self):
        return self.get_user()

    # overrides RetrieveUpdateAPIView
    def get_serializer_context(self):
        # Serializer needs the request in order to make an update to privacy
        context = JSONAPIBaseView.get_serializer_context(self)
        context['request'] = self.request
        return context


class UserNodes(JSONAPIBaseView, generics.ListAPIView, UserMixin, ODMFilterMixin):
    """List of nodes that the user contributes to. *Read-only*.

    Paginated list of nodes that the user contributes to.  Each resource contains the full representation of the node,
    meaning additional requests to an individual node's detail view are not necessary. If the user id in the path is the
    same as the logged-in user, all nodes will be visible.  Otherwise, you will only be able to see the other user's
    publicly-visible nodes.  The special user id `me` can be used to represent the currently logged-in user.

    ##Node Attributes

    <!--- Copied Attributes from NodeDetail -->

    OSF Node entities have the "nodes" `type`.

        name           type               description
        ---------------------------------------------------------------------------------
        title          string             title of project or component
        description    string             description of the node
        category       string             node category, must be one of the allowed values
        date_created   iso8601 timestamp  timestamp that the node was created
        date_modified  iso8601 timestamp  timestamp when the node was last updated
        tags           array of strings   list of tags that describe the node
        fork           boolean            is this project a fork?
        registration   boolean            has this project been registered?
        fork           boolean            is this node a fork of another node?
        public         boolean            has this node been made publicly-visible?

    ##Links

    See the [JSON-API spec regarding pagination](http://jsonapi.org/format/1.0/#fetching-pagination).

    ##Actions

    *None*.

    ##Query Params

    + `page=<Int>` -- page number of results to view, default 1

    + `filter[<fieldname>]=<Str>` -- fields and values to filter the search results on.

    <!--- Copied Query Params from NodeList -->

    Nodes may be filtered by their `title`, `category`, `description`, `public`, `registration`, or `tags`.  `title`,
    `description`, and `category` are string fields and will be filtered using simple substring matching.  `public` and
    `registration` are booleans, and can be filtered using truthy values, such as `true`, `false`, `0`, or `1`.  Note
    that quoting `true` or `false` in the query will cause the match to fail regardless.  `tags` is an array of simple strings.

    #This Request/Response

    """
    permission_classes = (
        drf_permissions.IsAuthenticatedOrReadOnly,
        base_permissions.TokenHasScope,
    )

    required_read_scopes = [CoreScopes.USERS_READ, CoreScopes.NODE_BASE_READ]
    required_write_scopes = [CoreScopes.USERS_WRITE, CoreScopes.NODE_BASE_WRITE]

    serializer_class = NodeSerializer
    view_category = 'users'
    view_name = 'user-nodes'

    ordering = ('-date_modified')

    # overrides ODMFilterMixin
    def get_default_odm_query(self):
        user = self.get_user()
        return (
<<<<<<< HEAD
            Q('contributors', 'contains', user._id) &
            Q('is_folder', 'ne', True) &
=======
            Q('contributors', 'eq', user) &
            Q('is_collection', 'ne', True) &
>>>>>>> a7f73746
            Q('is_deleted', 'ne', True)
        )

    # overrides ListAPIView
    def get_queryset(self):
        query = self.get_query_from_request()
        nodes = Node.find(self.get_default_odm_query() & query)
        return nodes


class UserRegistrations(UserNodes):
    """List of registrations that the user contributes to. *Read-only*.

    Paginated list of registrations that the user contributes to.  Each resource contains the full representation of the
    registration, meaning additional requests to an individual registration's detail view are not necessary. If the user
    id in the path is the same as the logged-in user, all nodes will be visible.  Otherwise, you will only be able to
    see the other user's publicly-visible nodes.  The special user id `me` can be used to represent the currently
    logged-in user. Retracted registrations will display a limited number of fields, namely, title, description,
    date_created, registration, retracted, date_registered, retraction_justification, and registration supplement.

    ##Registration Attributes

    <!--- Copied Attributes from RegistrationList -->

    Registrations have the "registrations" `type`.

        name                            type               description
        -------------------------------------------------------------------------------------------------------
        title                           string             title of the registered project or component
        description                     string             description of the registered node
        category                        string             node category, must be one of the allowed values
        date_created                    iso8601 timestamp  timestamp that the node was created
        date_modified                   iso8601 timestamp  timestamp when the node was last updated
        tags                            array of strings   list of tags that describe the registered node
        fork                            boolean            is this project a fork?
        registration                    boolean            has this project been registered?
        public                          boolean            has this registration been made publicly-visible?
        retracted                       boolean            has this registration been retracted?
        date_registered                 iso8601 timestamp  timestamp that the registration was created
        retraction_justification        string             reasons for retracting the registration
        pending_retraction              boolean            is this registration pending retraction?
        pending_registration_approval   boolean            is this registration pending approval?
        pending_embargo                 boolean            is this registration pending an embargo?
        registered_meta                 dictionary         registration supplementary information
        registration_supplement         string             registration template


    ##Relationships

    ###Registered from

    The registration is branched from this node.

    ###Registered by

    The registration was initiated by this user.

    ###Other Relationships

    See documentation on registered_from detail view.  A registration has many of the same properties as a node.

    ##Links

    See the [JSON-API spec regarding pagination](http://jsonapi.org/format/1.0/#fetching-pagination).

    ##Actions

    *None*.

    ##Query Params

    + `page=<Int>` -- page number of results to view, default 1

    + `filter[<fieldname>]=<Str>` -- fields and values to filter the search results on.

    <!--- Copied Query Params from NodeList -->

    Registrations may be filtered by their `title`, `category`, `description`, `public`, or `tags`.  `title`, `description`,
    and `category` are string fields and will be filtered using simple substring matching.  `public` is a boolean and
    can be filtered using truthy values, such as `true`, `false`, `0`, or `1`.  Note that quoting `true` or `false` in
    the query will cause the match to fail regardless.  `tags` is an array of simple strings.

    #This Request/Response

    """
    required_read_scopes = [CoreScopes.USERS_READ, CoreScopes.NODE_REGISTRATIONS_READ]
    required_write_scopes = [CoreScopes.USERS_WRITE, CoreScopes.NODE_REGISTRATIONS_WRITE]

    serializer_class = RegistrationSerializer
    view_category = 'users'
    view_name = 'user-registrations'

    # overrides ODMFilterMixin
    def get_default_odm_query(self):
        user = self.get_user()
        return (
            Q('contributors', 'eq', user) &
            Q('is_collection', 'ne', True) &
            Q('is_deleted', 'ne', True) &
            Q('is_registration', 'eq', True)
        )<|MERGE_RESOLUTION|>--- conflicted
+++ resolved
@@ -294,13 +294,8 @@
     def get_default_odm_query(self):
         user = self.get_user()
         return (
-<<<<<<< HEAD
             Q('contributors', 'contains', user._id) &
             Q('is_folder', 'ne', True) &
-=======
-            Q('contributors', 'eq', user) &
-            Q('is_collection', 'ne', True) &
->>>>>>> a7f73746
             Q('is_deleted', 'ne', True)
         )
 
