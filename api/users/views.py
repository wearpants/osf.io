from rest_framework import generics
from rest_framework import permissions as drf_permissions
from rest_framework.exceptions import NotAuthenticated
from django.contrib.auth.models import AnonymousUser

from modularodm import Q

from framework.auth.oauth_scopes import CoreScopes

from website.models import User, Node

from api.base import permissions as base_permissions
from api.base.utils import get_object_or_error
from api.base.exceptions import Conflict
from api.base.views import JSONAPIBaseView
from api.base.filters import ODMFilterMixin
from api.base.parsers import JSONAPIRelationshipParser, JSONAPIRelationshipParserForRegularJSON
from api.nodes.serializers import NodeSerializer
from api.institutions.serializers import InstitutionSerializer
from api.registrations.serializers import RegistrationSerializer
from api.base.utils import default_node_list_query

from .serializers import UserSerializer, UserDetailSerializer, UserInstitutionsRelationshipSerializer
from .permissions import ReadOnlyOrCurrentUser, ReadOnlyOrCurrentUserRelationship


class UserMixin(object):
    """Mixin with convenience methods for retrieving the current node based on the
    current URL. By default, fetches the user based on the user_id kwarg.
    """

    serializer_class = UserSerializer
    user_lookup_url_kwarg = 'user_id'

    def get_user(self, check_permissions=True):
        key = self.kwargs[self.user_lookup_url_kwarg]
        current_user = self.request.user

        if key == 'me':
            if isinstance(current_user, AnonymousUser):
                raise NotAuthenticated
            else:
                return self.request.user

        obj = get_object_or_error(User, key, 'user')
        if check_permissions:
            # May raise a permission denied
            self.check_object_permissions(self.request, obj)
        return obj


class UserList(JSONAPIBaseView, generics.ListAPIView, ODMFilterMixin):
    """List of users registered on the OSF. *Read-only*.

    Paginated list of users ordered by the date they registered.  Each resource contains the full representation of the
    user, meaning additional requests to an individual user's detail view are not necessary.

    Note that if an anonymous view_only key is being used, user information will not be serialized, and the id will be
    an empty string. Relationships to a user object will not show in this case, either.

    The subroute [`/me/`](me/) is a special endpoint that always points to the currently logged-in user.

    ##User Attributes

    <!--- Copied Attributes From UserDetail -->

    OSF User entities have the "users" `type`.

        name               type               description
        ----------------------------------------------------------------------------------------
        full_name          string             full name of the user; used for display
        given_name         string             given name of the user; for bibliographic citations
        middle_names       string             middle name of user; for bibliographic citations
        family_name        string             family name of user; for bibliographic citations
        suffix             string             suffix of user's name for bibliographic citations
        date_registered    iso8601 timestamp  timestamp when the user's account was created

    ##Links

    See the [JSON-API spec regarding pagination](http://jsonapi.org/format/1.0/#fetching-pagination).

    ##Actions

    *None*.

    ##Query Params

    + `page=<Int>` -- page number of results to view, default 1

    + `filter[<fieldname>]=<Str>` -- fields and values to filter the search results on.

    Users may be filtered by their `id`, `full_name`, `given_name`, `middle_names`, or `family_name`.

    + `profile_image_size=<Int>` -- Modifies `/links/profile_image_url` of the user entities so that it points to
    the user's profile image scaled to the given size in pixels.  If left blank, the size depends on the image provider.

    #This Request/Response

    """
    permission_classes = (
        drf_permissions.IsAuthenticatedOrReadOnly,
        base_permissions.TokenHasScope,
    )

    required_read_scopes = [CoreScopes.USERS_READ]
    required_write_scopes = [CoreScopes.USERS_WRITE]

    serializer_class = UserSerializer

    ordering = ('-date_registered')
    view_category = 'users'
    view_name = 'user-list'

    # overrides ODMFilterMixin
    def get_default_odm_query(self):
        return (
            Q('is_registered', 'eq', True) &
            Q('is_merged', 'ne', True) &
            Q('date_disabled', 'eq', None)
        )

    # overrides ListAPIView
    def get_queryset(self):
        # TODO: sort
        query = self.get_query_from_request()
        return User.find(query)


class UserDetail(JSONAPIBaseView, generics.RetrieveUpdateAPIView, UserMixin):
    """Details about a specific user. *Writeable*.

    The User Detail endpoint retrieves information about the user whose id is the final part of the path.  If `me`
    is given as the id, the record of the currently logged-in user will be returned.  The returned information includes
    the user's bibliographic information and the date the user registered.

    Note that if an anonymous view_only key is being used, user information will not be serialized, and the id will be
    an empty string. Relationships to a user object will not show in this case, either.

    ##Attributes

    OSF User entities have the "users" `type`.

        name               type               description
        ----------------------------------------------------------------------------------------
        full_name          string             full name of the user; used for display
        given_name         string             given name of the user; for bibliographic citations
        middle_names       string             middle name of user; for bibliographic citations
        family_name        string             family name of user; for bibliographic citations
        suffix             string             suffix of user's name for bibliographic citations
        date_registered    iso8601 timestamp  timestamp when the user's account was created

    ##Relationships

    ###Nodes

    A list of all nodes the user has contributed to.  If the user id in the path is the same as the logged-in user, all
    nodes will be visible.  Otherwise, you will only be able to see the other user's publicly-visible nodes.

    ##Links

        self:               the canonical api endpoint of this user
        html:               this user's page on the OSF website
        profile_image_url:  a url to the user's profile image

    ##Actions

    ###Update

        Method:        PUT / PATCH
        URL:           /links/self
        Query Params:  <none>
        Body (JSON):   {
                         "data": {
                           "type": "users",   # required
                           "id":   {user_id}, # required
                           "attributes": {
                             "full_name":    {full_name},    # mandatory
                             "given_name":   {given_name},   # optional
                             "middle_names": {middle_names}, # optional
                             "family_name":  {family_name},  # optional
                             "suffix":       {suffix}        # optional
                           }
                         }
                       }
        Success:       200 OK + node representation

    To update your user profile, issue a PUT request to either the canonical URL of your user resource (as given in
    `/links/self`) or to `/users/me/`.  Only the `full_name` attribute is required.  Unlike at signup, the given, middle,
    and family names will not be inferred from the `full_name`.  Currently, only `full_name`, `given_name`,
    `middle_names`, `family_name`, and `suffix` are updateable.

    A PATCH request issued to this endpoint will behave the same as a PUT request, but does not require `full_name` to
    be set.

    **NB:** If you PUT/PATCH to the `/users/me/` endpoint, you must still provide your full user id in the `id` field of
    the request.  We do not support using the `me` alias in request bodies at this time.

    ##Query Params

    + `profile_image_size=<Int>` -- Modifies `/links/profile_image_url` so that it points the image scaled to the given
    size in pixels.  If left blank, the size depends on the image provider.

    #This Request/Response

    """
    permission_classes = (
        drf_permissions.IsAuthenticatedOrReadOnly,
        ReadOnlyOrCurrentUser,
        base_permissions.TokenHasScope,
    )

    required_read_scopes = [CoreScopes.USERS_READ]
    required_write_scopes = [CoreScopes.USERS_WRITE]
    view_category = 'users'
    view_name = 'user-detail'

    serializer_class = UserDetailSerializer

    # overrides RetrieveAPIView
    def get_object(self):
        return self.get_user()

    # overrides RetrieveUpdateAPIView
    def get_serializer_context(self):
        # Serializer needs the request in order to make an update to privacy
        context = JSONAPIBaseView.get_serializer_context(self)
        context['request'] = self.request
        return context


class UserNodes(JSONAPIBaseView, generics.ListAPIView, UserMixin, ODMFilterMixin):
    """List of nodes that the user contributes to. *Read-only*.

    Paginated list of nodes that the user contributes to.  Each resource contains the full representation of the node,
    meaning additional requests to an individual node's detail view are not necessary. If the user id in the path is the
    same as the logged-in user, all nodes will be visible.  Otherwise, you will only be able to see the other user's
    publicly-visible nodes.  The special user id `me` can be used to represent the currently logged-in user.

    ##Node Attributes

    <!--- Copied Attributes from NodeDetail -->

    OSF Node entities have the "nodes" `type`.

        name           type               description
        ---------------------------------------------------------------------------------
        title          string             title of project or component
        description    string             description of the node
        category       string             node category, must be one of the allowed values
        date_created   iso8601 timestamp  timestamp that the node was created
        date_modified  iso8601 timestamp  timestamp when the node was last updated
        tags           array of strings   list of tags that describe the node
        fork           boolean            is this project a fork?
        registration   boolean            has this project been registered?
        fork           boolean            is this node a fork of another node?
        public         boolean            has this node been made publicly-visible?

    ##Links

    See the [JSON-API spec regarding pagination](http://jsonapi.org/format/1.0/#fetching-pagination).

    ##Actions

    *None*.

    ##Query Params

    + `page=<Int>` -- page number of results to view, default 1

    + `filter[<fieldname>]=<Str>` -- fields and values to filter the search results on.

    <!--- Copied Query Params from NodeList -->

    Nodes may be filtered by their `title`, `category`, `description`, `public`, `registration`, or `tags`.  `title`,
    `description`, and `category` are string fields and will be filtered using simple substring matching.  `public` and
    `registration` are booleans, and can be filtered using truthy values, such as `true`, `false`, `0`, or `1`.  Note
    that quoting `true` or `false` in the query will cause the match to fail regardless.  `tags` is an array of simple strings.

    #This Request/Response

    """
    permission_classes = (
        drf_permissions.IsAuthenticatedOrReadOnly,
        base_permissions.TokenHasScope,
    )

    required_read_scopes = [CoreScopes.USERS_READ, CoreScopes.NODE_BASE_READ]
    required_write_scopes = [CoreScopes.USERS_WRITE, CoreScopes.NODE_BASE_WRITE]

    serializer_class = NodeSerializer
    view_category = 'users'
    view_name = 'user-nodes'

    # overrides ODMFilterMixin
    def get_default_odm_query(self):
        user = self.get_user()
        current_user = self.request.user

        query = (Q('contributors', 'eq', user) & default_node_list_query())

        permission_query = Q('is_public', 'eq', True)
        if not current_user.is_anonymous():
            permission_query = (permission_query | Q('contributors', 'eq', current_user._id))
        query = (query & permission_query)
        return query

    # overrides ListAPIView
    def get_queryset(self):
        query = self.get_query_from_request()
        nodes = Node.find(query)
        return nodes


class UserInstitutions(JSONAPIBaseView, generics.ListAPIView, UserMixin):
    permission_classes = (
        drf_permissions.IsAuthenticatedOrReadOnly,
        base_permissions.TokenHasScope,
    )

    required_read_scopes = [CoreScopes.USERS_READ, CoreScopes.INSTITUTION_READ]
    required_write_scopes = [CoreScopes.NULL]

    serializer_class = InstitutionSerializer
    view_category = 'users'
    view_name = 'user-institutions'

    def get_default_odm_query(self):
        return None

    def get_queryset(self):
        user = self.get_user()
        return user.affiliated_institutions


class UserRegistrations(UserNodes):
    """List of registrations that the user contributes to. *Read-only*.

    Paginated list of registrations that the user contributes to.  Each resource contains the full representation of the
    registration, meaning additional requests to an individual registration's detail view are not necessary. If the user
    id in the path is the same as the logged-in user, all nodes will be visible.  Otherwise, you will only be able to
    see the other user's publicly-visible nodes.  The special user id `me` can be used to represent the currently
    logged-in user. Retracted registrations will display a limited number of fields, namely, title, description,
    date_created, registration, retracted, date_registered, retraction_justification, and registration supplement.

    ##Registration Attributes

    <!--- Copied Attributes from RegistrationList -->

    Registrations have the "registrations" `type`.

        name                            type               description
        -------------------------------------------------------------------------------------------------------
        title                           string             title of the registered project or component
        description                     string             description of the registered node
        category                        string             node category, must be one of the allowed values
        date_created                    iso8601 timestamp  timestamp that the node was created
        date_modified                   iso8601 timestamp  timestamp when the node was last updated
        tags                            array of strings   list of tags that describe the registered node
        fork                            boolean            is this project a fork?
        registration                    boolean            has this project been registered?
        public                          boolean            has this registration been made publicly-visible?
        retracted                       boolean            has this registration been retracted?
        date_registered                 iso8601 timestamp  timestamp that the registration was created
        retraction_justification        string             reasons for retracting the registration
        pending_retraction              boolean            is this registration pending retraction?
        pending_registration_approval   boolean            is this registration pending approval?
        pending_embargo                 boolean            is this registration pending an embargo?
        registered_meta                 dictionary         registration supplementary information
        registration_supplement         string             registration template


    ##Relationships

    ###Registered from

    The registration is branched from this node.

    ###Registered by

    The registration was initiated by this user.

    ###Other Relationships

    See documentation on registered_from detail view.  A registration has many of the same properties as a node.

    ##Links

    See the [JSON-API spec regarding pagination](http://jsonapi.org/format/1.0/#fetching-pagination).

    ##Actions

    *None*.

    ##Query Params

    + `page=<Int>` -- page number of results to view, default 1

    + `filter[<fieldname>]=<Str>` -- fields and values to filter the search results on.

    <!--- Copied Query Params from NodeList -->

    Registrations may be filtered by their `title`, `category`, `description`, `public`, or `tags`.  `title`, `description`,
    and `category` are string fields and will be filtered using simple substring matching.  `public` is a boolean and
    can be filtered using truthy values, such as `true`, `false`, `0`, or `1`.  Note that quoting `true` or `false` in
    the query will cause the match to fail regardless.  `tags` is an array of simple strings.

    #This Request/Response

    """
    required_read_scopes = [CoreScopes.USERS_READ, CoreScopes.NODE_REGISTRATIONS_READ]
    required_write_scopes = [CoreScopes.USERS_WRITE, CoreScopes.NODE_REGISTRATIONS_WRITE]

    serializer_class = RegistrationSerializer
    view_category = 'users'
    view_name = 'user-registrations'

    # overrides ODMFilterMixin
    def get_default_odm_query(self):
        user = self.get_user()
        current_user = self.request.user

        query = (
            Q('is_collection', 'ne', True) &
            Q('is_deleted', 'ne', True) &
<<<<<<< HEAD
            Q('is_registration', 'eq', True) &
            Q('contributors', 'eq', user._id)
        )
        permission_query = Q('is_public', 'eq', True)
        if not current_user.is_anonymous():
            permission_query = (permission_query | Q('contributors', 'eq', current_user._id))
        query = query & permission_query
        return query
=======
            Q('is_registration', 'eq', True)
        )


class UserInstitutionsRelationship(JSONAPIBaseView, generics.RetrieveDestroyAPIView, UserMixin):
    permission_classes = (
        drf_permissions.IsAuthenticatedOrReadOnly,
        base_permissions.TokenHasScope,
        ReadOnlyOrCurrentUserRelationship
    )

    required_read_scopes = [CoreScopes.USERS_READ]
    required_write_scopes = [CoreScopes.USERS_WRITE]

    serializer_class = UserInstitutionsRelationshipSerializer
    parser_classes = (JSONAPIRelationshipParser, JSONAPIRelationshipParserForRegularJSON, )

    view_category = 'users'
    view_name = 'user-institutions-relationship'

    def get_object(self):
        user = self.get_user(check_permissions=False)
        obj = {
            'data': user.affiliated_institutions,
            'self': user
        }
        self.check_object_permissions(self.request, obj)
        return obj

    def perform_destroy(self, instance):
        data = self.request.data['data']
        user = self.request.user
        current_institutions = {inst._id for inst in user.affiliated_institutions}

        # DELETEs normally dont get type checked
        # not the best way to do it, should be enforced everywhere, maybe write a test for it
        for val in data:
            if val['type'] != self.serializer_class.Meta.type_:
                raise Conflict()
        for val in data:
            if val['id'] in current_institutions:
                user.remove_institution(val['id'])
        user.save()
>>>>>>> 8f68aff0
<|MERGE_RESOLUTION|>--- conflicted
+++ resolved
@@ -422,7 +422,6 @@
         query = (
             Q('is_collection', 'ne', True) &
             Q('is_deleted', 'ne', True) &
-<<<<<<< HEAD
             Q('is_registration', 'eq', True) &
             Q('contributors', 'eq', user._id)
         )
@@ -431,9 +430,6 @@
             permission_query = (permission_query | Q('contributors', 'eq', current_user._id))
         query = query & permission_query
         return query
-=======
-            Q('is_registration', 'eq', True)
-        )
 
 
 class UserInstitutionsRelationship(JSONAPIBaseView, generics.RetrieveDestroyAPIView, UserMixin):
@@ -474,5 +470,4 @@
         for val in data:
             if val['id'] in current_institutions:
                 user.remove_institution(val['id'])
-        user.save()
->>>>>>> 8f68aff0
+        user.save()