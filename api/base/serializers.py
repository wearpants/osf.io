import re
import collections

from rest_framework import exceptions
from rest_framework.reverse import reverse
from rest_framework import serializers as ser
from rest_framework.fields import SkipField

from website import settings
from website.util.sanitize import strip_html
from website.util import waterbutler_api_url_for

from api.base import utils
from api.base.settings import REST_FRAMEWORK
from api.base.exceptions import InvalidQueryStringError, Conflict


class AllowMissing(ser.Field):

    def __init__(self, field, **kwargs):
        super(AllowMissing, self).__init__(**kwargs)
        self.field = field

    def to_representation(self, value):
        return self.field.to_representation(value)

    def bind(self, field_name, parent):
        super(AllowMissing, self).bind(field_name, parent)
        self.field.bind(field_name, self)

    def get_attribute(self, instance):
        """
        Overwrite the error message to return a blank value is if there is no existing value.
        This allows the display of keys that do not exist in the DB (gitHub on a new OSF account for example.)
        """
        try:
            return self.field.get_attribute(instance)
        except SkipField:
            return ''

    def to_internal_value(self, data):
        return self.field.to_internal_value(data)


from website.util import rapply as _rapply

def _url_val(val, obj, serializer, **kwargs):
    """Function applied by `HyperlinksField` to get the correct value in the
    schema.
    """
    if isinstance(val, Link):  # If a Link is passed, get the url value
        return val.resolve_url(obj, **kwargs)
    elif isinstance(val, basestring):  # if a string is passed, it's a method of the serializer
        return getattr(serializer, val)(obj)
    else:
        return val

class IDField(ser.CharField):
    """
    ID field that validates that 'id' in the request body is the same as the instance 'id' for single requests.
    """
    def __init__(self, **kwargs):
        kwargs['label'] = 'ID'
        super(IDField, self).__init__(**kwargs)

    #Overrides CharField
    def to_internal_value(self, data):
<<<<<<< HEAD
        request = self.context['request']
        if request.method in utils.UPDATE_METHODS and not isinstance(request.data, list):
            if self.root.instance._id != data:
=======
        update_methods = ['PUT', 'PATCH']
        if self.context['request'].method in update_methods:
            id_field = getattr(self.root.instance, self.source, '_id')
            if id_field != data:
>>>>>>> 06448ebd
                raise Conflict()
        return super(IDField, self).to_internal_value(data)


class TypeField(ser.CharField):
    """
    Type field that validates that 'type' in the request body is the same as the Meta type.

    Also ensures that type is write-only and required.
    """
    def __init__(self, **kwargs):
        kwargs['write_only'] = True
        kwargs['required'] = True
        super(TypeField, self).__init__(**kwargs)

    # Overrides CharField
    def to_internal_value(self, data):
        request_data = self.context['request'].data
        if isinstance(request_data, list):
            meta = self.root.child.Meta.type_
        else:
            meta = self.root.Meta.type_

        if meta != data:
            raise Conflict()

        return super(TypeField, self).to_internal_value(data)


class JSONAPIHyperlinkedIdentityField(ser.HyperlinkedIdentityField):
    """
    HyperlinkedIdentityField that returns a nested dict with url,
    optional meta information, and link_type.

    Example:

        children = JSONAPIHyperlinkedIdentityField(view_name='nodes:node-children', lookup_field='pk',
                                    link_type='related', lookup_url_kwarg='node_id', meta={'count': 'get_node_count'})

    """

    def __init__(self, view_name=None, **kwargs):
        self.meta = kwargs.pop('meta', None)
        self.link_type = kwargs.pop('link_type', 'url')
        super(JSONAPIHyperlinkedIdentityField, self).__init__(view_name=view_name, **kwargs)

    # overrides HyperlinkedIdentityField
    def get_url(self, obj, view_name, request, format):
        """
        Given an object, return the URL that hyperlinks to the object.

        Returns None if lookup value is None
        """

        if getattr(obj, self.lookup_field) is None:
            return None

        return super(JSONAPIHyperlinkedIdentityField, self).get_url(obj, view_name, request, format)

    # overrides HyperlinkedIdentityField
    def to_representation(self, value):
        """
        Returns nested dictionary in format {'links': {'self.link_type': ... }

        If no meta information, self.link_type is equal to a string containing link's URL.  Otherwise,
        the link is represented as a links object with 'href' and 'meta' members.
        """
        url = super(JSONAPIHyperlinkedIdentityField, self).to_representation(value)

        meta = {}
        for key in self.meta or {}:
            if key == 'count':
                show_related_counts = self.context['request'].query_params.get('related_counts', False)
                if utils.is_truthy(show_related_counts):
                    meta[key] = _rapply(self.meta[key], _url_val, obj=value, serializer=self.parent)
                elif utils.is_falsy(show_related_counts):
                    continue
                else:
                    raise InvalidQueryStringError(
                        detail="Acceptable values for the related_counts query param are 'true' or 'false'; got '{0}'".format(show_related_counts),
                        parameter='related_counts'
                    )
        return {'links': {self.link_type: {'href': url, 'meta': meta}}}


class LinksField(ser.Field):
    """Links field that resolves to a links object. Used in conjunction with `Link`.
    If the object to be serialized implements `get_absolute_url`, then the return value
    of that method is used for the `self` link.

    Example: ::

        links = LinksField({
            'html': 'absolute_url',
            'children': {
                'related': Link('nodes:node-children', node_id='<pk>'),
                'count': 'get_node_count'
            },
            'contributors': {
                'related': Link('nodes:node-contributors', node_id='<pk>'),
                'count': 'get_contrib_count'
            },
            'registrations': {
                'related': Link('nodes:node-registrations', node_id='<pk>'),
                'count': 'get_registration_count'
            },
        })
    """

    def __init__(self, links, *args, **kwargs):
        ser.Field.__init__(self, read_only=True, *args, **kwargs)
        self.links = links

    def get_attribute(self, obj):
        # We pass the object instance onto `to_representation`,
        # not just the field attribute.
        return obj

    def to_representation(self, obj):
        ret = _rapply(self.links, _url_val, obj=obj, serializer=self.parent)
        if hasattr(obj, 'get_absolute_url') and 'self' not in self.links:
            ret['self'] = obj.get_absolute_url()
        return ret

_tpl_pattern = re.compile(r'\s*<\s*(\S*)\s*>\s*')


def _tpl(val):
    """Return value within ``< >`` if possible, else return ``None``."""
    match = _tpl_pattern.match(val)
    if match:
        return match.groups()[0]
    return None


def _get_attr_from_tpl(attr_tpl, obj):
    attr_name = _tpl(str(attr_tpl))
    if attr_name:
        attribute_value = obj
        for attr_segment in attr_name.split('.'):
            attribute_value = getattr(attribute_value, attr_segment, ser.empty)
        if attribute_value is not ser.empty:
            return attribute_value
        elif attr_name in obj:
            return obj[attr_name]
        else:
            raise AttributeError(
                '{attr_name!r} is not a valid '
                'attribute of {obj!r}'.format(
                    attr_name=attr_name, obj=obj,
                ))
    else:
        return attr_tpl


# TODO: Make this a Field that is usable on its own?
class Link(object):
    """Link object to use in conjunction with Links field. Does reverse lookup of
    URLs given an endpoint name and attributed enclosed in `<>`.
    """

    def __init__(self, endpoint, args=None, kwargs=None, query_kwargs=None, **kw):
        self.endpoint = endpoint
        self.kwargs = kwargs or {}
        self.args = args or tuple()
        self.reverse_kwargs = kw
        self.query_kwargs = query_kwargs or {}

    def resolve_url(self, obj):
        kwarg_values = {key: _get_attr_from_tpl(attr_tpl, obj) for key, attr_tpl in self.kwargs.items()}
        arg_values = [_get_attr_from_tpl(attr_tpl, obj) for attr_tpl in self.args]
        query_kwarg_values = {key: _get_attr_from_tpl(attr_tpl, obj) for key, attr_tpl in self.query_kwargs.items()}
        # Presumably, if you have are expecting a value but the value is empty, then the link is invalid.
        for item in kwarg_values:
            if kwarg_values[item] is None:
                return None
        return utils.absolute_reverse(
            self.endpoint,
            args=arg_values,
            kwargs=kwarg_values,
            query_kwargs=query_kwarg_values,
            **self.reverse_kwargs
        )


class WaterbutlerLink(Link):
    """Link object to use in conjunction with Links field. Builds a Waterbutler URL for files.
    """

    def __init__(self, must_be_file=None, must_be_folder=None, **kwargs):
        self.kwargs = kwargs
        self.must_be_file = must_be_file
        self.must_be_folder = must_be_folder

    def resolve_url(self, obj):
        """Reverse URL lookup for WaterButler routes
        """
        if self.must_be_folder is True and not obj.path.endswith('/'):
            return None
        if self.must_be_file is True and obj.path.endswith('/'):
            return None
        return waterbutler_api_url_for(obj.node._id, obj.provider, obj.path, **self.kwargs)


class NodeFileHyperLink(JSONAPIHyperlinkedIdentityField):
    def __init__(self, kind=None, kwargs=None, **kws):
        self.kind = kind
        self.kwargs = []
        for kw in (kwargs or []):
            if isinstance(kw, basestring):
                kw = (kw, kw)
            assert isinstance(kw, tuple) and len(kw) == 2
            self.kwargs.append(kw)
        super(NodeFileHyperLink, self).__init__(**kws)

    def get_url(self, obj, view_name, request, format):
        if self.kind and obj.kind != self.kind:
            return None
        return reverse(view_name, kwargs={attr_name: getattr(obj, attr) for (attr_name, attr) in self.kwargs}, request=request, format=format)


class JSONAPIListSerializer(ser.ListSerializer):

    def to_representation(self, data):
        # Don't envelope when serializing collection
        return [
            self.child.to_representation(item, envelope=None) for item in data
        ]

    # Overrides ListSerializer which doesn't support multiple update by default
    def update(self, instance, validated_data):
        if len(instance) != len(validated_data):
            raise exceptions.NotFound()
        instance_mapping = {item._id: item for item in instance}
        data_mapping = {item.get('_id', None): item for item in validated_data}

        ret = []

        for resource_id, data in data_mapping.items():
            resource = instance_mapping.get(resource_id, None)
            ret.append(self.child.update(resource, data))

        return ret

    # overrides ListSerializer
    def run_validation(self, data):
        meta = getattr(self, 'Meta', None)
        bulk_limit = getattr(meta, 'bulk_limit', REST_FRAMEWORK['DEFAULT_BULK_LIMIT'])

        num_items = len(data)

        if num_items > bulk_limit:
            raise exceptions.ValidationError(
                detail={'non_field_errors': ['Bulk operation limit is {}, got {}.'.format(bulk_limit, num_items)]}
            )

        return super(JSONAPIListSerializer, self).run_validation(data)

    # overrides ListSerializer: Add HTML-sanitization similar to that used by APIv1 front-end views
    def is_valid(self, clean_html=True, **kwargs):
        """
        After validation, scrub HTML from validated_data prior to saving (for create and update views)

        Exclude 'type' from validated_data.

        """
        ret = super(JSONAPIListSerializer, self).is_valid(**kwargs)

        if clean_html is True:
            self._validated_data = _rapply(self.validated_data, strip_html)

        for data in self._validated_data:
            data.pop('type', None)

        return ret


class JSONAPISerializer(ser.Serializer):
    """Base serializer. Requires that a `type_` option is set on `class Meta`. Also
    allows for enveloping of both single resources and collections.  Looks to nest fields
    according to JSON API spec. Relational fields must use JSONAPIHyperlinkedIdentityField.
    Self/html links must be nested under "links".
    """

    # overrides Serializer
    @classmethod
    def many_init(cls, *args, **kwargs):
        kwargs['child'] = cls()
        return JSONAPIListSerializer(*args, **kwargs)

    # overrides Serializer
    def to_representation(self, obj, envelope='data'):
        """Serialize to final representation.

        :param obj: Object to be serialized.
        :param envelope: Key for resource object.
        """
        ret = {}
        meta = getattr(self, 'Meta', None)
        type_ = getattr(meta, 'type_', None)
        assert type_ is not None, 'Must define Meta.type_'

        data = collections.OrderedDict([('id', ''), ('type', type_), ('attributes', collections.OrderedDict()),
                                        ('relationships', collections.OrderedDict()), ('links', {})])

        fields = [field for field in self.fields.values() if not field.write_only]

        for field in fields:
            try:
                attribute = field.get_attribute(obj)
            except SkipField:
                continue

            if isinstance(field, JSONAPIHyperlinkedIdentityField):
                data['relationships'][field.field_name] = field.to_representation(attribute)
            elif field.field_name == 'id':
                data['id'] = field.to_representation(attribute)
            elif field.field_name == 'links':
                data['links'] = field.to_representation(attribute)
            else:
                if attribute is None:
                    # We skip `to_representation` for `None` values so that
                    # fields do not have to explicitly deal with that case.
                    data['attributes'][field.field_name] = None
                else:
                    data['attributes'][field.field_name] = field.to_representation(attribute)

        if not data['relationships']:
            del data['relationships']

        if envelope:
            ret[envelope] = data
        else:
            ret = data
        return ret

    # overrides Serializer: Add HTML-sanitization similar to that used by APIv1 front-end views
    def is_valid(self, clean_html=True, **kwargs):
        """
        After validation, scrub HTML from validated_data prior to saving (for create and update views)

        Exclude 'type' and '_id' from validated_data.

        """
        ret = super(JSONAPISerializer, self).is_valid(**kwargs)

        if clean_html is True:
            self._validated_data = _rapply(self.validated_data, strip_html)

        self._validated_data.pop('type', None)

        if self.context['request'].method in utils.UPDATE_METHODS:
            self._validated_data.pop('_id', None)

        return ret


def DevOnly(field):
    """Make a field only active in ``DEV_MODE``. ::

        experimental_field = DevMode(CharField(required=False))
    """
    return field if settings.DEV_MODE else None<|MERGE_RESOLUTION|>--- conflicted
+++ resolved
@@ -55,6 +55,7 @@
     else:
         return val
 
+
 class IDField(ser.CharField):
     """
     ID field that validates that 'id' in the request body is the same as the instance 'id' for single requests.
@@ -65,16 +66,10 @@
 
     #Overrides CharField
     def to_internal_value(self, data):
-<<<<<<< HEAD
         request = self.context['request']
         if request.method in utils.UPDATE_METHODS and not isinstance(request.data, list):
-            if self.root.instance._id != data:
-=======
-        update_methods = ['PUT', 'PATCH']
-        if self.context['request'].method in update_methods:
             id_field = getattr(self.root.instance, self.source, '_id')
             if id_field != data:
->>>>>>> 06448ebd
                 raise Conflict()
         return super(IDField, self).to_internal_value(data)
 
