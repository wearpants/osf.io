--- conflicted
+++ resolved
@@ -10,24 +10,6 @@
 from website.util import waterbutler_api_url_for
 
 from api.base import utils
-<<<<<<< HEAD
-from api.base.exceptions import InvalidQueryStringValue
-
-def _rapply(d, func, *args, **kwargs):
-    """Apply a function to all values in a dictionary, recursively. Handles lists and dicts currently,
-    as those are the only complex structures currently supported by DRF Serializer Fields."""
-    if isinstance(d, collections.Mapping):
-        return {
-            key: _rapply(value, func, *args, **kwargs)
-            for key, value in d.iteritems()
-        }
-    if isinstance(d, list):
-        return [
-            _rapply(item, func, *args, **kwargs) for item in d
-        ]
-    else:
-        return func(d, *args, **kwargs)
-=======
 from api.base.exceptions import InvalidQueryStringError, Conflict
 
 
@@ -56,7 +38,6 @@
 
     def to_internal_value(self, data):
         return self.field.to_internal_value(data)
->>>>>>> a0ee08e5
 
 
 from website.util import rapply as _rapply
@@ -149,7 +130,7 @@
                 elif utils.is_falsy(show_related_counts):
                     continue
                 else:
-                    raise InvalidQueryStringValue(
+                    raise InvalidQueryStringError(
                         detail="Acceptable values for the related_counts query param are 'true' or 'false'; got '{0}'".format(show_related_counts),
                         parameter='related_counts'
                     )
