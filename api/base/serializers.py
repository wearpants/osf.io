--- conflicted
+++ resolved
@@ -1,12 +1,8 @@
 import collections
 import re
 
-<<<<<<< HEAD
 from rest_framework.fields import SkipField, empty
-=======
 from rest_framework.reverse import reverse
-from rest_framework.fields import SkipField
->>>>>>> ca8b8c6d
 from rest_framework import serializers as ser
 from rest_framework import exceptions
 
