--- conflicted
+++ resolved
@@ -164,15 +164,9 @@
                         detail="Acceptable values for the related_counts query param are 'true' or 'false'; got '{0}'".format(show_related_counts),
                         parameter='related_counts'
                     )
-<<<<<<< HEAD
         # JSON-API requires that the self link is just a URL
         if self.link_type == 'self':
             return {'links': {self.link_type: url}}
-=======
-            else:
-                meta[key] = _rapply(self.meta[key], _url_val, obj=value, serializer=self.parent)
-
->>>>>>> 1a12e247
         return {'links': {self.link_type: {'href': url, 'meta': meta}}}
 
 
