--- conflicted
+++ resolved
@@ -38,11 +38,7 @@
 
 class HyperlinkedIdentityFieldWithMeta(ser.HyperlinkedIdentityField):
     """
-<<<<<<< HEAD
-    HyperlinkedIdentity field that returns a nested dict with url,
-=======
     HyperlinkedIdentityField that returns a nested dict with url,
->>>>>>> 9e93af0e
     optional meta information, and link_type.
 
     Example:
@@ -76,10 +72,7 @@
     def to_representation(self, value):
         """
         Returns nested dictionary in format {'links': {'self.link_type': ... }
-<<<<<<< HEAD
-=======
-
->>>>>>> 9e93af0e
+
         If no meta information, self.link_type is equal to a string containing link's URL.  Otherwise,
         the link is represented as a links object with 'href' and 'meta' members.
         """
