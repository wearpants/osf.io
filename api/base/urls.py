from django.conf import settings
from django.conf.urls import include, url
from django.conf.urls.static import static
from django.views.generic.base import RedirectView
from settings import API_BASE

from . import views

base_pattern = '^{}'.format(API_BASE)

urlpatterns = [
    url(base_pattern,
        include(
            [
                url(r'^$', views.root, name='root'),
                url(r'^applications/', include('api.applications.urls', namespace='applications')),
                url(r'^comments/', include('api.comments.urls', namespace='comments')),
                url(r'^nodes/', include('api.nodes.urls', namespace='nodes')),
                url(r'^registrations/', include('api.registrations.urls', namespace='registrations')),
                url(r'^users/', include('api.users.urls', namespace='users')),
                url(r'^tokens/', include('api.tokens.urls', namespace='tokens')),
                url(r'^logs/', include('api.logs.urls', namespace='logs')),
                url(r'^files/', include('api.files.urls', namespace='files')),
                url(r'^docs/', include('rest_framework_swagger.urls')),
                url(r'^institutions/', include('api.institutions.urls', namespace='institutions')),
                url(r'^collections/', include('api.collections.urls', namespace='collections')),
                url(r'^guids/', include('api.guids.urls', namespace='guids')),
<<<<<<< HEAD
                url(r'^identifiers/', include('api.identifiers.urls', namespace='identifiers')),
=======
                url(r'^licenses/', include('api.licenses.urls', namespace='licenses')),
                url(r'^wikis/', include('api.wikis.urls', namespace='wikis')),
>>>>>>> e3971a08
            ],
        )
        ),
    url(r'^$', RedirectView.as_view(pattern_name=views.root), name='redirect-to-root')
]


urlpatterns += static('/static/', document_root=settings.STATIC_ROOT)

handler404 = views.error_404<|MERGE_RESOLUTION|>--- conflicted
+++ resolved
@@ -25,12 +25,9 @@
                 url(r'^institutions/', include('api.institutions.urls', namespace='institutions')),
                 url(r'^collections/', include('api.collections.urls', namespace='collections')),
                 url(r'^guids/', include('api.guids.urls', namespace='guids')),
-<<<<<<< HEAD
-                url(r'^identifiers/', include('api.identifiers.urls', namespace='identifiers')),
-=======
                 url(r'^licenses/', include('api.licenses.urls', namespace='licenses')),
                 url(r'^wikis/', include('api.wikis.urls', namespace='wikis')),
->>>>>>> e3971a08
+                url(r'^identifiers/', include('api.identifiers.urls', namespace='identifiers')),
             ],
         )
         ),
