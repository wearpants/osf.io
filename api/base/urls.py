from django.conf import settings
from django.conf.urls import include, url
from django.conf.urls.static import static
from django.views.generic.base import RedirectView
from settings import API_BASE

from . import views

base_pattern = '^{}'.format(API_BASE)

urlpatterns = [
    url(base_pattern,
        include(
            [
                url(r'^$', views.root, name='root'),
                url(r'^applications/', include('api.applications.urls', namespace='applications')),
                url(r'^comments/', include('api.comments.urls', namespace='comments')),
                url(r'^nodes/', include('api.nodes.urls', namespace='nodes')),
                url(r'^registrations/', include('api.registrations.urls', namespace='registrations')),
                url(r'^users/', include('api.users.urls', namespace='users')),
                url(r'^tokens/', include('api.tokens.urls', namespace='tokens')),
                url(r'^logs/', include('api.logs.urls', namespace='logs')),
                url(r'^files/', include('api.files.urls', namespace='files')),
                url(r'^docs/', include('rest_framework_swagger.urls')),
                url(r'^institutions/', include('api.institutions.urls', namespace='institutions')),
                url(r'^collections/', include('api.collections.urls', namespace='collections')),
                url(r'^guids/', include('api.guids.urls', namespace='guids'))
            ],
<<<<<<< HEAD
        )
=======
>>>>>>> f0901f65
        )
        ),
    url(r'^$', RedirectView.as_view(pattern_name=views.root), name='redirect-to-root')
]


urlpatterns += static('/static/', document_root=settings.STATIC_ROOT)

handler404 = views.error_404<|MERGE_RESOLUTION|>--- conflicted
+++ resolved
@@ -26,10 +26,6 @@
                 url(r'^collections/', include('api.collections.urls', namespace='collections')),
                 url(r'^guids/', include('api.guids.urls', namespace='guids'))
             ],
-<<<<<<< HEAD
-        )
-=======
->>>>>>> f0901f65
         )
         ),
     url(r'^$', RedirectView.as_view(pattern_name=views.root), name='redirect-to-root')
