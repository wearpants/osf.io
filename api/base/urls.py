--- conflicted
+++ resolved
@@ -25,11 +25,8 @@
                 url(r'^institutions/', include('api.institutions.urls', namespace='institutions')),
                 url(r'^collections/', include('api.collections.urls', namespace='collections')),
                 url(r'^guids/', include('api.guids.urls', namespace='guids')),
-<<<<<<< HEAD
                 url(r'^licenses/', include('api.licenses.urls', namespace='licenses')),
-=======
                 url(r'^wikis/', include('api.wikis.urls', namespace='wikis')),
->>>>>>> 03ae1b4a
             ],
         )
         ),
