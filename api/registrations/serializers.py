--- conflicted
+++ resolved
@@ -118,13 +118,8 @@
         related_view_kwargs={'node_id': '<root._id>'}
     ))
 
-<<<<<<< HEAD
-    affiliated_institutions = RelationshipField(
+    affiliated_institutions = HideIfWithdrawal(RelationshipField(
         related_view='registrations:registration-institutions',
-=======
-    primary_institution = HideIfWithdrawal(RelationshipField(
-        related_view='registrations:registration-institution-detail',
->>>>>>> bb2e7ce5
         related_view_kwargs={'node_id': '<pk>'}
     ))
     registrations = HideIfRegistration(RelationshipField(
