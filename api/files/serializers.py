--- conflicted
+++ resolved
@@ -5,13 +5,9 @@
 
 from modularodm import Q
 
-<<<<<<< HEAD
+from framework.auth.core import Auth, User
 from website import settings
-from framework.auth.core import Auth, User
-=======
-from framework.auth.core import User
-from website import settings
->>>>>>> 3d223d5b
+
 from website.files.models import FileNode
 from website.project.model import Comment
 from website.util import api_v2_url
