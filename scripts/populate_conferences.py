--- conflicted
+++ resolved
@@ -505,7 +505,6 @@
         'poster': True,
         'talk': True,
     },
-<<<<<<< HEAD
     'PsiChiRepository': {
         'name': 'Psi Chi',
         'info_url': 'http://psichi.org',
@@ -519,9 +518,9 @@
             'mail_subject': 'Title',
             'mail_message_body': 'Measure or material short description',
             'mail_attachment': 'Your measure/scale or material file(s)'
-        }
-=======
-     'GI2015': {
+        },
+    },
+    'GI2015': {
         'name': 'Genome Informatics 2015',
         'info_url': 'https://meetings.cshl.edu/meetings.aspx?meet=info&year=15',
         'logo_url': None,
@@ -530,7 +529,6 @@
         'public_projects': True,
         'poster': True,
         'talk': True,
->>>>>>> f62b0308
     },
 }
 
