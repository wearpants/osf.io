--- conflicted
+++ resolved
@@ -93,11 +93,7 @@
             # {
             #     '_id': 'uva',
             #     'name': 'University of Virginia',
-<<<<<<< HEAD
-            #     'description': None,
-=======
             #     'description': 'Projects must abide by the University <a href="http://www.virginia.edu/informationpolicy/security.html">Security and Data Protection Policies</a>',
->>>>>>> 030ede51
             #     'banner_name': 'uva-banner.png',
             #     'logo_name': 'uva-shield.png',
             #     'auth_url': SHIBBOLETH_SP.format(encode_uri_component('urn:mace:incommon:virginia.edu')),
@@ -186,11 +182,7 @@
             {
                 '_id': 'uva',
                 'name': 'University of Virginia [Test]',
-<<<<<<< HEAD
-                'description': 'University of Virginia [Test]',
-=======
                 'description': 'Projects must abide by the University <a href="http://www.virginia.edu/informationpolicy/security.html">Security and Data Protection Policies</a>',
->>>>>>> 030ede51
                 'banner_name': 'uva-banner.png',
                 'logo_name': 'uva-shield.png',
                 'auth_url': SHIBBOLETH_SP.format(encode_uri_component('https://shibidp-test.its.virginia.edu/idp/shibboleth')),
