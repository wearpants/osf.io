--- conflicted
+++ resolved
@@ -26,11 +26,7 @@
     database.osfstorageguidfile.update({
         '_path': {'$ne': None}
     }, {
-<<<<<<< HEAD
-        '$rename': {'path': 'premigration'}
-=======
         '$rename': {'path': 'premigration_path'}
->>>>>>> 6a6fe024
     }, multi=True)
 
     logger.info('_path -> path')
