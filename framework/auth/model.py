--- conflicted
+++ resolved
@@ -6,15 +6,8 @@
 import bson
 
 from framework.bcrypt import generate_password_hash, check_password_hash
-<<<<<<< HEAD
-from framework.search import Keyword
 from framework import fields,  Q
 from framework import GuidStoredObject
-from bson import ObjectId
-
-=======
-from framework import StoredObject, fields,  Q
->>>>>>> c8696a49
 from framework.search import solr
 from website import settings
 
