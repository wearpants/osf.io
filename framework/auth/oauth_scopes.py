--- conflicted
+++ resolved
@@ -126,13 +126,11 @@
     # Full permissions: all routes intended to be exposed to third party API users
     FULL_READ = NODE_ALL_READ + USERS_READ + ORGANIZER_READ + GUIDS_READ + (CoreScopes.INSTITUTION_READ, )
     FULL_WRITE = NODE_ALL_WRITE + USERS_WRITE + ORGANIZER_WRITE + GUIDS_READ
-<<<<<<< HEAD
-=======
-
-
->>>>>>> bd063c56
+
+
     # Admin permissions- includes functionality not intended for third-party use
     ADMIN_LEVEL = FULL_WRITE + APPLICATIONS_WRITE + TOKENS_WRITE + COMMENT_REPORTS_WRITE
+
 
 # List of all publicly documented scopes, mapped to composed scopes defined above.
 #   Return as sets to enable fast comparisons of provided scopes vs those required by a given node
