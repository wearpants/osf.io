--- conflicted
+++ resolved
@@ -64,15 +64,13 @@
     APPLICATIONS_READ = (CoreScopes.APPLICATIONS_READ,)
     APPLICATIONS_WRITE = APPLICATIONS_READ + (CoreScopes.APPLICATIONS_WRITE,)
 
-<<<<<<< HEAD
+    # Tokens collection
+    TOKENS_READ = (CoreScopes.TOKENS_READ,)
+    TOKENS_WRITE = TOKENS_READ + (CoreScopes.TOKENS_WRITE,)
+
     # Comment reports collection
     COMMENT_REPORTS_READ = (CoreScopes.COMMENT_REPORTS_READ,)
     COMMENT_REPORTS_WRITE = COMMENT_REPORTS_READ + (CoreScopes.COMMENT_REPORTS_WRITE,)
-=======
-    # Tokens collection
-    TOKENS_READ = (CoreScopes.TOKENS_READ,)
-    TOKENS_WRITE = TOKENS_READ + (CoreScopes.TOKENS_WRITE,)
->>>>>>> 888f96b5
 
     # Nodes collection.
     # Base node data includes node metadata, links, and children.
@@ -101,11 +99,7 @@
     FULL_WRITE = NODE_ALL_WRITE + USERS_WRITE
 
     # Admin permissions- includes functionality not intended for third-party use
-<<<<<<< HEAD
-    ADMIN_LEVEL = FULL_WRITE + APPLICATIONS_WRITE + COMMENT_REPORTS_WRITE
-=======
-    ADMIN_LEVEL = FULL_WRITE + APPLICATIONS_WRITE + TOKENS_WRITE
->>>>>>> 888f96b5
+    ADMIN_LEVEL = FULL_WRITE + APPLICATIONS_WRITE + TOKENS_WRITE + COMMENT_REPORTS_WRITE
 
 
 # List of all publicly documented scopes, mapped to composed scopes defined above.
