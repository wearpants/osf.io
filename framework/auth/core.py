# -*- coding: utf-8 -*-
import re
import logging
import urlparse
import itertools
import datetime as dt

import bson
import pytz
<<<<<<< HEAD
=======
import itsdangerous

>>>>>>> e9c7b851
from modularodm import fields, Q
from modularodm.validators import URLValidator
from modularodm.exceptions import NoResultsFound
from modularodm.exceptions import ValidationError, ValidationValueError

from api.base.utils import absolute_reverse
import framework
from framework import analytics
from framework.sessions import session
from framework.auth import exceptions, utils, signals
from framework.sentry import log_exception
from framework.addons import AddonModelMixin
from framework.sessions.model import Session
from framework.exceptions import PermissionsError
from framework.guid.model import GuidStoredObject
from framework.bcrypt import generate_password_hash, check_password_hash
from framework.auth.exceptions import ChangePasswordError, ExpiredTokenError

from website import mails, settings, filters, security


name_formatters = {
    'long': lambda user: user.fullname,
    'surname': lambda user: user.family_name if user.family_name else user.fullname,
    'initials': lambda user: u'{surname}, {initial}.'.format(
        surname=user.family_name,
        initial=user.given_name_initial,
    ),
}

logger = logging.getLogger(__name__)

# Hide implementation of token generation
def generate_confirm_token():
    return security.random_string(30)


def generate_claim_token():
    return security.random_string(30)


def string_required(value):
    if value is None or value == '':
        raise ValidationValueError('Value must not be empty.')


def validate_history_item(item):
    string_required(item.get('institution'))
    startMonth = item.get('startMonth')
    startYear = item.get('startYear')
    endMonth = item.get('endMonth')
    endYear = item.get('endYear')

    validate_year(startYear)
    validate_year(endYear)

    if startYear and endYear:
        if endYear < startYear:
            raise ValidationValueError('End date must be later than start date.')
        elif endYear == startYear:
            if endMonth and startMonth and endMonth < startMonth:
                raise ValidationValueError('End date must be later than start date.')


def validate_year(item):
    if item:
        try:
            int(item)
        except ValueError:
            raise ValidationValueError('Please enter a valid year.')
        else:
            if len(item) != 4:
                raise ValidationValueError('Please enter a valid year.')


validate_url = URLValidator()
def validate_personal_site(value):
    if value:
        try:
            validate_url(value)
        except ValidationError:
            # Reraise with a better message
            raise ValidationError('Invalid personal URL.')


def validate_social(value):
    validate_personal_site(value.get('personal'))


def validate_email(item):
    if not (item
            and re.match(r'^.+@[^.].*\.[a-z]{2,10}$', item, re.IGNORECASE)
            and item == item.strip().lower()):
        raise ValidationError("Invalid Email")


# TODO - rename to _get_current_user_from_session /HRYBACKI
def _get_current_user():
    uid = session._get_current_object() and session.data.get('auth_user_id')
    return User.load(uid)


# TODO: This should be a class method of User?
def get_user(email=None, password=None, verification_key=None):
    """Get an instance of User matching the provided params.

    :return: The instance of User requested
    :rtype: User or None
    """
    # tag: database
    if password and not email:
        raise AssertionError("If a password is provided, an email must also "
                             "be provided.")

    query_list = []
    if email:
        email = email.strip().lower()
        query_list.append(Q('emails', 'eq', email) | Q('username', 'eq', email))
    if password:
        password = password.strip()
        try:
            query = query_list[0]
            for query_part in query_list[1:]:
                query = query & query_part
            user = User.find_one(query)
        except Exception as err:
            logger.error(err)
            user = None
        if user and not user.check_password(password):
            return False
        return user
    if verification_key:
        query_list.append(Q('verification_key', 'eq', verification_key))
    try:
        query = query_list[0]
        for query_part in query_list[1:]:
            query = query & query_part
        user = User.find_one(query)
        return user
    except Exception as err:
        logger.error(err)
        return None


class Auth(object):

    def __init__(self, user=None, api_key=None, api_node=None,
                 private_key=None):
        self.user = user
        self.api_key = api_key
        self.api_node = api_node
        self.private_key = private_key

    def __repr__(self):
        return ('<Auth(user="{self.user}", api_key={self.api_key}, '
                'api_node={self.api_node}, '
                'private_key={self.private_key})>').format(self=self)

    @property
    def logged_in(self):
        return self.user is not None

    @classmethod
    def from_kwargs(cls, request_args, kwargs):
        user = request_args.get('user') or kwargs.get('user') or _get_current_user()
        api_key = request_args.get('api_key') or kwargs.get('api_key')
        api_node = request_args.get('api_node') or kwargs.get('api_node')
        private_key = request_args.get('view_only')

        return cls(
            user=user,
            api_key=api_key,
            api_node=api_node,
            private_key=private_key,
        )


class User(GuidStoredObject, AddonModelMixin):

    # Node fields that trigger an update to the search engine on save
    SEARCH_UPDATE_FIELDS = {
        'fullname',
        'given_name',
        'middle_names',
        'family_name',
        'suffix',
        'merged_by',
        'date_disabled',
        'date_confirmed',
        'jobs',
        'schools',
        'social',
    }

    # TODO: Add SEARCH_UPDATE_NODE_FIELDS, for fields that should trigger a
    #   search update for all nodes to which the user is a contributor.

    SOCIAL_FIELDS = {
        'orcid': u'http://orcid.com/{}',
        'github': u'http://github.com/{}',
        'scholar': u'http://scholar.google.com/citation?user={}',
        'twitter': u'http://twitter.com/{}',
        'personal': u'{}',
        'linkedIn': u'https://www.linkedin.com/profile/view?id={}',
        'impactStory': u'https://impactstory.org/{}',
        'researcherId': u'http://researcherid.com/rid/{}',
    }

    # This is a GuidStoredObject, so this will be a GUID.
    _id = fields.StringField(primary=True)

    # The primary email address for the account.
    # This value is unique, but multiple "None" records exist for:
    #   * unregistered contributors where an email address was not provided.
    username = fields.StringField(required=False, unique=True, index=True)

    # Hashed. Use `User.set_password` and `User.check_password`
    password = fields.StringField()

    fullname = fields.StringField(required=True, validate=string_required)

    # user has taken action to register the account
    is_registered = fields.BooleanField(index=True)

    # user has claimed the account
    # TODO: This should be retired - it always reflects is_registered.
    #   While a few entries exist where this is not the case, they appear to be
    #   the result of a bug, as they were all created over a small time span.
    is_claimed = fields.BooleanField(default=False, index=True)

    # a list of strings - for internal use
    system_tags = fields.StringField(list=True)

    # security emails that have been sent
    # TODO: This should be removed and/or merged with system_tags
    security_messages = fields.DictionaryField()
    # Format: {
    #   <message label>: <datetime>
    #   ...
    # }

    # user was invited (as opposed to registered unprompted)
    is_invited = fields.BooleanField(default=False, index=True)

    # Per-project unclaimed user data:
    # TODO: add validation
    unclaimed_records = fields.DictionaryField(required=False)
    # Format: {
    #   <project_id>: {
    #       'name': <name that referrer provided>,
    #       'referrer_id': <user ID of referrer>,
    #       'token': <token used for verification urls>,
    #       'email': <email the referrer provided or None>,
    #       'last_sent': <timestamp of last email sent to referrer or None>
    #   }
    #   ...
    # }

    # The user into which this account was merged
    merged_by = fields.ForeignField('user',
                                    default=None,
                                    backref='merged',
                                    index=True)

    # verification key used for resetting password
    verification_key = fields.StringField()

    # confirmed emails
    #   emails should be stripped of whitespace and lower-cased before appending
    # TODO: Add validator to ensure an email address only exists once across
    # all User's email lists
    emails = fields.StringField(list=True)

    # email verification tokens
    #   see also ``unconfirmed_emails``
    email_verifications = fields.DictionaryField(default=dict)
    # Format: {
    #   <token> : {'email': <email address>,
    #              'expiration': <datetime>}
    # }

    # email lists to which the user has chosen a subscription setting
    mailing_lists = fields.DictionaryField()
    # Format: {
    #   'list1': True,
    #   'list2: False,
    #    ...
    # }

    # nicknames, or other names by which this used is known
    # TODO: remove - unused
    aka = fields.StringField(list=True)

    # the date this user was registered
    # TODO: consider removal - this can be derived from date_registered
    date_registered = fields.DateTimeField(auto_now_add=dt.datetime.utcnow,
                                           index=True)

    # watched nodes are stored via a list of WatchConfigs
    watched = fields.ForeignField("WatchConfig", list=True, backref="watched")

    # list of users recently added to nodes as a contributor
    recently_added = fields.ForeignField("user", list=True, backref="recently_added")

    # Attached external accounts (OAuth)
    external_accounts = fields.ForeignField("externalaccount",
                                            list=True,
                                            backref="connected")

    # CSL names
    given_name = fields.StringField()
    middle_names = fields.StringField()
    family_name = fields.StringField()
    suffix = fields.StringField()

    # Employment history
    jobs = fields.DictionaryField(list=True, validate=validate_history_item)
    # Format: {
    #     'title': <position or job title>,
    #     'institution': <institution or organization>,
    #     'department': <department>,
    #     'location': <location>,
    #     'startMonth': <start month>,
    #     'startYear': <start year>,
    #     'endMonth': <end month>,
    #     'endYear': <end year>,
    #     'ongoing: <boolean>
    # }

    # Educational history
    schools = fields.DictionaryField(list=True, validate=validate_history_item)
    # Format: {
    #     'degree': <position or job title>,
    #     'institution': <institution or organization>,
    #     'department': <department>,
    #     'location': <location>,
    #     'startMonth': <start month>,
    #     'startYear': <start year>,
    #     'endMonth': <end month>,
    #     'endYear': <end year>,
    #     'ongoing: <boolean>
    # }

    # Social links
    social = fields.DictionaryField(validate=validate_social)
    # Format: {
    #     'personal': <personal site>,
    #     'twitter': <twitter id>,
    # }

    api_keys = fields.ForeignField('apikey', list=True, backref='keyed')

    # hashed password used to authenticate to Piwik
    piwik_token = fields.StringField()

    # date the user last logged in via the web interface
    date_last_login = fields.DateTimeField()

    # date the user first successfully confirmed an email address
    date_confirmed = fields.DateTimeField(index=True)

    # When the user was disabled.
    date_disabled = fields.DateTimeField(index=True)

    # when comments for a node were last viewed
    comments_viewed_timestamp = fields.DictionaryField()
    # Format: {
    #   'node_id': 'timestamp'
    # }

    # timezone for user's locale (e.g. 'America/New_York')
    timezone = fields.StringField(default='Etc/UTC')

    # user language and locale data (e.g. 'en_US')
    locale = fields.StringField(default='en_US')

    _meta = {'optimistic': True}

    def __repr__(self):
        return '<User({0!r}) with id {1!r}>'.format(self.username, self._id)

    def __str__(self):
        return self.fullname

    __unicode__ = __str__

    # For compatibility with Django auth
    @property
    def pk(self):
        return self._id

    @property
    def email(self):
        return self.username

    def is_authenticated(self):  # Needed for django compat
        return True

    def is_anonymous(self):
        return False

    @property
    def absolute_api_v2_url(self):
        return absolute_reverse('users:user-detail', kwargs={'pk': self.pk})

    # used by django and DRF
    def get_absolute_url(self):
        return self.absolute_api_v2_url

    @classmethod
    def create_unregistered(cls, fullname, email=None):
        """Create a new unregistered user.
        """
        user = cls(
            username=email,
            fullname=fullname,
            is_invited=True,
            is_registered=False,
        )
        user.update_guessed_names()
        return user

    @classmethod
    def create(cls, username, password, fullname):
        user = cls(
            username=username,
            fullname=fullname,
        )
        user.update_guessed_names()
        user.set_password(password)
        return user

    @classmethod
    def create_unconfirmed(cls, username, password, fullname, do_confirm=True):
        """Create a new user who has begun registration but needs to verify
        their primary email address (username).
        """
        user = cls.create(username, password, fullname)
        user.add_unconfirmed_email(username)
        user.is_registered = False
        return user

    @classmethod
    def create_confirmed(cls, username, password, fullname):
        user = cls.create(username, password, fullname)
        user.is_registered = True
        user.is_claimed = True
        user.date_confirmed = user.date_registered
        return user

    @classmethod
    def from_cookie(cls, cookie, secret=None):
        """Attempt to load a user from their signed cookie
        :returns: None if a user cannot be loaded else User
        """
        if not cookie:
            return None

        secret = secret or settings.SECRET_KEY

        try:
            token = itsdangerous.Signer(secret).unsign(cookie)
        except itsdangerous.BadSignature:
            return None

        user_session = Session.load(token)

        if user_session is None:
            return None

        return cls.load(user_session.data.get('auth_user_id'))

    def get_or_create_cookie(self, secret=None):
        """Find the cookie for the given user
        Create a new session if no cookie is found

        :param str secret: The key to sign the cookie with
        :returns: The signed cookie
        """
        secret = secret or settings.SECRET_KEY
        sessions = Session.find(
            Q('data.auth_user_id', 'eq', self._id)
        ).sort(
            '-date_modified'
        ).limit(1)

        if sessions.count() > 0:
            user_session = sessions[0]
        else:
            user_session = Session(data={
                'auth_user_id': self._id,
                'auth_user_username': self.username,
                'auth_user_fullname': self.fullname,
            })
            user_session.save()

        signer = itsdangerous.Signer(secret)
        return signer.sign(user_session._id)

    def update_guessed_names(self):
        """Updates the CSL name fields inferred from the the full name.
        """
        parsed = utils.impute_names(self.fullname)
        self.given_name = parsed['given']
        self.middle_names = parsed['middle']
        self.family_name = parsed['family']
        self.suffix = parsed['suffix']

    def register(self, username, password=None):
        """Registers the user.
        """
        self.username = username
        if password:
            self.set_password(password)
        if username not in self.emails:
            self.emails.append(username)
        self.is_registered = True
        self.is_claimed = True
        self.date_confirmed = dt.datetime.utcnow()
        self.update_search()
        self.update_search_nodes()

        # Emit signal that a user has confirmed
        signals.user_confirmed.send(self)

        return self

    def add_unclaimed_record(self, node, referrer, given_name, email=None):
        """Add a new project entry in the unclaimed records dictionary.

        :param Node node: Node this unclaimed user was added to.
        :param User referrer: User who referred this user.
        :param str given_name: The full name that the referrer gave for this user.
        :param str email: The given email address.
        :returns: The added record
        """
        if not node.can_edit(user=referrer):
            raise PermissionsError('Referrer does not have permission to add a contributor '
                'to project {0}'.format(node._primary_key))
        project_id = node._primary_key
        referrer_id = referrer._primary_key
        if email:
            clean_email = email.lower().strip()
        else:
            clean_email = None
        record = {
            'name': given_name,
            'referrer_id': referrer_id,
            'token': generate_confirm_token(),
            'email': clean_email
        }
        self.unclaimed_records[project_id] = record
        return record

    def display_full_name(self, node=None):
        """Return the full name , as it would display in a contributor list for a
        given node.

        NOTE: Unclaimed users may have a different name for different nodes.
        """
        if node:
            unclaimed_data = self.unclaimed_records.get(node._primary_key, None)
            if unclaimed_data:
                return unclaimed_data['name']
        return self.fullname

    @property
    def is_active(self):
        """Returns True if the user is active. The user must have activated
        their account, must not be deleted, suspended, etc.

        :return: bool
        """
        return (self.is_registered and
                self.password is not None and
                not self.is_merged and
                not self.is_disabled and
                self.is_confirmed)

    def get_unclaimed_record(self, project_id):
        """Get an unclaimed record for a given project_id.

        :raises: ValueError if there is no record for the given project.
        """
        try:
            return self.unclaimed_records[project_id]
        except KeyError:  # reraise as ValueError
            raise ValueError('No unclaimed record for user {self._id} on node {project_id}'
                                .format(**locals()))

    def get_claim_url(self, project_id, external=False):
        """Return the URL that an unclaimed user should use to claim their
        account. Return ``None`` if there is no unclaimed_record for the given
        project ID.

        :param project_id: The project ID for the unclaimed record
        :raises: ValueError if a record doesn't exist for the given project ID
        :rtype: dict
        :returns: The unclaimed record for the project
        """
        uid = self._primary_key
        base_url = settings.DOMAIN if external else '/'
        unclaimed_record = self.get_unclaimed_record(project_id)
        token = unclaimed_record['token']
        return '{base_url}user/{uid}/{project_id}/claim/?token={token}'\
                    .format(**locals())

    def set_password(self, raw_password):
        """Set the password for this user to the hash of ``raw_password``."""
        self.password = generate_password_hash(raw_password)

    def check_password(self, raw_password):
        """Return a boolean of whether ``raw_password`` was correct."""
        if not self.password or not raw_password:
            return False
        return check_password_hash(self.password, raw_password)

    @property
    def csl_given_name(self):
        parts = [self.given_name]
        if self.middle_names:
            parts.extend(each[0] for each in re.split(r'\s+', self.middle_names))
        return ' '.join(parts)

    @property
    def csl_name(self):
        return {
            'family': self.family_name,
            'given': self.csl_given_name,
        }

    # TODO: This should not be on the User object.
    def change_password(self, raw_old_password, raw_new_password, raw_confirm_password):
        """Change the password for this user to the hash of ``raw_new_password``."""
        raw_old_password = (raw_old_password or '').strip()
        raw_new_password = (raw_new_password or '').strip()
        raw_confirm_password = (raw_confirm_password or '').strip()

        issues = []
        if not self.check_password(raw_old_password):
            issues.append('Old password is invalid')
        elif raw_old_password == raw_new_password:
            issues.append('Password cannot be the same')

        if not raw_old_password or not raw_new_password or not raw_confirm_password:
            issues.append('Passwords cannot be blank')
        elif len(raw_new_password) < 6:
            issues.append('Password should be at least six characters')

        if raw_new_password != raw_confirm_password:
            issues.append('Password does not match the confirmation')

        if issues:
            raise ChangePasswordError(issues)
        self.set_password(raw_new_password)

    def _set_email_token_expiration(self, token, expiration=None):
        """Set the expiration date for given email token.

        :param str token: The email token to set the expiration for.
        :param datetime expiration: Datetime at which to expire the token. If ``None``, the
            token will expire after ``settings.EMAIL_TOKEN_EXPIRATION`` hours. This is only
            used for testing purposes.
        """
        expiration = expiration or (dt.datetime.utcnow() + dt.timedelta(hours=settings.EMAIL_TOKEN_EXPIRATION))
        self.email_verifications[token]['expiration'] = expiration
        return expiration

    def add_unconfirmed_email(self, email, expiration=None):
        """Add an email verification token for a given email."""
        # TODO: If the unconfirmed email is already present, refresh the token

        # TODO: This is technically not compliant with RFC 822, which requires
        #       that case be preserved in the "local-part" of an address. From
        #       a practical standpoint, the vast majority of email servers do
        #       not preserve case.
        #       ref: https://tools.ietf.org/html/rfc822#section-6
        email = email.lower().strip()

        if email in self.emails:
            raise ValueError("Email already confirmed to this user.")

        validate_email(email)

        token = generate_confirm_token()

        # handle when email_verifications is None
        if not self.email_verifications:
            self.email_verifications = {}

        self.email_verifications[token] = {'email': email}
        self._set_email_token_expiration(token, expiration=expiration)
        return token

    def remove_unconfirmed_email(self, email):
        """Remove an unconfirmed email addresses and their tokens."""
        if email == self.username:
            raise PermissionsError("Can't remove primary email")
        for token, value in self.email_verifications.iteritems():
            if value.get('email') == email:
                del self.email_verifications[token]
                return True

        return False

    def remove_email(self, email):
        """Remove a confirmed email"""
        if email == self.username:
            raise PermissionsError("Can't remove primary email")
        if email in self.emails:
            self.emails.remove(email)
            signals.user_email_removed.send(self, email=email)

    @signals.user_email_removed.connect
    def _send_email_removal_confirmations(self, email):
        mails.send_mail(to_addr=self.username,
                        mail=mails.REMOVED_EMAIL,
                        user=self,
                        removed_email=email)
        mails.send_mail(to_addr=email,
                        mail=mails.REMOVED_EMAIL,
                        user=self,
                        removed_email=email)

    def get_confirmation_token(self, email, force=False):
        """Return the confirmation token for a given email.

        :param str email: Email to get the token for.
        :param bool force: If an expired token exists for the given email, generate a new
            token and return that token.

        :raises: ExpiredTokenError if trying to access a token that is expired and force=False.
        :raises: KeyError if there no token for the email.
        """
        # TODO: Refactor "force" flag into User.get_or_add_confirmation_token
        for token, info in self.email_verifications.items():
            if info['email'].lower() == email.lower():
                # Old records will not have an expiration key. If it's missing,
                # assume the token is expired
                expiration = info.get('expiration')
                if not expiration or (expiration and expiration < dt.datetime.utcnow()):
                    if not force:
                        raise ExpiredTokenError('Token for email "{0}" is expired'.format(email))
                    else:
                        new_token = self.add_unconfirmed_email(email)
                        self.save()
                        return new_token
                return token
        raise KeyError('No confirmation token for email "{0}"'.format(email))

    def get_confirmation_url(self, email, external=True, force=False):
        """Return the confirmation url for a given email.

        :raises: ExpiredTokenError if trying to access a token that is expired.
        :raises: KeyError if there is no token for the email.
        """
        base = settings.DOMAIN if external else '/'
        token = self.get_confirmation_token(email, force=force)
        return "{0}confirm/{1}/{2}/".format(base, self._primary_key, token)

    def _get_unconfirmed_email_for_token(self, token):
        """Return whether or not a confirmation token is valid for this user.
        :rtype: bool
        """
        if token not in self.email_verifications:
            raise exceptions.InvalidTokenError()

        verification = self.email_verifications[token]
        # Not all tokens are guaranteed to have expiration dates
        if (
            'expiration' in verification and
            verification['expiration'] < dt.datetime.utcnow()
        ):
            raise exceptions.ExpiredTokenError()

        return verification['email']

    def verify_claim_token(self, token, project_id):
        """Return whether or not a claim token is valid for this user for
        a given node which they were added as a unregistered contributor for.
        """
        try:
            record = self.get_unclaimed_record(project_id)
        except ValueError:  # No unclaimed record for given pid
            return False
        return record['token'] == token

    def confirm_email(self, token):
        """Confirm the email address associated with the token"""
        email = self._get_unconfirmed_email_for_token(token)

        # If this email is confirmed on another account, abort
        if User.find(Q('emails', 'iexact', email)).count() > 0:
            raise exceptions.DuplicateEmailError()

        # If another user has this email as its username, get it
        try:
            unregistered_user = User.find_one(Q('username', 'eq', email) &
                                              Q('_id', 'ne', self._id))
        except NoResultsFound:
            unregistered_user = None

        if unregistered_user:
            self.merge_user(unregistered_user)
            self.save()
            unregistered_user.username = None

        self.emails.append(email)
        # Complete registration if primary email
        if email.lower() == self.username.lower():
            self.register(self.username)
            self.date_confirmed = dt.datetime.utcnow()
        # Revoke token
        del self.email_verifications[token]

        # TODO: We can't assume that all unclaimed records are now claimed.
        # Clear unclaimed records, so user's name shows up correctly on
        # all projects
        self.unclaimed_records = {}
        self.save()

        self.update_search_nodes()

        return True

    @property
    def unconfirmed_emails(self):
        # Handle when email_verifications field is None
        email_verifications = self.email_verifications or {}
        return [
            each['email']
            for each
            in email_verifications.values()
        ]

    def update_search_nodes(self):
        """Call `update_search` on all nodes on which the user is a
        contributor. Needed to add self to contributor lists in search upon
        registration or claiming.

        """
        for node in self.node__contributed:
            node.update_search()

    @property
    def is_confirmed(self):
        return bool(self.date_confirmed)

    @property
    def social_links(self):
        return {
            key: self.SOCIAL_FIELDS[key].format(val)
            for key, val in self.social.items()
            if val and
            self.SOCIAL_FIELDS.get(key)
        }

    @property
    def biblio_name(self):
        given_names = self.given_name + ' ' + self.middle_names
        surname = self.family_name
        if surname != given_names:
            initials = [
                name[0].upper() + '.'
                for name in given_names.split(' ')
                if name and re.search(r'\w', name[0], re.I)
            ]
            return u'{0}, {1}'.format(surname, ' '.join(initials))
        return surname

    @property
    def given_name_initial(self):
        """
        The user's preferred initialization of their given name.

        Some users with common names may choose to distinguish themselves from
        their colleagues in this way. For instance, there could be two
        well-known researchers in a single field named "Robert Walker".
        "Walker, R" could then refer to either of them. "Walker, R.H." could
        provide easy disambiguation.

        NOTE: The internal representation for this should never end with a
              period. "R" and "R.H" would be correct in the prior case, but
              "R.H." would not.
        """
        return self.given_name[0]

    @property
    def url(self):
        return '/{}/'.format(self._primary_key)

    @property
    def api_url(self):
        return '/api/v1/profile/{0}/'.format(self._primary_key)

    @property
    def absolute_url(self):
        return urlparse.urljoin(settings.DOMAIN, self.url)

    @property
    def display_absolute_url(self):
        url = self.absolute_url
        if url is not None:
            return re.sub(r'https?:', '', url).strip('/')

    @property
    def deep_url(self):
        return '/profile/{}/'.format(self._primary_key)

    @property
    def gravatar_url(self):
        return filters.gravatar(
            self,
            use_ssl=True,
            size=settings.GRAVATAR_SIZE_ADD_CONTRIBUTOR
        )

    def get_activity_points(self, db=None):
        db = db or framework.mongo.database
        return analytics.get_total_activity_count(self._primary_key, db=db)

    @property
    def is_disabled(self):
        """Whether or not this account has been disabled.

        Abstracts ``User.date_disabled``.

        :return: bool
        """
        return self.date_disabled is not None

    @is_disabled.setter
    def is_disabled(self, val):
        """Set whether or not this account has been disabled."""
        if val:
            self.date_disabled = dt.datetime.utcnow()
        else:
            self.date_disabled = None

    @property
    def is_merged(self):
        '''Whether or not this account has been merged into another account.
        '''
        return self.merged_by is not None

    @property
    def profile_url(self):
        return '/{}/'.format(self._id)

    def get_summary(self, formatter='long'):
        return {
            'user_fullname': self.fullname,
            'user_profile_url': self.profile_url,
            'user_display_name': name_formatters[formatter](self),
            'user_is_claimed': self.is_claimed
        }

    def save(self, *args, **kwargs):
        # Avoid circular import
        from framework.analytics import tasks as piwik_tasks
        self.username = self.username.lower().strip() if self.username else None
        ret = super(User, self).save(*args, **kwargs)
        if self.SEARCH_UPDATE_FIELDS.intersection(ret) and self.is_confirmed:
            self.update_search()
        if settings.PIWIK_HOST and not self.piwik_token:
            piwik_tasks.update_user(self._id)
        return ret

    def update_search(self):
        from website import search
        try:
            search.search.update_user(self)
        except search.exceptions.SearchUnavailableError as e:
            logger.exception(e)
            log_exception()

    @classmethod
    def find_by_email(cls, email):
        try:
            user = cls.find_one(
                Q('emails', 'eq', email)
            )
            return [user]
        except:
            return []

    def serialize(self, anonymous=False):
        return {
            'id': utils.privacy_info_handle(self._primary_key, anonymous),
            'fullname': utils.privacy_info_handle(self.fullname, anonymous, name=True),
            'registered': self.is_registered,
            'url': utils.privacy_info_handle(self.url, anonymous),
            'api_url': utils.privacy_info_handle(self.api_url, anonymous),
        }

    ###### OSF-Specific methods ######

    def watch(self, watch_config):
        """Watch a node by adding its WatchConfig to this user's ``watched``
        list. Raises ``ValueError`` if the node is already watched.

        :param watch_config: The WatchConfig to add.
        :param save: Whether to save the user.

        """
        watched_nodes = [each.node for each in self.watched]
        if watch_config.node in watched_nodes:
            raise ValueError('Node is already being watched.')
        watch_config.save()
        self.watched.append(watch_config)
        return None

    def unwatch(self, watch_config):
        """Unwatch a node by removing its WatchConfig from this user's ``watched``
        list. Raises ``ValueError`` if the node is not already being watched.

        :param watch_config: The WatchConfig to remove.
        :param save: Whether to save the user.

        """
        for each in self.watched:
            if watch_config.node._id == each.node._id:
                each.__class__.remove_one(each)
                return None
        raise ValueError('Node not being watched.')

    def is_watching(self, node):
        '''Return whether a not a user is watching a Node.'''
        watched_node_ids = set([config.node._id for config in self.watched])
        return node._id in watched_node_ids

    def get_recent_log_ids(self, since=None):
        '''Return a generator of recent logs' ids.

        :param since: A datetime specifying the oldest time to retrieve logs
        from. If ``None``, defaults to 60 days before today. Must be a tz-aware
        datetime because PyMongo's generation times are tz-aware.

        :rtype: generator of log ids (strings)
        '''
        log_ids = []
        # Default since to 60 days before today if since is None
        # timezone aware utcnow
        utcnow = dt.datetime.utcnow().replace(tzinfo=pytz.utc)
        since_date = since or (utcnow - dt.timedelta(days=60))
        for config in self.watched:
            # Extract the timestamps for each log from the log_id (fast!)
            # The first 4 bytes of Mongo's ObjectId encodes time
            # This prevents having to load each Log Object and access their
            # date fields
            node_log_ids = [log_id for log_id in config.node.logs._to_primary_keys()
                                   if bson.ObjectId(log_id).generation_time > since_date and
                                   log_id not in log_ids]
            # Log ids in reverse chronological order
            log_ids = _merge_into_reversed(log_ids, node_log_ids)
        return (l_id for l_id in log_ids)

    def get_daily_digest_log_ids(self):
        '''Return a generator of log ids generated in the past day
        (starting at UTC 00:00).
        '''
        utcnow = dt.datetime.utcnow()
        midnight = dt.datetime(
            utcnow.year, utcnow.month, utcnow.day,
            0, 0, 0, tzinfo=pytz.utc
        )
        return self.get_recent_log_ids(since=midnight)

    @property
    def can_be_merged(self):
        """The ability of the `merge_user` method to fully merge the user"""
        return (
            self.is_confirmed is False and
            self.get_addons() == []
        )

    def merge_user(self, user):
        """Merge a registered user into this account. This user will be
        a contributor on any project

        :param user: A User object to be merged.
        """

        # Move over the other user's attributes

        # TODO: confirm
        for system_tag in user.system_tags:
            if system_tag not in self.system_tags:
                self.system_tags.append(system_tag)

        self.aka = list(set(self.aka + user.aka))

        self.is_claimed = self.is_claimed or user.is_claimed
        self.is_invited = self.is_invited or user.is_invited

        # copy over profile only if this user has no profile info
        if user.jobs and not self.jobs:
            self.jobs = user.jobs

        if user.schools and not self.schools:
            self.schools = user.schools

        if user.social and not self.social:
            self.social = user.social

        unclaimed = user.unclaimed_records.copy()
        unclaimed.update(self.unclaimed_records)
        self.unclaimed_records = unclaimed
        # - unclaimed records should be connected to only one user
        user.unclaimed_records = {}

        security_messages = user.security_messages.copy()
        security_messages.update(self.security_messages)
        self.security_messages = security_messages

        for key, value in user.mailing_lists.iteritems():
            # subscribe to each list if either user was subscribed
            self.mailing_lists[key] = self.mailing_lists.get(key, value)
        # - clear subscriptions for merged user
        user.mailing_lists = {}

        self.emails.extend(user.emails)

        # FOREIGN FIELDS
        for watched in user.watched:
            if watched not in self.watched:
                self.watched.append(watched)
        user.watched = []

        for account in user.external_accounts:
            if account not in self.external_accounts:
                self.external_accounts.append(account)
        user.external_accounts = []

        self.api_keys += user.api_keys
        user.api_keys = []

        # - projects where the user was a contributor
        for node in user.node__contributed:
            # Skip dashboard node
            if node.is_dashboard:
                continue
            node.add_contributor(
                contributor=self,
                permissions=node.get_permissions(user),
                visible=node.get_visible(user),
                log=False,
            )
            try:
                node.remove_contributor(
                    contributor=user,
                    auth=Auth(user=self),
                    log=False,
                )
            except ValueError:
                logger.error('Contributor {0} not in list on node {1}'.format(
                    user._id, node._id
                ))
            node.save()

        # - projects where the user was the creator
        for node in user.node__created:
            node.creator = self
            node.save()

        # finalize the merge

        # - username is set to None so the resultant user can set it primary
        #   in the future.
        user.username = None
        user.password = None
        user.email_verifications = {}
        user.verification_key = None
        user.merged_by = self

        user.save()

    def get_projects_in_common(self, other_user, primary_keys=True):
        """Returns either a collection of "shared projects" (projects that both users are contributors for)
        or just their primary keys
        """
        if primary_keys:
            projects_contributed_to = set(self.node__contributed._to_primary_keys())
            return projects_contributed_to.intersection(other_user.node__contributed._to_primary_keys())
        else:
            projects_contributed_to = set(self.node__contributed)
            return projects_contributed_to.intersection(other_user.node__contributed)

    def n_projects_in_common(self, other_user):
        """Returns number of "shared projects" (projects that both users are contributors for)"""
        return len(self.get_projects_in_common(other_user, primary_keys=True))


def _merge_into_reversed(*iterables):
    '''Merge multiple sorted inputs into a single output in reverse order.
    '''
    return sorted(itertools.chain(*iterables), reverse=True)<|MERGE_RESOLUTION|>--- conflicted
+++ resolved
@@ -7,11 +7,8 @@
 
 import bson
 import pytz
-<<<<<<< HEAD
-=======
 import itsdangerous
 
->>>>>>> e9c7b851
 from modularodm import fields, Q
 from modularodm.validators import URLValidator
 from modularodm.exceptions import NoResultsFound
