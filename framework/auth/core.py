--- conflicted
+++ resolved
@@ -99,12 +99,8 @@
                 
 
 def validate_social(value):
-<<<<<<< HEAD
     validate_profile_websites(value.get('profileWebsites'))
     
-=======
-    validate_personal_site(value.get('personal'))
-
 
 def validate_email(item):
     if not (item
@@ -113,7 +109,6 @@
         raise ValidationError("Invalid Email")
 
 
->>>>>>> 167487b2
 # TODO - rename to _get_current_user_from_session /HRYBACKI
 def _get_current_user():
     uid = session._get_current_object() and session.data.get('auth_user_id')
