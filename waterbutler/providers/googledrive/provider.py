--- conflicted
+++ resolved
@@ -219,18 +219,12 @@
         return GoogleDriveFileMetadata(data, path.parent).serialized(), not exists
 
     @asyncio.coroutine
-<<<<<<< HEAD
     def delete(self, path, item_id=None, **kwargs):
         if not item_id:
             path = GoogleDrivePath(self.folder['name'], path)
             metadata = yield from self.metadata(str(path), raw=True)
             item_id = metadata['id']
 
-=======
-    def delete(self, path, **kwargs):
-        path = GoogleDrivePath(self.folder['name'], path)
-        metadata = yield from self.metadata(str(path), raw=True, get_folder=True)
->>>>>>> 61745daa
         yield from self.make_request(
             'DELETE',
             self.build_url('files', item_id),
@@ -248,56 +242,12 @@
         return ' and '.join(queries)
 
     @asyncio.coroutine
-<<<<<<< HEAD
     def metadata(self, path, raw=False, parent_id=None, **kwargs):
         path = GoogleDrivePath(self.folder['name'], path)
         item_id = yield from self._materialized_path_to_id(path, parent_id=parent_id)
 
         if path.is_dir:
             return (yield from self._folder_metadata(path, item_id, raw=raw))
-=======
-    def metadata(self, path, original_path=None, folder_id=None, raw=False, get_folder=False, **kwargs):
-        path = GoogleDrivePath(self.folder['name'], path)
-        original_path = original_path or path
-        folder_id = folder_id or self.folder['id']
-        child = path.child
-
-        title = None if (path.is_leaf and path.is_dir) else path.parts[1]
-        query = self._build_query(folder_id, title=title)
-
-        resp = yield from self.make_request(
-            'GET',
-            self.build_url('files', q=query, alt='json'),
-            expects=(200, ),
-            throws=exceptions.MetadataError,
-        )
-        data = yield from resp.json()
-
-        # Raise 404 on empty results if file or partial lookup
-        if not data['items']:
-            if path.is_file or not path.is_leaf:
-                raise exceptions.MetadataError('{} not found'.format(str(path)), code=http.client.NOT_FOUND)
-
-        if not path.is_leaf:
-            child_id = data['items'][0]['id']
-            return (yield from self.metadata(str(child), original_path=original_path, folder_id=child_id, raw=raw, get_folder=get_folder, **kwargs))
-
-        if path.is_dir:
-            if get_folder:
-                resp = yield from self.make_request(
-                    'GET',
-                    self.build_url('files', folder_id),
-                    expects=(200, ),
-                    throws=exceptions.MetadataError,
-                )
-                data = yield from resp.json()
-                return self._serialize_item(original_path, data, raw=raw)
-
-            return [
-                self._serialize_item(original_path, item, raw=raw)
-                for item in data['items']
-            ]
->>>>>>> 61745daa
 
         return (yield from self._file_metadata(path, item_id, raw=raw))
 
